--- conflicted
+++ resolved
@@ -5,11 +5,7 @@
 data "template_file" "testnet_alerts" {
   template = "${file("${path.module}/templates/testnet-alerts.yml.tpl")}"
   vars = {
-<<<<<<< HEAD
-    rule_filter        = "{testnet=~\"testworld|.+\"}", # any non-empty testnet name + 'testworld'
-=======
     rule_filter = "{testnet=~\".+\"}", # any non-empty testnet name
->>>>>>> 8eefdca7
     alerting_timeframe = "1h"
   }
 }
@@ -17,13 +13,8 @@
 data "template_file" "testnet_alert_receivers" {
   template = "${file("${path.module}/templates/testnet-alert-receivers.yml.tpl")}"
   vars = {
-<<<<<<< HEAD
-    pagerduty_service_key  = "${data.aws_secretsmanager_secret_version.pagerduty_testnet_primary_key.secret_string}"
-    pagerduty_alert_filter = "testworld"
-=======
     pagerduty_service_key = "${data.aws_secretsmanager_secret_version.pagerduty_testnet_primary_key.secret_string}"
     pagerduty_alert_filter = "testworld|encore|zenith"
->>>>>>> 8eefdca7
 
     discord_alert_webhook = "${data.aws_secretsmanager_secret_version.discord_testnet_alerts_webhook.secret_string}"
   }
