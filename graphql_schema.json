--- conflicted
+++ resolved
@@ -3485,7 +3485,7 @@
             },
             {
               "name": "magnitude",
-              "description": "An amount of Mina",
+              "description": "An amount of MINA",
               "args": [],
               "type": {
                 "kind": "NON_NULL",
@@ -3517,7 +3517,7 @@
             },
             {
               "name": "magnitude",
-              "description": "An amount of Mina",
+              "description": "An amount of MINA",
               "type": {
                 "kind": "NON_NULL",
                 "name": null,
@@ -4026,81 +4026,6 @@
         },
         {
           "kind": "INPUT_OBJECT",
-<<<<<<< HEAD
-          "name": "Delta",
-          "description": "A signed amount",
-          "fields": [
-            {
-              "name": "sgn",
-              "description": "The sign of the amount",
-              "args": [],
-              "type": {
-                "kind": "NON_NULL",
-                "name": null,
-                "ofType": {
-                  "kind": "ENUM",
-                  "name": "Sign",
-                  "ofType": null
-                }
-              },
-              "isDeprecated": false,
-              "deprecationReason": null
-            },
-            {
-              "name": "magnitude",
-              "description": "An amount of MINA",
-              "args": [],
-              "type": {
-                "kind": "NON_NULL",
-                "name": null,
-                "ofType": {
-                  "kind": "SCALAR",
-                  "name": "CurrencyAmount",
-                  "ofType": null
-                }
-              },
-              "isDeprecated": false,
-              "deprecationReason": null
-            }
-          ],
-          "inputFields": [
-            {
-              "name": "sgn",
-              "description": "The sign of the amount",
-              "type": {
-                "kind": "NON_NULL",
-                "name": null,
-                "ofType": {
-                  "kind": "ENUM",
-                  "name": "Sign",
-                  "ofType": null
-                }
-              },
-              "defaultValue": null
-            },
-            {
-              "name": "magnitude",
-              "description": "An amount of MINA",
-              "type": {
-                "kind": "NON_NULL",
-                "name": null,
-                "ofType": {
-                  "kind": "SCALAR",
-                  "name": "CurrencyAmount",
-                  "ofType": null
-                }
-              },
-              "defaultValue": null
-            }
-          ],
-          "interfaces": null,
-          "enumValues": null,
-          "possibleTypes": null
-        },
-        {
-          "kind": "INPUT_OBJECT",
-=======
->>>>>>> 371102ef
           "name": "Timing",
           "description": null,
           "fields": [
@@ -5993,148 +5918,6 @@
         },
         {
           "kind": "OBJECT",
-<<<<<<< HEAD
-=======
-          "name": "SnappCommand",
-          "description": null,
-          "fields": [
-            {
-              "name": "id",
-              "description": "A Base58Check string representing the command",
-              "args": [],
-              "type": {
-                "kind": "NON_NULL",
-                "name": null,
-                "ofType": {
-                  "kind": "SCALAR",
-                  "name": "ID",
-                  "ofType": null
-                }
-              },
-              "isDeprecated": false,
-              "deprecationReason": null
-            },
-            {
-              "name": "hash",
-              "description": "A cryptographic hash of the Snapp command",
-              "args": [],
-              "type": {
-                "kind": "NON_NULL",
-                "name": null,
-                "ofType": {
-                  "kind": "SCALAR",
-                  "name": "String",
-                  "ofType": null
-                }
-              },
-              "isDeprecated": false,
-              "deprecationReason": null
-            },
-            {
-              "name": "nonce",
-              "description": "Sequence number of the Snapp transaction for the fee-payer's account",
-              "args": [],
-              "type": {
-                "kind": "NON_NULL",
-                "name": null,
-                "ofType": {
-                  "kind": "SCALAR",
-                  "name": "Int",
-                  "ofType": null
-                }
-              },
-              "isDeprecated": false,
-              "deprecationReason": null
-            },
-            {
-              "name": "feePayer",
-              "description": "Account that pays the fees for the Snapp transaction",
-              "args": [],
-              "type": {
-                "kind": "NON_NULL",
-                "name": null,
-                "ofType": {
-                  "kind": "OBJECT",
-                  "name": "Account",
-                  "ofType": null
-                }
-              },
-              "isDeprecated": false,
-              "deprecationReason": null
-            },
-            {
-              "name": "accountsAccessed",
-              "description": "List of accounts accessed to complete the Snapp transaction",
-              "args": [],
-              "type": {
-                "kind": "NON_NULL",
-                "name": null,
-                "ofType": {
-                  "kind": "LIST",
-                  "name": null,
-                  "ofType": {
-                    "kind": "NON_NULL",
-                    "name": null,
-                    "ofType": {
-                      "kind": "OBJECT",
-                      "name": "Account",
-                      "ofType": null
-                    }
-                  }
-                }
-              },
-              "isDeprecated": false,
-              "deprecationReason": null
-            },
-            {
-              "name": "fee",
-              "description": "Transaction fee paid by the fee-payer for the Snapp transaction",
-              "args": [],
-              "type": {
-                "kind": "SCALAR",
-                "name": "UInt64",
-                "ofType": null
-              },
-              "isDeprecated": false,
-              "deprecationReason": null
-            },
-            {
-              "name": "feeToken",
-              "description": "Token used to pay the fee",
-              "args": [],
-              "type": {
-                "kind": "NON_NULL",
-                "name": null,
-                "ofType": {
-                  "kind": "SCALAR",
-                  "name": "TokenId",
-                  "ofType": null
-                }
-              },
-              "isDeprecated": false,
-              "deprecationReason": null
-            },
-            {
-              "name": "failureReason",
-              "description": "The reason for the Snapp transaction failure; null means success or the status is unknown",
-              "args": [],
-              "type": {
-                "kind": "SCALAR",
-                "name": "String",
-                "ofType": null
-              },
-              "isDeprecated": false,
-              "deprecationReason": null
-            }
-          ],
-          "inputFields": null,
-          "interfaces": [],
-          "enumValues": null,
-          "possibleTypes": null
-        },
-        {
-          "kind": "OBJECT",
->>>>>>> 371102ef
           "name": "SendSnappPayload",
           "description": null,
           "fields": [
@@ -10088,8 +9871,8 @@
               "deprecationReason": null
             },
             {
-              "name": "feeLowerBound",
-              "description": "Lower bound on the fee paid by the fee-payer for the Snapp transaction, or null if it can't be calculated",
+              "name": "fee",
+              "description": "Transaction fee paid by the fee-payer for the Snapp transaction",
               "args": [],
               "type": {
                 "kind": "SCALAR",
