--- conflicted
+++ resolved
@@ -97,11 +97,7 @@
 
 def print_schema(port, uri, extra_headers):
     conn = http.client.HTTPConnection("localhost", port)
-<<<<<<< HEAD
-    headers = {"Content-type": "application/json; charset=uft",
-=======
     headers = {"Content-type": "application/json",
->>>>>>> 72d28a94
                "Accept": "text/plain"}
     headers.update(extra_headers)
 
@@ -115,11 +111,7 @@
     response = conn.getresponse()
     data = response.read()
     conn.close()
-<<<<<<< HEAD
-
-=======
     
->>>>>>> 72d28a94
     parsed = json.loads(data.decode('utf-8'))
     print(json.dumps(parsed, indent=2))
 
