open Core_kernel
open Async

module Git_sha = struct
  [%%versioned
  module Stable = struct
    [@@@no_toplevel_latest_type]

    module V1 = struct
      type t = string [@@deriving sexp, to_yojson, equal]

      let to_latest = Fn.id
    end
  end]

  type t = Stable.Latest.t [@@deriving sexp, to_yojson, equal]

  let of_string s = s
end

module Status = struct
  let digest_entries ~title entries =
    let max_key_length =
      List.map ~f:(fun (s, _) -> String.length s) entries
      |> List.max_elt ~compare:Int.compare
      |> Option.value ~default:0
    in
    let output =
      List.map entries ~f:(fun (s, x) ->
          let padding =
            String.init (max_key_length - String.length s) ~f:(fun _ -> ' ')
          in
          sprintf "%s: %s %s" s padding x)
      |> String.concat ~sep:"\n"
    in
    title ^ "\n" ^ output ^ "\n"

  let summarize_report
      { Perf_histograms.Report.values; intervals; overflow; underflow } =
    (* Show the largest 3 buckets *)
    let zipped = List.zip_exn values intervals in
    let best =
      List.sort zipped ~compare:(fun (a, _) (a', _) -> -1 * Int.compare a a')
      |> Fn.flip List.take 4
    in
    let msgs =
      List.map best ~f:(fun (v, (lo, hi)) ->
          Printf.sprintf
            !"(%{sexp: Time.Span.t}, %{sexp: Time.Span.t}): %d"
            lo hi v)
    in
    let total = List.sum (module Int) values ~f:Fn.id in
    List.fold msgs
      ~init:
        (Printf.sprintf "\n\tTotal: %d (overflow:%d) (underflow:%d)\n\t" total
           overflow underflow) ~f:(fun acc x -> acc ^ "\n\t" ^ x)
    ^ "\n\t..."

  module Rpc_timings = struct
    module Rpc_pair = struct
      type 'a t = { dispatch : 'a; impl : 'a }
      [@@deriving to_yojson, bin_io_unversioned, fields]
    end

    type t =
      { get_staged_ledger_aux : Perf_histograms.Report.t option Rpc_pair.t
      ; answer_sync_ledger_query : Perf_histograms.Report.t option Rpc_pair.t
      ; get_ancestry : Perf_histograms.Report.t option Rpc_pair.t
      ; get_transition_chain_proof : Perf_histograms.Report.t option Rpc_pair.t
      ; get_transition_chain : Perf_histograms.Report.t option Rpc_pair.t
      }
    [@@deriving to_yojson, bin_io_unversioned, fields]

    let to_text s =
      let entries =
        let add_rpcs ~name { Rpc_pair.dispatch; impl } acc =
          let name k =
            let go s = sprintf "%s (%s)" name s in
            match k with `Dispatch -> go "dispatch" | `Impl -> go "impl"
          in
          let maybe_cons ~f x xs =
            match x with Some x -> f x :: xs | None -> xs
          in
          maybe_cons
            ~f:(fun dispatch -> (name `Dispatch, summarize_report dispatch))
            dispatch acc
          |> maybe_cons
               ~f:(fun impl -> (name `Impl, summarize_report impl))
               impl
        in
        let f x = Field.get x s in
        Fields.fold ~init:[]
          ~get_staged_ledger_aux:(fun acc x ->
            add_rpcs ~name:"Get Staged Ledger Aux" (f x) acc)
          ~answer_sync_ledger_query:(fun acc x ->
            add_rpcs ~name:"Answer Sync Ledger Query" (f x) acc)
          ~get_ancestry:(fun acc x -> add_rpcs ~name:"Get Ancestry" (f x) acc)
          ~get_transition_chain_proof:(fun acc x ->
            add_rpcs ~name:"Get transition chain proof" (f x) acc)
          ~get_transition_chain:(fun acc x ->
            add_rpcs ~name:"Get transition chain" (f x) acc)
        |> List.rev
      in
      digest_entries ~title:"RPCs" entries
  end

  module Histograms = struct
    type t =
      { rpc_timings : Rpc_timings.t
      ; external_transition_latency : Perf_histograms.Report.t option
      ; accepted_transition_local_latency : Perf_histograms.Report.t option
      ; accepted_transition_remote_latency : Perf_histograms.Report.t option
      ; snark_worker_transition_time : Perf_histograms.Report.t option
      ; snark_worker_merge_time : Perf_histograms.Report.t option
      }
    [@@deriving to_yojson, bin_io_unversioned, fields]

    let to_text s =
      let entries =
        let f x = Field.get x s in
        Fields.fold ~init:[]
          ~rpc_timings:(fun acc x ->
            ("RPC Timings", Rpc_timings.to_text (f x)) :: acc)
          ~external_transition_latency:(fun acc x ->
            match f x with
            | None ->
                acc
            | Some report ->
                ("Block Latencies (hist.)", summarize_report report) :: acc)
          ~accepted_transition_local_latency:(fun acc x ->
            match f x with
            | None ->
                acc
            | Some report ->
                ( "Accepted local block Latencies (hist.)"
                , summarize_report report )
                :: acc)
          ~accepted_transition_remote_latency:(fun acc x ->
            match f x with
            | None ->
                acc
            | Some report ->
                ( "Accepted remote block Latencies (hist.)"
                , summarize_report report )
                :: acc)
          ~snark_worker_transition_time:(fun acc x ->
            match f x with
            | None ->
                acc
            | Some report ->
                ("Snark Worker a->b (hist.)", summarize_report report) :: acc)
          ~snark_worker_merge_time:(fun acc x ->
            match f x with
            | None ->
                acc
            | Some report ->
                ("Snark Worker Merge (hist.)", summarize_report report) :: acc)
      in
      digest_entries ~title:"Performance Histograms" entries
  end

  module Next_producer_timing = struct
    type slot =
      { slot : Mina_numbers.Global_slot.Stable.Latest.t
      ; global_slot_since_genesis : Mina_numbers.Global_slot.Stable.Latest.t
      }
    [@@deriving to_yojson, fields, bin_io_unversioned]

    (* time is the start-time of for_slot.slot*)
    type producing_time = { time : Block_time.Stable.Latest.t; for_slot : slot }
    [@@deriving to_yojson, bin_io_unversioned, fields]

    type timing =
      | Check_again of Block_time.Stable.Latest.t
      | Produce of producing_time
      | Produce_now of producing_time
      | Evaluating_vrf of Mina_numbers.Global_slot.Stable.Latest.t
    [@@deriving to_yojson, bin_io_unversioned]

    type t = { generated_from_consensus_at : slot; timing : timing }
    [@@deriving to_yojson, bin_io_unversioned]
  end

  module Make_entries (FieldT : sig
    type 'a t

    val get : 'a t -> 'a
  end) =
  struct
    let map_entry (name : string) ~f field = Some (name, f @@ FieldT.get field)

    let string_entry (name : string) (field : string FieldT.t) =
      map_entry ~f:Fn.id name field

    let int_entry = map_entry ~f:Int.to_string

    let bool_entry = map_entry ~f:Bool.to_string

    let option_entry ~(f : 'a -> string) (name : string)
        (field : 'a option FieldT.t) =
      Option.map (FieldT.get field) ~f:(fun x -> (name, f x))

    let string_option_entry = option_entry ~f:Fn.id

    let int_option_entry = option_entry ~f:Int.to_string

    let list_string_entry name ~to_string =
      map_entry name ~f:(fun list ->
          let len = List.length list in
          let list_str =
            if len > 0 then " " ^ List.to_string ~f:to_string list else ""
          in
          Printf.sprintf "%d%s" len list_str)

    let num_accounts = int_option_entry "Global number of accounts"

    let blockchain_length = int_option_entry "Block height"

    let highest_block_length_received = int_entry "Max observed block height"

    let highest_unvalidated_block_length_received =
      int_entry "Max observed unvalidated block height"

    let uptime_secs =
      map_entry "Local uptime" ~f:(fun secs ->
          Time.Span.to_string (Time.Span.of_int_sec secs))

    let ledger_merkle_root = string_option_entry "Ledger Merkle root"

    let staged_ledger_hash = string_option_entry "Staged-ledger hash"

    let state_hash = string_option_entry "Protocol state hash"

    let chain_id = string_entry "Chain id"

    let commit_id = string_entry "Git SHA-1"

    let conf_dir = string_entry "Configuration directory"

    let peers field =
      Some ("Peers", string_of_int @@ List.length (FieldT.get field))

    let user_commands_sent = int_entry "User_commands sent"

    let snark_worker =
      map_entry "SNARK worker" ~f:(Option.value ~default:"None")

    let snark_work_fee = int_entry "SNARK work fee"

    let sync_status = map_entry "Sync status" ~f:Sync_status.to_string

    let block_production_keys =
      list_string_entry "Block producers running" ~to_string:Fn.id

    let coinbase_receiver =
      map_entry "Coinbase receiver" ~f:(function
        | None ->
            "Block producer"
        | Some pk ->
            pk)

    let histograms = option_entry "Histograms" ~f:Histograms.to_text

    let next_block_production =
      option_entry "Next block will be produced in"
        ~f:(fun (producer_timing : Next_producer_timing.t) ->
          let str time =
            let open Block_time in
            let current_time =
              (* TODO: We will temporarily have to create a time controller
                  until the inversion relationship between GraphQL and the RPC code inverts *)
              Block_time.now
              @@ Block_time.Controller.basic ~logger:(Logger.null ())
            in
            let diff = diff time current_time in
            if Block_time.(time > current_time) then
              sprintf "in %s" (Span.to_string_hum diff)
            else "Producing a block now..."
          in
          let slot_str (slot : Next_producer_timing.slot) =
            sprintf "slot: %s slot-since-genesis: %s"
              (Mina_numbers.Global_slot.to_string slot.slot)
              (Mina_numbers.Global_slot.to_string
                 slot.global_slot_since_genesis)
          in
          let generated_from =
            sprintf "Generated from consensus at %s"
              (slot_str producer_timing.generated_from_consensus_at)
          in
          match producer_timing.timing with
          | Check_again time ->
              sprintf "None this epoch… checking at %s (%s)" (str time)
                generated_from
<<<<<<< HEAD
          | Produce { time; for_slot } ->
=======
          | Evaluating_vrf last_checked_slot ->
              sprintf "Evaluating VRF… Last checked global slot %s (%s)"
                (Mina_numbers.Global_slot.to_string last_checked_slot)
                generated_from
          | Produce {time; for_slot} ->
>>>>>>> feee67cc
              sprintf "%s for %s (%s)" (str time) (slot_str for_slot)
                generated_from
          | Produce_now { for_slot; _ } ->
              sprintf "Now (for %s %s)" (slot_str for_slot) generated_from)

    let consensus_time_best_tip =
      option_entry "Best tip consensus time"
        ~f:Consensus.Data.Consensus_time.to_string_hum

    let global_slot_since_genesis_best_tip =
      int_option_entry "Best tip global slot (across all hard-forks)"

    let consensus_time_now =
      map_entry "Consensus time now"
        ~f:Consensus.Data.Consensus_time.to_string_hum

    let consensus_mechanism = string_entry "Consensus mechanism"

    let consensus_configuration =
      let ms_to_string i =
        float_of_int i |> Time.Span.of_ms |> Time.Span.to_string
      in
      (* Time.to_string is safe here because this is for display. *)
      let time_to_string = Fn.compose Time.to_string Block_time.to_time in
      let render conf =
        let fmt_field name op field = (name, op (Field.get field conf)) in
        Consensus.Configuration.Fields.to_list
          ~delta:(fmt_field "Delta" string_of_int)
          ~k:(fmt_field "k" string_of_int)
          ~slots_per_epoch:(fmt_field "Slots per epoch" string_of_int)
          ~slot_duration:(fmt_field "Slot duration" ms_to_string)
          ~epoch_duration:(fmt_field "Epoch duration" ms_to_string)
          ~acceptable_network_delay:
            (fmt_field "Acceptable network delay" ms_to_string)
          ~genesis_state_timestamp:
            (fmt_field "Chain start timestamp" time_to_string)
        |> List.map ~f:(fun (s, v) -> ("\t" ^ s, v))
        |> digest_entries ~title:""
      in
      map_entry "Consensus configuration" ~f:render

    let addrs_and_ports =
      let render conf =
        let fmt_field name op field = [ (name, op (Field.get field conf)) ] in
        Node_addrs_and_ports.Display.Stable.V1.Fields.to_list
          ~external_ip:(fmt_field "External IP" Fn.id)
          ~bind_ip:(fmt_field "Bind IP" Fn.id)
          ~client_port:(fmt_field "Client port" string_of_int)
          ~libp2p_port:(fmt_field "Libp2p port" string_of_int)
          ~peer:(fun field ->
            let peer = Field.get field conf in
            match peer with
            | Some peer ->
                [ ("Libp2p PeerID", peer.peer_id) ]
            | None ->
                [])
        |> List.concat
        |> List.map ~f:(fun (s, v) -> ("\t" ^ s, v))
        |> digest_entries ~title:""
      in
      map_entry "Addresses and ports" ~f:render

    let catchup_status =
      let render xs =
        List.map xs ~f:(fun (s, n) ->
            let s =
              match
                (s : Transition_frontier.Full_catchup_tree.Node.State.Enum.t)
              with
              | Failed ->
                  "Failed"
              | To_download ->
                  "To download"
              | To_initial_validate ->
                  "To initial validate"
              | To_build_breadcrumb ->
                  "To build breadcrumb"
              | Root ->
                  "Root"
              | Finished ->
                  "Finished"
              | To_verify ->
                  "To verify"
              | Wait_for_parent ->
                  "Waiting for parent to finish"
            in
            ("\t" ^ s, Int.to_string n))
        |> digest_entries ~title:""
      in
      option_entry "Catchup status" ~f:render
  end

  type t =
    { num_accounts : int option
    ; blockchain_length : int option
    ; highest_block_length_received : int
    ; highest_unvalidated_block_length_received : int
    ; uptime_secs : int
    ; ledger_merkle_root : string option
    ; state_hash : string option
    ; chain_id : string
    ; commit_id : Git_sha.Stable.Latest.t
    ; conf_dir : string
    ; peers : Network_peer.Peer.Display.Stable.Latest.t list
    ; user_commands_sent : int
    ; snark_worker : string option
    ; snark_work_fee : int
    ; sync_status : Sync_status.Stable.Latest.t
    ; catchup_status :
        (Transition_frontier.Full_catchup_tree.Node.State.Enum.t * int) list
        option
    ; block_production_keys : string list
    ; coinbase_receiver : string option
    ; histograms : Histograms.t option
    ; consensus_time_best_tip :
        Consensus.Data.Consensus_time.Stable.Latest.t option
    ; global_slot_since_genesis_best_tip : int option
    ; next_block_production : Next_producer_timing.t option
    ; consensus_time_now : Consensus.Data.Consensus_time.Stable.Latest.t
    ; consensus_mechanism : string
    ; consensus_configuration : Consensus.Configuration.Stable.Latest.t
    ; addrs_and_ports : Node_addrs_and_ports.Display.Stable.Latest.t
    }
  [@@deriving to_yojson, bin_io_unversioned, fields]

  let entries (s : t) =
    let module M = Make_entries (struct
      type nonrec 'a t = ([ `Read | `Set_and_create ], t, 'a) Field.t_with_perm

      let get field = Field.get field s
    end) in
    let open M in
    Fields.to_list ~sync_status ~num_accounts ~blockchain_length
      ~highest_unvalidated_block_length_received ~highest_block_length_received
      ~uptime_secs ~ledger_merkle_root ~state_hash ~chain_id ~commit_id
      ~conf_dir ~peers ~user_commands_sent ~snark_worker ~block_production_keys
      ~coinbase_receiver ~histograms ~consensus_time_best_tip
      ~global_slot_since_genesis_best_tip ~consensus_time_now
      ~consensus_mechanism ~consensus_configuration ~next_block_production
      ~snark_work_fee ~addrs_and_ports ~catchup_status
    |> List.filter_map ~f:Fn.id

  let to_text (t : t) =
    let title = "Mina daemon status\n-----------------------------------\n" in
    digest_entries ~title (entries t)
end<|MERGE_RESOLUTION|>--- conflicted
+++ resolved
@@ -291,15 +291,11 @@
           | Check_again time ->
               sprintf "None this epoch… checking at %s (%s)" (str time)
                 generated_from
-<<<<<<< HEAD
-          | Produce { time; for_slot } ->
-=======
           | Evaluating_vrf last_checked_slot ->
               sprintf "Evaluating VRF… Last checked global slot %s (%s)"
                 (Mina_numbers.Global_slot.to_string last_checked_slot)
                 generated_from
           | Produce {time; for_slot} ->
->>>>>>> feee67cc
               sprintf "%s for %s (%s)" (str time) (slot_str for_slot)
                 generated_from
           | Produce_now { for_slot; _ } ->
