--- conflicted
+++ resolved
@@ -5,11 +5,7 @@
 open Signature_lib
 
 module Make (Ledger_proof : sig
-<<<<<<< HEAD
-  type t [@@deriving sexp, bin_io, yojson]
-=======
   type t [@@deriving sexp, bin_io, to_yojson]
->>>>>>> d7bab248
 end) :
   Coda_intf.Transaction_snark_work_intf
   with type ledger_proof := Ledger_proof.t = struct
@@ -62,11 +58,7 @@
             { fee: Fee.Stable.V1.t
             ; proofs: Ledger_proof.t list
             ; prover: Public_key.Compressed.Stable.V1.t }
-<<<<<<< HEAD
-          [@@deriving sexp, bin_io, version {asserted}, yojson]
-=======
           [@@deriving sexp, to_yojson, bin_io, version {asserted}]
->>>>>>> d7bab248
         end
 
         include T
@@ -88,11 +80,7 @@
     (* bin_io omitted *)
     type t = Stable.Latest.t =
       {fee: Fee.t; proofs: Ledger_proof.t list; prover: Public_key.Compressed.t}
-<<<<<<< HEAD
-    [@@deriving sexp, yojson]
-=======
     [@@deriving to_yojson, sexp]
->>>>>>> d7bab248
   end
 
   include T
