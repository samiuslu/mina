--- conflicted
+++ resolved
@@ -76,16 +76,7 @@
 
 module Stable : sig
   module V2 : sig
-<<<<<<< HEAD
     type t [@@deriving sexp, compare, bin_io, yojson, version]
-  end
-
-  module V1 : sig
-=======
->>>>>>> f01d3925
-    type t [@@deriving sexp, compare, bin_io, yojson, version]
-
-    val to_latest : t -> V2.t
   end
 end
 with type V2.t = t
