--- conflicted
+++ resolved
@@ -197,15 +197,9 @@
       ; to_build_breadcrumb = 0
       }
     in
-<<<<<<< HEAD
-    List.fold (Hashtbl.to_alist t.states) ~init ~f:(fun acc (state, hashes) -> 
-      let n = Set.length hashes in
-      match state with 
-=======
     Hashtbl.fold t.states ~init ~f:(fun ~key ~data acc -> 
       let n = Set.length data in
       match key with 
->>>>>>> 455371f2
       | Finished -> 
         { acc with finished = n }
       | Failed -> 
