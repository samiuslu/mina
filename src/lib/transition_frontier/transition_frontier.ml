--- conflicted
+++ resolved
@@ -550,13 +550,9 @@
       Option.value consensus_local_state
         ~default:
           (Consensus.Data.Local_state.create
-<<<<<<< HEAD
-             ~genesis_ledger:Test_genesis_ledger.t ~epoch_ledger_location
-=======
              ~genesis_ledger:
                (Precomputed_values.genesis_ledger precomputed_values)
->>>>>>> 191c444b
-             Public_key.Compressed.Set.empty)
+             ~epoch_ledger_location Public_key.Compressed.Set.empty)
     in
     let root_snarked_ledger, root_ledger_accounts = root_ledger_and_accounts in
     (* TODO: ensure that rose_tree cannot be longer than k *)
