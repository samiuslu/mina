--- conflicted
+++ resolved
@@ -29,17 +29,9 @@
   ; extensions: Extensions.t
   ; genesis_state_hash: State_hash.t }
 
-<<<<<<< HEAD
-let genesis_root_data ~genesis_ledger ~base_proof ~genesis_constants =
+let genesis_root_data ~precomputed_values =
   let open Root_data.Limited in
-  let transition =
-    External_transition.genesis ~genesis_ledger ~base_proof ~genesis_constants
-  in
-=======
-let genesis_root_data ~precomputed_values =
-  let open Root_data.Limited.Stable.Latest in
   let transition = External_transition.genesis ~precomputed_values in
->>>>>>> 9a3593c5
   let scan_state = Staged_ledger.Scan_state.empty () in
   (*if scan state is empty the protocol states required is also empty*)
   let protocol_states = [] in
@@ -508,9 +500,12 @@
             clean_temp_dirs x ) ;
         (persistent_root, persistent_frontier) )
 
-  let gen_genesis_breadcrumb_with_protocol_states ~logger ?verifier () =
+  let gen_genesis_breadcrumb_with_protocol_states ~logger ?verifier
+      ~precomputed_values () =
     let open Quickcheck.Generator.Let_syntax in
-    let%map root = gen_genesis_breadcrumb ~logger ?verifier () in
+    let%map root =
+      gen_genesis_breadcrumb ~logger ?verifier ~precomputed_values ()
+    in
     (* List of protocol states required to prove transactions in the scan state; empty scan state at genesis*)
     let protocol_states = [] in
     (root, protocol_states)
@@ -518,18 +513,11 @@
   let gen ?(logger = Logger.null ()) ?verifier ?trust_system
       ?consensus_local_state ~precomputed_values
       ?(root_ledger_and_accounts =
-<<<<<<< HEAD
-        ( Lazy.force Test_genesis_ledger.t
-        , Lazy.force Test_genesis_ledger.accounts ))
-      ?(gen_root_breadcrumb =
-        gen_genesis_breadcrumb_with_protocol_states ~logger ?verifier ())
-=======
         ( Lazy.force (Precomputed_values.genesis_ledger precomputed_values)
         , Lazy.force (Precomputed_values.accounts precomputed_values) ))
       ?(gen_root_breadcrumb =
-        gen_genesis_breadcrumb ~logger ?verifier ~precomputed_values ())
->>>>>>> 9a3593c5
-      ~max_length ~size () =
+        gen_genesis_breadcrumb_with_protocol_states ~logger ?verifier
+          ~precomputed_values ()) ~max_length ~size () =
     let open Quickcheck.Generator.Let_syntax in
     let genesis_state_hash =
       Precomputed_values.genesis_state_hash precomputed_values
