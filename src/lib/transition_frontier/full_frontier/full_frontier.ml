--- conflicted
+++ resolved
@@ -596,14 +596,7 @@
   let new_root, diffs_with_mutants =
     List.fold diffs ~init:(None, [])
       ~f:(fun (prev_root, diffs_with_mutants) (Diff.Full.E.E diff) ->
-<<<<<<< HEAD
         let mutant, new_root = apply_diff t diff ~enable_epoch_ledger_sync in
-        t.hash <- Frontier_hash.merge_diff t.hash (Diff.to_lite diff) mutant ;
-=======
-        let mutant, new_root =
-          apply_diff t diff ~ignore_consensus_local_state
-        in
->>>>>>> a3c53d95
         update_metrics_with_diff t diff ;
         let new_root =
           match new_root with
@@ -615,15 +608,8 @@
         (new_root, Diff.Full.With_mutant.E (diff, mutant) :: diffs_with_mutants)
     )
   in
-<<<<<<< HEAD
-  [%log' trace t.logger]
-    "Reached state %s after applying diffs to full frontier"
-    (Frontier_hash.to_string t.hash) ;
+  [%log' trace t.logger] "after applying diffs to full frontier" ;
   if not (enable_epoch_ledger_sync = `Disabled) then
-=======
-  [%log' trace t.logger] "after applying diffs to full frontier" ;
-  if not ignore_consensus_local_state then
->>>>>>> a3c53d95
     Debug_assert.debug_assert (fun () ->
         match
           Consensus.Hooks.required_local_state_sync
