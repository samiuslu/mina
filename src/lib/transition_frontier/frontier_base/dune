--- conflicted
+++ resolved
@@ -1,11 +1,7 @@
 (library
  (name frontier_base)
  (public_name transition_frontier_base)
-<<<<<<< HEAD
+ (flags -w -22)
  (libraries core_kernel mina_base mina_ledger mina_state mina_transition staged_ledger base58_check)
-=======
- (flags -w -22)
- (libraries core_kernel mina_base mina_state mina_transition staged_ledger base58_check)
->>>>>>> 19f1fcdc
  (instrumentation (backend bisect_ppx))
  (preprocess (pps ppx_jane ppx_coda ppx_version ppx_deriving.std ppx_deriving_yojson)))