--- conflicted
+++ resolved
@@ -154,7 +154,8 @@
 
 let lift f breadcrumb = f (validated_transition breadcrumb)
 
-let state_hash = lift (fun t -> (External_transition.Validated.state_hashes t).state_hash)
+let state_hash =
+  lift (fun t -> (External_transition.Validated.state_hashes t).state_hash)
 
 let parent_hash = lift External_transition.Validated.parent_hash
 
@@ -327,7 +328,8 @@
           Protocol_state.body prev_state |> Protocol_state.Body.view
         in
         ( current_state_view
-        , (prev_state_hashes.state_hash, Option.value_exn prev_state_hashes.state_body_hash) )
+        , ( prev_state_hashes.state_hash
+          , Option.value_exn prev_state_hashes.state_body_hash ) )
       in
       let coinbase_receiver = largest_account_public_key in
       let staged_ledger_diff =
@@ -379,29 +381,24 @@
           ~registers:next_registers ~staged_ledger_hash:next_staged_ledger_hash
           ~genesis_ledger_hash
       in
-      let previous_state_hashes = Protocol_state.hashes previous_protocol_state in
+      let previous_state_hashes =
+        Protocol_state.hashes previous_protocol_state
+      in
       let consensus_state =
         make_next_consensus_state ~snarked_ledger_hash:previous_registers.ledger
           ~previous_protocol_state:
             With_hash.
-<<<<<<< HEAD
-              { data = previous_protocol_state; hash = previous_state_hash }
-          ~coinbase_receiver ~supercharge_coinbase
-      in
-      let genesis_state_hash =
-        Protocol_state.genesis_state_hash ~state_hash:(Some previous_state_hash)
-          previous_protocol_state
-=======
-              {data= previous_protocol_state; hash= previous_state_hashes}
+              { data = previous_protocol_state; hash = previous_state_hashes }
           ~coinbase_receiver ~supercharge_coinbase
       in
       let genesis_state_hash =
         Protocol_state.genesis_state_hash
-          ~state_hash:(Some previous_state_hashes.state_hash) previous_protocol_state
->>>>>>> 19f1fcdc
+          ~state_hash:(Some previous_state_hashes.state_hash)
+          previous_protocol_state
       in
       let protocol_state =
-        Protocol_state.create_value ~genesis_state_hash ~previous_state_hash:previous_state_hashes.state_hash
+        Protocol_state.create_value ~genesis_state_hash
+          ~previous_state_hash:previous_state_hashes.state_hash
           ~blockchain_state:next_blockchain_state ~consensus_state
           ~constants:(Protocol_state.constants previous_protocol_state)
       in
@@ -412,7 +409,8 @@
           ~staged_ledger_diff:(Staged_ledger_diff.forget staged_ledger_diff)
           ~validation_callback:
             (Mina_net2.Validation_callback.create_without_expiration ())
-          ~delta_transition_chain_proof:(previous_state_hashes.state_hash, []) ()
+          ~delta_transition_chain_proof:(previous_state_hashes.state_hash, [])
+          ()
       in
       (* We manually created a verified an external_transition *)
       let (`I_swear_this_is_safe_see_my_comment
