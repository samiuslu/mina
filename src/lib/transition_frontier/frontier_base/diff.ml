--- conflicted
+++ resolved
@@ -37,24 +37,18 @@
     end)
 
 module Node = struct
-<<<<<<< HEAD
   [%%versioned_binable
   module Stable = struct
-    module V2 = struct
+    module V3 = struct
       type 'a t =
         | Full : Breadcrumb.t -> full t
-        | Lite : External_transition.Validated.Stable.V2.t -> lite t
+        | Lite : External_transition.Validated.Stable.V3.t -> lite t
 
       include Dummy_binable1 (struct
         type nonrec 'a t = 'a t
       end)
     end
   end]
-=======
-  type _ t =
-    | Full : Breadcrumb.t -> full t
-    | Lite : External_transition.Validated.Stable.V1.t -> lite t
->>>>>>> 19f1fcdc
 end
 
 module Node_list = struct
@@ -72,13 +66,8 @@
   type 'repr node_list = 'repr t
 
   let to_lite =
-<<<<<<< HEAD
     let f { transition; _ } =
-      External_transition.Validated.state_hash transition
-=======
-    let f {transition; _} =
       (External_transition.Validated.state_hashes transition).state_hash
->>>>>>> 19f1fcdc
     in
     List.map ~f
 
@@ -119,16 +108,10 @@
 
 module Root_transition = struct
   type 'repr t =
-<<<<<<< HEAD
     { new_root : Root_data.Limited.t
     ; garbage : 'repr Node_list.t
     ; just_emitted_a_proof : bool
     }
-=======
-    { new_root: Root_data.Limited.Stable.V2.t
-    ; garbage: 'repr Node_list.t
-    ; just_emitted_a_proof: bool }
->>>>>>> 19f1fcdc
 
   type 'repr root_transition = 'repr t
 
@@ -136,28 +119,15 @@
     [%%versioned
     module Stable = struct
       [@@@no_toplevel_latest_type]
-<<<<<<< HEAD
-
-=======
-      module V3 = struct
+
+      module V4 = struct
         type t =
-          { new_root: Root_data.Limited.Stable.V2.t
-          ; garbage: Node_list.Lite.Stable.V1.t
-          ; just_emitted_a_proof: bool }
-
-        let to_latest = Fn.id
-      end
->>>>>>> 19f1fcdc
-      module V2 = struct
-        type t =
-          { new_root : Root_data.Limited.Stable.V2.t
+          { new_root : Root_data.Limited.Stable.V3.t
           ; garbage : Node_list.Lite.Stable.V1.t
           ; just_emitted_a_proof : bool
           }
 
-        let to_latest {new_root; garbage; just_emitted_a_proof} =
-          let new_root = Root_data.Limited.Stable.V1.to_latest new_root in
-          {V3.new_root; garbage; just_emitted_a_proof}
+        let to_latest = Fn.id
       end
     end]
   end
@@ -167,73 +137,34 @@
       [%%versioned
       module Stable = struct
         [@@@no_toplevel_latest_type]
-<<<<<<< HEAD
-=======
-        module V3 = struct
-          type t = Lite_binable.Stable.V3.t
+
+        module V4 = struct
+          type t = Lite_binable.Stable.V4.t
 
           let to_latest = Fn.id
-        end
->>>>>>> 19f1fcdc
-
-        module V2 = struct
-          type t = Lite_binable.Stable.V2.t
-
-          let to_latest = Lite_binable.Stable.V2.to_latest
         end
       end]
     end
 
     [%%versioned_binable
     module Stable = struct
-      module V3 = struct
+      module V4 = struct
         type t = lite root_transition
 
         module T_nonbinable = struct
           type nonrec t = t
 
-          let to_binable ({new_root; garbage; just_emitted_a_proof} : t) :
-              Binable_arg.Stable.V3.t =
-            {new_root; garbage; just_emitted_a_proof}
-
-          let of_binable
-              ({new_root; garbage; just_emitted_a_proof} :
-                Binable_arg.Stable.V3.t) : t =
-            {new_root; garbage; just_emitted_a_proof}
-        end
-
-        include Binable.Of_binable (Binable_arg.Stable.V3) (T_nonbinable)
-
-        let to_latest = Fn.id
-      end
-
-      module V2 = struct
-        type t = lite root_transition
-
-        module T_nonbinable = struct
-          type nonrec t = t
-
           let to_binable ({ new_root; garbage; just_emitted_a_proof } : t) :
-              Binable_arg.Stable.V2.t =
-<<<<<<< HEAD
+              Binable_arg.Stable.V4.t =
             { new_root; garbage; just_emitted_a_proof }
-=======
-            let new_root = Root_data.Limited.Stable.V1.of_v2 new_root in
-            {new_root; garbage; just_emitted_a_proof}
->>>>>>> 19f1fcdc
 
           let of_binable
               ({ new_root; garbage; just_emitted_a_proof } :
-                Binable_arg.Stable.V2.t) : t =
-<<<<<<< HEAD
+                Binable_arg.Stable.V4.t) : t =
             { new_root; garbage; just_emitted_a_proof }
-=======
-            let new_root = Root_data.Limited.Stable.V1.to_latest new_root in
-            {new_root; garbage; just_emitted_a_proof}
->>>>>>> 19f1fcdc
-        end
-
-        include Binable.Of_binable (Binable_arg.Stable.V2) (T_nonbinable)
+        end
+
+        include Binable.Of_binable (Binable_arg.Stable.V4) (T_nonbinable)
 
         let to_latest = Fn.id
       end
@@ -246,7 +177,7 @@
   module Stable = struct
     module V2 = struct
       type ('repr, 'mutant) t =
-        | New_node : 'repr Node.Stable.V2.t -> ('repr, unit) t
+        | New_node : 'repr Node.Stable.V3.t -> ('repr, unit) t
         | Root_transitioned : 'repr Root_transition.t -> ('repr, State_hash.t) t
         | Best_tip_changed : State_hash.t -> (_, State_hash.t) t
 
@@ -278,15 +209,9 @@
     | New_node (Full breadcrumb) ->
         State_hash.to_yojson (Breadcrumb.state_hash breadcrumb)
     | New_node (Lite transition) ->
-<<<<<<< HEAD
-        State_hash.to_yojson
-          (External_transition.Validated.state_hash transition)
+        let x, _ = transition in
+        State_hash.to_yojson (State_hash.With_state_hashes.state_hash x)
     | Root_transitioned { new_root; garbage; just_emitted_a_proof } ->
-=======
-        let x, _ = transition in
-        State_hash.to_yojson (With_hash.hash x)
-    | Root_transitioned {new_root; garbage; just_emitted_a_proof} ->
->>>>>>> 19f1fcdc
         let garbage_hashes =
           match garbage with
           | Node_list.Full nodes ->
@@ -295,7 +220,9 @@
               hashes
         in
         `Assoc
-          [ ("new_root", State_hash.to_yojson (Root_data.Limited.hashes new_root).state_hash)
+          [ ( "new_root"
+            , State_hash.to_yojson
+                (Root_data.Limited.hashes new_root).state_hash )
           ; ("garbage", `List (List.map ~f:State_hash.to_yojson garbage_hashes))
           ; ("just_emitted_a_proof", `Bool just_emitted_a_proof)
           ]
@@ -305,10 +232,9 @@
   `Assoc [ (name key, json_key) ]
 
 let to_lite (type mutant) (diff : (full, mutant) t) : (lite, mutant) t =
-  let downgrade_transition (t, v) = (With_hash.map_hash t ~f:(fun {State_hash.State_hashes.state_hash; _} -> state_hash), v) in
   match diff with
   | New_node (Full breadcrumb) ->
-      New_node (Lite (downgrade_transition @@ Breadcrumb.validated_transition breadcrumb))
+      New_node (Lite (Breadcrumb.validated_transition breadcrumb))
   | Root_transitioned
       { new_root; garbage = Full garbage_nodes; just_emitted_a_proof } ->
       Root_transitioned
@@ -326,8 +252,8 @@
 
     module V2 = struct
       type t =
-        | New_node of External_transition.Validated.Stable.V2.t
-        | Root_transitioned of Root_transition.Lite.Stable.V2.t
+        | New_node of External_transition.Validated.Stable.V3.t
+        | Root_transitioned of Root_transition.Lite.Stable.V4.t
         | Best_tip_changed of State_hash.Stable.V1.t
 
       let to_latest = Fn.id
