open Async_kernel
open Core
open Mina_base
open Mina_state
open Mina_transition
open Frontier_base
module Database = Database

exception Invalid_genesis_state_hash of External_transition.Validated.t

let construct_staged_ledger_at_root
    ~(precomputed_values : Precomputed_values.t) ~root_ledger ~root_transition
    ~root ~protocol_states ~logger =
  let open Deferred.Or_error.Let_syntax in
  let open Root_data.Minimal in
  let snarked_ledger_hash =
    External_transition.Validated.blockchain_state root_transition
    |> Blockchain_state.snarked_ledger_hash
  in
  let snarked_next_available_token =
    External_transition.Validated.blockchain_state root_transition
    |> Blockchain_state.snarked_next_available_token
  in
  let scan_state = scan_state root in
  let pending_coinbase = pending_coinbase root in
  let protocol_states_map =
    List.fold protocol_states ~init:State_hash.Map.empty
      ~f:(fun acc protocol_state ->
        Map.add_exn acc
          ~key:(Protocol_state.hash protocol_state)
          ~data:protocol_state )
  in
  let get_state hash =
    match Map.find protocol_states_map hash with
    | None ->
        [%log error]
          ~metadata:[("state_hash", State_hash.to_yojson hash)]
          "Protocol state (for scan state transactions) for $state_hash not \
           found when loading persisted transition frontier" ;
        Or_error.errorf
          !"Protocol state (for scan state transactions) for \
            %{sexp:State_hash.t} not found when loading persisted transition \
            frontier"
          hash
    | Some protocol_state ->
        Ok protocol_state
  in
  let%bind transactions_with_protocol_state =
    Deferred.return
      (Staged_ledger.Scan_state.staged_transactions_with_protocol_states
         scan_state ~get_state)
  in
  let mask = Ledger.of_database root_ledger in
  let%bind () =
    Deferred.Or_error.List.iter transactions_with_protocol_state
      ~f:(fun (txn, protocol_state) ->
        Deferred.return
        @@ let%bind.Or_error txn_with_info =
             Ledger.apply_transaction
               ~constraint_constants:precomputed_values.constraint_constants
               mask
               ~txn_state_view:(Protocol_state.Body.view protocol_state.body)
               txn.data
           in
           let computed_status =
             Ledger.Transaction_applied.user_command_status txn_with_info
           in
           if Transaction_status.equal txn.status computed_status then
             Or_error.return ()
           else
             Or_error.errorf
               !"Mismatched user command status. Expected: %{sexp: \
                 Transaction_status.t} Got: %{sexp: Transaction_status.t}"
               txn.status computed_status )
  in
  Staged_ledger.of_scan_state_and_ledger_unchecked ~snarked_ledger_hash
    ~snarked_next_available_token ~ledger:mask ~scan_state
    ~constraint_constants:precomputed_values.constraint_constants
    ~pending_coinbase_collection:pending_coinbase

module rec Instance_type : sig
  type t =
    {db: Database.t; mutable sync: Sync.t option; factory: Factory_type.t}
end =
  Instance_type

and Factory_type : sig
  type t =
    { logger: Logger.t
    ; directory: string
    ; verifier: Verifier.t
    ; time_controller: Block_time.Controller.t
    ; mutable instance: Instance_type.t option }
end =
  Factory_type

open Instance_type
open Factory_type

module Instance = struct
  type t = Instance_type.t

  let create factory =
    let db =
      Database.create ~logger:factory.logger ~directory:factory.directory
    in
    {db; sync= None; factory}

  let assert_no_sync t =
    if Option.is_some t.sync then Error `Sync_cannot_be_running else Ok ()

  let assert_sync t ~f =
    match t.sync with
    | None ->
        return (Error `Sync_must_be_running)
    | Some sync ->
        f sync

  let start_sync ~constraint_constants t =
    let open Result.Let_syntax in
    let%map () = assert_no_sync t in
    t.sync
    <- Some
         (Sync.create ~constraint_constants ~logger:t.factory.logger
            ~time_controller:t.factory.time_controller ~db:t.db)

  let stop_sync t =
    let open Deferred.Let_syntax in
    assert_sync t ~f:(fun sync ->
        let%map () = Sync.close sync in
        t.sync <- None ;
        Ok () )

  let notify_sync t ~diffs =
    assert_sync t ~f:(fun sync ->
        Sync.notify sync ~diffs ; Deferred.Result.return () )

  let destroy t =
    let open Deferred.Let_syntax in
    [%log' trace t.factory.logger]
      "Destroying transition frontier persistence instance" ;
    let%map () =
      if Option.is_some t.sync then
        stop_sync t
        >>| Fn.compose Result.ok_or_failwith
              (Result.map_error ~f:(Fn.const "impossible"))
      else return ()
    in
    Database.close t.db ;
    t.factory.instance <- None

  let factory {factory; _} = factory

  let check_database t = Database.check t.db

  let get_root_transition t =
    let open Result.Let_syntax in
    Database.get_root_hash t.db
    >>= Database.get_transition t.db
    |> Result.map_error ~f:Database.Error.message

  let fast_forward t target_root :
      (unit, [> `Failure of string | `Bootstrap_required]) Result.t =
    let open Root_identifier.Stable.Latest in
    let open Result.Let_syntax in
    let%bind () = assert_no_sync t in
    let lift_error r msg = Result.map_error r ~f:(Fn.const (`Failure msg)) in
    let%bind root =
      lift_error (Database.get_root t.db) "failed to get root hash"
    in
    let root_hash = Root_data.Minimal.hash root in
    if State_hash.equal root_hash target_root.state_hash then
      (* If the target hash is already the root hash, no fast forward required, but we should check the frontier hash. *)
      Ok ()
    else (
      [%log' warn t.factory.logger]
        ~metadata:
          [ ("current_root", State_hash.to_yojson root_hash)
          ; ("target_root", State_hash.to_yojson target_root.state_hash) ]
        "Cannot fast forward persistent frontier's root: bootstrap is \
         required ($current_root --> $target_root)" ;
      Error `Bootstrap_required )

  let load_full_frontier t ~root_ledger ~consensus_local_state ~max_length
      ~ignore_consensus_local_state ~precomputed_values =
    let open Deferred.Result.Let_syntax in
    let downgrade_transition transition genesis_state_hash :
        ( External_transition.Almost_validated.t
        , [`Invalid_genesis_protocol_state] )
        Result.t =
      let open Result.Let_syntax in
      let transition =
        External_transition.Validation.forget_validation_with_hash transition
      in
      let%map t =
        External_transition.Validation.wrap transition
        |> External_transition.skip_time_received_validation
             `This_transition_was_not_received_via_gossip
        |> External_transition.validate_genesis_protocol_state
             ~genesis_state_hash
      in
      External_transition.skip_proof_validation
        `This_transition_was_generated_internally t
      |> External_transition.skip_delta_transition_chain_validation
           `This_transition_was_not_received_via_gossip
      |> External_transition.skip_frontier_dependencies_validation
           `This_transition_was_loaded_from_persistence
      |> External_transition.skip_protocol_versions_validation
           `This_transition_has_valid_protocol_versions
    in
    let%bind () = Deferred.return (assert_no_sync t) in
    (* read basic information from the database *)
    let%bind root, root_transition, best_tip, protocol_states, root_hash =
      (let open Result.Let_syntax in
      let%bind root = Database.get_root t.db in
      let root_hash = Root_data.Minimal.hash root in
      let%bind root_transition = Database.get_transition t.db root_hash in
      let%bind best_tip = Database.get_best_tip t.db in
      let%map protocol_states =
        Database.get_protocol_states_for_root_scan_state t.db
      in
      (root, root_transition, best_tip, protocol_states, root_hash))
      |> Result.map_error ~f:(fun err ->
             `Failure (Database.Error.not_found_message err) )
      |> Deferred.return
    in
    let root_genesis_state_hash =
      External_transition.Validated.protocol_state root_transition
      |> Protocol_state.genesis_state_hash
    in
    (* construct the root staged ledger in memory *)
    let%bind root_staged_ledger =
      let open Deferred.Let_syntax in
      match%map
        construct_staged_ledger_at_root ~precomputed_values ~root_ledger
          ~root_transition ~root ~protocol_states ~logger:t.factory.logger
      with
      | Error err ->
          Error (`Failure (Error.to_string_hum err))
      | Ok staged_ledger ->
          Ok staged_ledger
    in
    (* initialize the new in memory frontier and extensions *)
    let frontier =
      Full_frontier.create ~logger:t.factory.logger
        ~time_controller:t.factory.time_controller
        ~root_data:
          { transition= root_transition
          ; staged_ledger= root_staged_ledger
          ; protocol_states=
              (*TODO: store the hashes as well?*)
              List.map protocol_states ~f:(fun s -> (Protocol_state.hash s, s))
          }
        ~root_ledger:(Ledger.Any_ledger.cast (module Ledger.Db) root_ledger)
        ~consensus_local_state ~max_length ~precomputed_values
    in
    let%bind extensions =
      Deferred.map
        (Extensions.create ~logger:t.factory.logger frontier)
        ~f:Result.return
    in
    let apply_diff diff =
      let (`New_root_and_diffs_with_mutants (_, diffs_with_mutants)) =
        Full_frontier.apply_diffs frontier [diff] ~has_long_catchup_job:false
          ~enable_epoch_ledger_sync:
            ( if ignore_consensus_local_state then `Disabled
            else `Enabled root_ledger )
      in
      Extensions.notify extensions ~frontier ~diffs_with_mutants
      |> Deferred.map ~f:Result.return
    in
    (* crawl through persistent frontier and load transitions into in memory frontier *)
    let%bind () =
      Deferred.map
        (Database.crawl_successors t.db root_hash
           ~init:(Full_frontier.root frontier) ~f:(fun parent transition ->
             let%bind transition =
               match
                 downgrade_transition transition root_genesis_state_hash
               with
               | Ok t ->
                   Deferred.Result.return t
               | Error `Invalid_genesis_protocol_state ->
                   Error (`Fatal_error (Invalid_genesis_state_hash transition))
                   |> Deferred.return
             in
             (* we're loading transitions from persistent storage,
                don't assign a timestamp
             *)
             let transition_receipt_time = None in
             let%bind breadcrumb =
               Breadcrumb.build ~skip_staged_ledger_verification:`All
                 ~logger:t.factory.logger ~precomputed_values
                 ~verifier:t.factory.verifier
                 ~trust_system:(Trust_system.null ()) ~parent ~transition
                 ~sender:None ~transition_receipt_time ()
             in
             let%map () = apply_diff Diff.(E (New_node (Full breadcrumb))) in
             breadcrumb ))
        ~f:
          (Result.map_error ~f:(function
            | `Crawl_error err ->
                let msg =
                  match err with
                  | `Fatal_error exn ->
                      "fatal error -- " ^ Exn.to_string exn
                  | `Invalid_staged_ledger_diff err
                  | `Invalid_staged_ledger_hash err ->
                      "staged ledger diff application failed -- "
                      ^ Error.to_string_hum err
                in
                `Failure
                  ( "error rebuilding transition frontier from persistence: "
                  ^ msg )
            | `Not_found _ as err ->
                `Failure (Database.Error.not_found_message err) ))
    in
    let%map () = apply_diff Diff.(E (Best_tip_changed best_tip)) in
    (frontier, extensions)
end

type t = Factory_type.t

let create ~logger ~verifier ~time_controller ~directory =
  {logger; verifier; time_controller; directory; instance= None}

let destroy_database_exn t =
  assert (Option.is_none t.instance) ;
  File_system.remove_dir t.directory

let create_instance_exn t =
<<<<<<< HEAD
  assert (Option.is_none t.instance);
=======
  assert (Option.is_none t.instance) ;
>>>>>>> 7ed00a76
  let instance = Instance.create t in
  t.instance <- Some instance ;
  instance

let with_instance_exn t ~f =
  let instance = create_instance_exn t in
  let x = f instance in
  let%map () = Instance.destroy instance in
  x

let reset_database_exn t ~root_data ~genesis_state_hash =
  let open Root_data.Limited in
  let open Deferred.Let_syntax in
  [%log' info t.logger]
    ~metadata:
      [ ( "state_hash"
        , State_hash.to_yojson
            (External_transition.Validated.state_hash (transition root_data))
        ) ]
    "Resetting transition frontier database to new root" ;
  let%bind () = destroy_database_exn t in
  with_instance_exn t ~f:(fun instance ->
      Database.initialize instance.db ~root_data ;
      (* sanity check database after initialization on debug builds *)
      Debug_assert.debug_assert (fun () ->
          Database.check instance.db ~genesis_state_hash
          |> Result.map_error ~f:(function
               | `Invalid_version ->
                   "invalid version"
               | `Not_initialized ->
                   "not initialized"
               | `Genesis_state_mismatch _ ->
                   "genesis state mismatch"
               | `Corrupt err ->
                   Database.Error.message err )
          |> Result.ok_or_failwith ) )<|MERGE_RESOLUTION|>--- conflicted
+++ resolved
@@ -329,11 +329,7 @@
   File_system.remove_dir t.directory
 
 let create_instance_exn t =
-<<<<<<< HEAD
-  assert (Option.is_none t.instance);
-=======
   assert (Option.is_none t.instance) ;
->>>>>>> 7ed00a76
   let instance = Instance.create t in
   t.instance <- Some instance ;
   instance
