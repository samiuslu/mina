--- conflicted
+++ resolved
@@ -40,32 +40,8 @@
         Ok protocol_state
   in
   let mask = Ledger.of_database root_ledger in
-<<<<<<< HEAD
-  let%bind () =
-    Deferred.Or_error.List.iter transactions_with_protocol_state
-      ~f:(fun (txn, protocol_state) ->
-        Deferred.return
-        @@ let%bind.Or_error txn_with_info =
-             Ledger.apply_transaction
-               ~constraint_constants:precomputed_values.constraint_constants
-               mask
-               ~txn_state_view:(Protocol_state.Body.view protocol_state.body)
-               txn.data
-           in
-           let computed_status =
-             Ledger.Transaction_applied.user_command_status txn_with_info
-           in
-           if Transaction_status.equal txn.status computed_status then
-             Or_error.return ()
-           else
-             Or_error.errorf
-               !"Mismatched user command status. Expected: %{sexp: \
-                 Transaction_status.t} Got: %{sexp: Transaction_status.t}"
-               txn.status computed_status)
-=======
   let local_state =
     Blockchain_state.registers blockchain_state |> Registers.local_state
->>>>>>> a0fb5b18
   in
   let staged_ledger_hash =
     Blockchain_state.staged_ledger_hash blockchain_state
@@ -141,12 +117,8 @@
     t.sync <-
       Some
         (Sync.create ~constraint_constants ~logger:t.factory.logger
-<<<<<<< HEAD
            ~time_controller:t.factory.time_controller ~db:t.db
            ~persistent_root_instance)
-=======
-           ~time_controller:t.factory.time_controller ~db:t.db)
->>>>>>> a0fb5b18
 
   let stop_sync t =
     let open Deferred.Let_syntax in
@@ -375,11 +347,7 @@
     ~metadata:
       [ ( "state_hash"
         , State_hash.to_yojson
-<<<<<<< HEAD
           @@ External_transition.Validated.state_hash root_transition )
-=======
-            (External_transition.Validated.state_hash (transition root_data)) )
->>>>>>> a0fb5b18
       ]
     "Resetting transition frontier database to new root" ;
   let%bind () = destroy_database_exn t in
@@ -387,7 +355,6 @@
       Database.initialize instance.db ~root_data ;
       (* sanity check database after initialization on debug builds *)
       Debug_assert.debug_assert (fun () ->
-<<<<<<< HEAD
           ignore
             ( Database.check instance.db ~genesis_state_hash
               |> Result.map_error ~f:(function
@@ -400,17 +367,4 @@
                    | `Corrupt err ->
                        Database.Error.message err)
               |> Result.ok_or_failwith
-              : Frozen_ledger_hash.t )))
-=======
-          Database.check instance.db ~genesis_state_hash
-          |> Result.map_error ~f:(function
-               | `Invalid_version ->
-                   "invalid version"
-               | `Not_initialized ->
-                   "not initialized"
-               | `Genesis_state_mismatch _ ->
-                   "genesis state mismatch"
-               | `Corrupt err ->
-                   Database.Error.message err)
-          |> Result.ok_or_failwith))
->>>>>>> a0fb5b18
+              : Frozen_ledger_hash.t )))