--- conflicted
+++ resolved
@@ -73,11 +73,7 @@
       t.flush_job <- None ;
       Deferred.unit )
   in
-<<<<<<< HEAD
-  assert (Option.is_none t.flush_job);
-=======
   assert (Option.is_none t.flush_job) ;
->>>>>>> 7ed00a76
   if DynArray.length t.diff_array > 0 then t.flush_job <- Some (flush_job t)
 
 let create ~(constraint_constants : Genesis_constants.Constraint_constants.t)
