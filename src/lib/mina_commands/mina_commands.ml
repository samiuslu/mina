--- conflicted
+++ resolved
@@ -317,13 +317,7 @@
     let ledger_merkle_root =
       Mina_ledger.Ledger.merkle_root ledger |> Ledger_hash.to_base58_check
     in
-<<<<<<< HEAD
     let num_accounts = Mina_ledger.Ledger.num_accounts ledger in
-    let%bind state = Mina_lib.best_protocol_state t in
-    let state_hash = Protocol_state.hash state |> State_hash.to_base58_check in
-    let consensus_state = state |> Protocol_state.consensus_state in
-=======
-    let num_accounts = Ledger.num_accounts ledger in
     let%bind best_tip = Mina_lib.best_tip t in
     let state_hash =
       Transition_frontier.Breadcrumb.state_hash best_tip
@@ -332,7 +326,6 @@
     let consensus_state =
       Transition_frontier.Breadcrumb.consensus_state best_tip
     in
->>>>>>> 19f1fcdc
     let blockchain_length =
       Length.to_int
       @@ Consensus.Data.Consensus_state.blockchain_length consensus_state
