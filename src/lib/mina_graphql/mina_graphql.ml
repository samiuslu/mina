--- conflicted
+++ resolved
@@ -974,10 +974,6 @@
           ; enum_value "Either" ~value:Either
           ; enum_value "Proof" ~value:Proof
           ; enum_value "Signature" ~value:Signature
-<<<<<<< HEAD
-          ; enum_value "Both" ~value:Both
-=======
->>>>>>> c2ed9ff1
           ; enum_value "Impossible" ~value:Impossible
           ]
 
@@ -2360,10 +2356,6 @@
             ; enum_value "Either" ~value:Either
             ; enum_value "Proof" ~value:Proof
             ; enum_value "Signature" ~value:Signature
-<<<<<<< HEAD
-            ; enum_value "Both" ~value:Both
-=======
->>>>>>> c2ed9ff1
             ; enum_value "Impossible" ~value:Impossible
             ]
 
