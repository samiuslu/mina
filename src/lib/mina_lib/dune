--- conflicted
+++ resolved
@@ -8,11 +8,7 @@
             child_processes incremental secrets work_selector
             mina_networking block_producer genesis_constants sync_handler transition_router node_addrs_and_ports
             otp_lib protocol_version snark_worker participating_state transaction_inclusion_status
-<<<<<<< HEAD
-            sync_status daemon_rpcs archive_lib exit_handlers uptime_service vrf_evaluator)
-=======
-            sync_status daemon_rpcs archive_lib exit_handlers uptime_service node_status_service)
->>>>>>> 7b5244e5
+            sync_status daemon_rpcs archive_lib exit_handlers uptime_service vrf_evaluator node_status_service)
  (instrumentation (backend bisect_ppx))
  (preprocess (pps ppx_jane ppx_coda ppx_version ppx_inline_test ppx_deriving.std))
  (synopsis "Coda gut layer"))