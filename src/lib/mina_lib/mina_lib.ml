--- conflicted
+++ resolved
@@ -1290,10 +1290,7 @@
   let monitor = Option.value ~default:(Monitor.create ()) config.monitor in
   Async.Scheduler.within' ~monitor (fun () ->
       trace "mina_lib" (fun () ->
-<<<<<<< HEAD
-=======
           let start = Time.now () in
->>>>>>> eb755a2c
           let%bind prover =
             Monitor.try_with ~here:[%here]
               ~rest:
