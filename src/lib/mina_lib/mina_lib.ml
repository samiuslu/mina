open Core_kernel
open Async
open Unsigned
open Mina_base
open Mina_transition
open Pipe_lib
open Strict_pipe
open Signature_lib
open Network_peer
module Archive_client = Archive_client
module Config = Config
module Conf_dir = Conf_dir
module Subscriptions = Coda_subscriptions
module Snark_worker_lib = Snark_worker
module Timeout = Timeout_lib.Core_time

type Structured_log_events.t += Connecting
  [@@deriving register_event { msg = "Mina daemon is connecting" }]

type Structured_log_events.t += Listening
  [@@deriving register_event { msg = "Mina daemon is listening" }]

type Structured_log_events.t += Bootstrapping
  [@@deriving register_event { msg = "Mina daemon is bootstrapping" }]

type Structured_log_events.t += Ledger_catchup
  [@@deriving register_event { msg = "Mina daemon is doing ledger catchup" }]

type Structured_log_events.t += Synced
  [@@deriving register_event { msg = "Mina daemon is synced" }]

type Structured_log_events.t +=
  | Rebroadcast_transition of { state_hash : State_hash.t }
  [@@deriving register_event { msg = "Rebroadcasting $state_hash" }]

exception Snark_worker_error of int

exception Snark_worker_signal_interrupt of Signal.t

(* A way to run a single snark worker for a daemon in a lazy manner. Forcing
   this lazy value will run the snark worker process. A snark work is
   assigned to a public key. This public key can change throughout the entire time
   the daemon is running *)
type snark_worker =
  { public_key : Public_key.Compressed.t
  ; process : Process.t Ivar.t
  ; kill_ivar : unit Ivar.t
  }

type processes =
  { prover : Prover.t
  ; verifier : Verifier.t
  ; vrf_evaluator : Vrf_evaluator.t
  ; mutable snark_worker :
      [ `On of snark_worker * Currency.Fee.t | `Off of Currency.Fee.t ]
  ; uptime_snark_worker_opt : Uptime_service.Uptime_snark_worker.t option
  }

type components =
  { net : Mina_networking.t
  ; transaction_pool : Network_pool.Transaction_pool.t
  ; snark_pool : Network_pool.Snark_pool.t
  ; transition_frontier : Transition_frontier.t option Broadcast_pipe.Reader.t
  ; most_recent_valid_block :
      External_transition.Initial_validated.t Broadcast_pipe.Reader.t
  ; block_produced_bvar : (Transition_frontier.Breadcrumb.t, read_write) Bvar.t
  }

type pipes =
  { validated_transitions_reader :
      External_transition.Validated.t Strict_pipe.Reader.t
  ; producer_transition_writer :
      ( Transition_frontier.Breadcrumb.t
      , Strict_pipe.synchronous
      , unit Deferred.t )
      Strict_pipe.Writer.t
  ; external_transitions_writer :
      ( External_transition.t Envelope.Incoming.t
      * Block_time.t
      * Mina_net2.Validation_callback.t )
      Pipe.Writer.t
  ; user_command_input_writer :
      ( User_command_input.t list
        * (   ( Network_pool.Transaction_pool.Resource_pool.Diff.t
              * Network_pool.Transaction_pool.Resource_pool.Diff.Rejected.t )
              Or_error.t
           -> unit)
        * (   Account_id.t
           -> ( [ `Min of Mina_base.Account.Nonce.t ] * Mina_base.Account.Nonce.t
              , string )
              Result.t)
        * (Account_id.t -> Account.t option Participating_state.T.t)
      , Strict_pipe.synchronous
      , unit Deferred.t )
      Strict_pipe.Writer.t
  ; user_command_writer :
      ( User_command.t list
        * (   ( Network_pool.Transaction_pool.Resource_pool.Diff.t
              * Network_pool.Transaction_pool.Resource_pool.Diff.Rejected.t )
              Or_error.t
           -> unit)
      , Strict_pipe.synchronous
      , unit Deferred.t )
      Strict_pipe.Writer.t
  ; local_snark_work_writer :
      ( Network_pool.Snark_pool.Resource_pool.Diff.t
        * (   ( Network_pool.Snark_pool.Resource_pool.Diff.t
              * Network_pool.Snark_pool.Resource_pool.Diff.rejected )
              Or_error.t
           -> unit)
      , Strict_pipe.synchronous
      , unit Deferred.t )
      Strict_pipe.Writer.t
  }

type t =
  { config : Config.t
  ; processes : processes
  ; components : components
  ; initialization_finish_signal : unit Ivar.t
  ; pipes : pipes
  ; wallets : Secrets.Wallets.t
  ; coinbase_receiver : Consensus.Coinbase_receiver.t ref
  ; snark_job_state : Work_selector.State.t
  ; mutable next_producer_timing :
      Daemon_rpcs.Types.Status.Next_producer_timing.t option
  ; subscriptions : Coda_subscriptions.t
  ; sync_status : Sync_status.t Mina_incremental.Status.Observer.t
  ; precomputed_block_writer :
      ([ `Path of string ] option * [ `Log ] option) ref
  ; block_production_status :
      [ `Producing | `Producing_in_ms of float | `Free ] ref
  }
[@@deriving fields]

let time_controller t = t.config.time_controller

let subscription t = t.subscriptions

let peek_frontier frontier_broadcast_pipe =
  Broadcast_pipe.Reader.peek frontier_broadcast_pipe
  |> Result.of_option
       ~error:
         (Error.of_string
            "Cannot retrieve transition frontier now. Bootstrapping right now.")

let client_port t =
  let { Node_addrs_and_ports.client_port; _ } =
    t.config.gossip_net_params.addrs_and_ports
  in
  client_port

(* Get the most recently set public keys  *)
let block_production_pubkeys t : Public_key.Compressed.Set.t =
  t.config.block_production_keypairs |> Keypair.And_compressed_pk.Set.to_list
  |> List.map ~f:snd |> Public_key.Compressed.Set.of_list

let coinbase_receiver t = !(t.coinbase_receiver)

let replace_coinbase_receiver t coinbase_receiver =
  [%log' info t.config.logger]
    "Changing the coinbase receiver for produced blocks from $old_receiver to \
     $new_receiver"
    ~metadata:
      [ ( "old_receiver"
        , Consensus.Coinbase_receiver.to_yojson !(t.coinbase_receiver) )
      ; ("new_receiver", Consensus.Coinbase_receiver.to_yojson coinbase_receiver)
      ] ;
  t.coinbase_receiver := coinbase_receiver

let log_snark_worker_warning t =
  if Option.is_some t.config.snark_coordinator_key then
    [%log' warn t.config.logger]
      "The snark coordinator flag is set; running a snark worker will override \
       the snark coordinator key"

let log_snark_coordinator_warning (config : Config.t) snark_worker =
  if Option.is_some config.snark_coordinator_key then
    match snark_worker with
    | `On _ ->
        [%log' warn config.logger]
          "The snark coordinator key will be ignored because the snark worker \
           key is set "
    | _ ->
        ()

module Snark_worker = struct
  let run_process ~logger ~proof_level pids client_port kill_ivar num_threads =
    let env =
      Option.map
        ~f:(fun num -> `Extend [ ("RAYON_NUM_THREADS", string_of_int num) ])
        num_threads
    in
    let%map snark_worker_process =
      let our_binary = Sys.executable_name in
      Process.create_exn () ~prog:our_binary ?env
        ~args:
          ( "internal" :: Snark_worker.Intf.command_name
          :: Snark_worker.arguments ~proof_level
               ~daemon_address:
                 (Host_and_port.create ~host:"127.0.0.1" ~port:client_port)
               ~shutdown_on_disconnect:false )
    in
    Child_processes.Termination.register_process pids snark_worker_process
      Snark_worker ;
    Child_processes.Termination.wait_for_process_log_errors ~logger
      snark_worker_process ~module_:__MODULE__ ~location:__LOC__ ~here:[%here] ;
    let close_stdin () =
      Process.stdin snark_worker_process |> Async.Writer.close
    in
    let remove_pid () =
      let pid = Process.pid snark_worker_process in
      Child_processes.Termination.remove pids pid
    in
    don't_wait_for
      ( match%bind
          Monitor.try_with ~here:[%here] (fun () ->
              Process.wait snark_worker_process)
        with
      | Ok signal_or_error -> (
          let%bind () = close_stdin () in
          remove_pid () ;
          match signal_or_error with
          | Ok () ->
              [%log info] "Snark worker process died" ;
              if Ivar.is_full kill_ivar then
                [%log error] "Ivar.fill bug is here!" ;
              Ivar.fill kill_ivar () ;
              Deferred.unit
          | Error (`Exit_non_zero non_zero_error) ->
              [%log fatal]
                !"Snark worker process died with a nonzero error %i"
                non_zero_error ;
              raise (Snark_worker_error non_zero_error)
          | Error (`Signal signal) ->
              [%log fatal]
                !"Snark worker died with signal %{sexp:Signal.t}. Aborting \
                  daemon"
                signal ;
              raise (Snark_worker_signal_interrupt signal) )
      | Error exn ->
          let%bind () = close_stdin () in
          remove_pid () ;
          [%log info]
            !"Exception when waiting for snark worker process to terminate: \
              $exn"
            ~metadata:[ ("exn", `String (Exn.to_string exn)) ] ;
          Deferred.unit ) ;
    [%log trace]
      !"Created snark worker with pid: %i"
      (Pid.to_int @@ Process.pid snark_worker_process) ;
    (* We want these to be printfs so we don't double encode our logs here *)
    Pipe.iter_without_pushback
      (Async.Reader.pipe (Process.stdout snark_worker_process))
      ~f:(fun s -> printf "%s" s)
    |> don't_wait_for ;
    Pipe.iter_without_pushback
      (Async.Reader.pipe (Process.stderr snark_worker_process))
      ~f:(fun s -> printf "%s" s)
    |> don't_wait_for ;
    snark_worker_process

  let start t =
    match t.processes.snark_worker with
    | `On ({ process = process_ivar; kill_ivar; _ }, _) ->
        [%log' debug t.config.logger] !"Starting snark worker process" ;
        log_snark_worker_warning t ;
        let%map snark_worker_process =
          run_process ~logger:t.config.logger
            ~proof_level:t.config.precomputed_values.proof_level t.config.pids
            t.config.gossip_net_params.addrs_and_ports.client_port kill_ivar
            t.config.snark_worker_config.num_threads
        in
        [%log' debug t.config.logger]
          ~metadata:
            [ ( "snark_worker_pid"
              , `Int (Pid.to_int (Process.pid snark_worker_process)) )
            ]
          "Started snark worker process with pid: $snark_worker_pid" ;
        if Ivar.is_full process_ivar then
          [%log' error t.config.logger] "Ivar.fill bug is here!" ;
        Ivar.fill process_ivar snark_worker_process
    | `Off _ ->
        [%log' info t.config.logger]
          !"Attempted to turn on snark worker, but snark worker key is set to \
            none" ;
        Deferred.unit

  let stop ?(should_wait_kill = false) t =
    match t.processes.snark_worker with
    | `On ({ public_key = _; process; kill_ivar }, _) ->
        let%bind process = Ivar.read process in
        [%log' info t.config.logger]
          "Killing snark worker process with pid: $snark_worker_pid"
          ~metadata:
            [ ("snark_worker_pid", `Int (Pid.to_int (Process.pid process))) ] ;
        Signal.send_exn Signal.term (`Pid (Process.pid process)) ;
        if should_wait_kill then Ivar.read kill_ivar else Deferred.unit
    | `Off _ ->
        [%log' warn t.config.logger]
          "Attempted to turn off snark worker, but no snark worker was running" ;
        Deferred.unit

  let get_key { processes = { snark_worker; _ }; _ } =
    match snark_worker with
    | `On ({ public_key; _ }, _) ->
        Some public_key
    | `Off _ ->
        None

  let replace_key
      ({ processes = { snark_worker; _ }; config = { logger; _ }; _ } as t)
      new_key =
    match (snark_worker, new_key) with
    | `Off _, None ->
        [%log info]
          "Snark work is still not happening since keys snark worker keys are \
           still set to None" ;
        Deferred.unit
    | `Off fee, Some new_key ->
        let process = Ivar.create () in
        let kill_ivar = Ivar.create () in
        t.processes.snark_worker <-
          `On ({ public_key = new_key; process; kill_ivar }, fee) ;
        start t
    | `On ({ public_key = old; process; kill_ivar }, fee), Some new_key ->
        [%log debug]
          !"Changing snark worker key from $old to $new"
          ~metadata:
            [ ("old", Public_key.Compressed.to_yojson old)
            ; ("new", Public_key.Compressed.to_yojson new_key)
            ] ;
        t.processes.snark_worker <-
          `On ({ public_key = new_key; process; kill_ivar }, fee) ;
        Deferred.unit
    | `On (_, fee), None ->
        let%map () = stop t in
        t.processes.snark_worker <- `Off fee
end

let replace_snark_worker_key = Snark_worker.replace_key

let snark_worker_key = Snark_worker.get_key

let snark_coordinator_key t = t.config.snark_coordinator_key

let stop_snark_worker = Snark_worker.stop

let best_tip_opt t =
  let open Option.Let_syntax in
  let%map frontier =
    Broadcast_pipe.Reader.peek t.components.transition_frontier
  in
  Transition_frontier.best_tip frontier

let transition_frontier t = t.components.transition_frontier

let root_length_opt t =
  let open Option.Let_syntax in
  let%map frontier =
    Broadcast_pipe.Reader.peek t.components.transition_frontier
  in
  Transition_frontier.root_length frontier

let best_staged_ledger_opt t =
  let open Option.Let_syntax in
  let%map tip = best_tip_opt t in
  Transition_frontier.Breadcrumb.staged_ledger tip

let best_protocol_state_opt t =
  let open Option.Let_syntax in
  let%map tip = best_tip_opt t in
  Transition_frontier.Breadcrumb.protocol_state tip

let best_ledger_opt t =
  let open Option.Let_syntax in
  let%map staged_ledger = best_staged_ledger_opt t in
  Staged_ledger.ledger staged_ledger

let compose_of_option f =
  Fn.compose
    (Option.value_map ~default:`Bootstrapping ~f:(fun x -> `Active x))
    f

let best_tip = compose_of_option best_tip_opt

let root_length = compose_of_option root_length_opt

let active_or_bootstrapping =
  compose_of_option (fun t ->
      Option.bind
        (Broadcast_pipe.Reader.peek t.components.transition_frontier)
        ~f:(Fn.const (Some ())))

(* This is a hack put in place to deal with nodes getting stuck
   in Offline states, that is, not receiving blocks for an extended period.

   To address this, we restart the libp2p helper when we become offline. *)
let next_helper_restart = ref None

let offline_shutdown = ref None

exception Offline_shutdown

let create_sync_status_observer ~logger ~is_seed ~demo_mode ~net
    ~transition_frontier_and_catchup_signal_incr ~online_status_incr
    ~first_connection_incr ~first_message_incr =
  let open Mina_incremental.Status in
  let restart_delay = Time.Span.of_min 5. in
  let offline_shutdown_delay = Time.Span.of_min 25. in
  let incremental_status =
    map4 online_status_incr transition_frontier_and_catchup_signal_incr
      first_connection_incr first_message_incr
      ~f:(fun online_status active_status first_connection first_message ->
        (* Always be synced in demo mode, we don't expect peers to connect to us *)
        if demo_mode then `Synced
        else
          match online_status with
          | `Offline ->
              ( match !next_helper_restart with
              | None ->
                  next_helper_restart :=
                    Some
                      (Async.Clock.Event.run_after restart_delay
                         (fun () ->
                           [%log info]
                             "Offline for too long; restarting libp2p_helper" ;
                           Mina_networking.restart_helper net ;
                           next_helper_restart := None ;
                           match !offline_shutdown with
                           | None ->
                               offline_shutdown :=
                                 Some
                                   (Async.Clock.Event.run_after
                                      offline_shutdown_delay
                                      (fun () -> raise Offline_shutdown)
                                      ())
                           | Some _ ->
                               ())
                         ())
              | Some _ ->
                  () ) ;
              let is_empty = function `Empty -> true | _ -> false in
              if is_empty first_connection then (
                [%str_log info] Connecting ;
                `Connecting )
              else if is_empty first_message then (
                [%str_log info] Listening ;
                `Listening )
              else `Offline
          | `Online -> (
              Option.iter !next_helper_restart ~f:(fun e ->
                  Async.Clock.Event.abort_if_possible e ()) ;
              next_helper_restart := None ;
              Option.iter !offline_shutdown ~f:(fun e ->
                  Async.Clock.Event.abort_if_possible e ()) ;
              offline_shutdown := None ;
              match active_status with
              | None ->
                  let logger = Logger.create () in
                  [%str_log info] Bootstrapping ;
                  `Bootstrap
              | Some (_, catchup_jobs) ->
                  let logger = Logger.create () in
                  if catchup_jobs > 0 then (
                    [%str_log info] Ledger_catchup ;
                    `Catchup )
                  else (
                    [%str_log info] Synced ;
                    `Synced ) ))
  in
  let observer = observe incremental_status in
  (* monitor Mina status, issue a warning if offline for too long (unless we are a seed node) *)
  ( if not is_seed then
    let offline_timeout_min = 15.0 in
    let offline_timeout_duration = Time.Span.of_min offline_timeout_min in
    let offline_timeout = ref None in
    let offline_warned = ref false in
    let log_offline_warning _tm =
      [%log error]
        "Daemon has not received any gossip messages for %0.0f minutes; check \
         the daemon's external port forwarding, if needed"
        offline_timeout_min ;
      offline_warned := true
    in
    let start_offline_timeout () =
      match !offline_timeout with
      | Some _ ->
          ()
      | None ->
          offline_timeout :=
            Some
              (Timeout.create () offline_timeout_duration
                 ~f:log_offline_warning)
    in
    let stop_offline_timeout () =
      match !offline_timeout with
      | Some timeout ->
          if !offline_warned then (
            [%log info]
              "Daemon had been offline (no gossip messages received), now back \
               online" ;
            offline_warned := false ) ;
          Timeout.cancel () timeout () ;
          offline_timeout := None
      | None ->
          ()
    in
    let handle_status_change status =
      if match status with `Offline -> true | _ -> false then
        start_offline_timeout ()
      else stop_offline_timeout ()
    in
    Observer.on_update_exn observer ~f:(function
      | Initialized value ->
          handle_status_change value
      | Changed (_, value) ->
          handle_status_change value
      | Invalidated ->
          ()) ) ;
  (* recompute Mina status on an interval *)
  let stabilize () = O1trace.sync_thread "stabilize_sync_status" stabilize in
  stabilize () ;
  every (Time.Span.of_sec 15.0) ~stop:(never ()) stabilize ;
  observer

let sync_status t = t.sync_status

let visualize_frontier ~filename =
  compose_of_option
  @@ fun t ->
  let open Option.Let_syntax in
  let%map frontier =
    Broadcast_pipe.Reader.peek t.components.transition_frontier
  in
  Transition_frontier.visualize ~filename frontier

let best_staged_ledger = compose_of_option best_staged_ledger_opt

let best_protocol_state = compose_of_option best_protocol_state_opt

let best_ledger = compose_of_option best_ledger_opt

let get_ledger t state_hash_opt =
  let open Or_error.Let_syntax in
  let%bind state_hash =
    Option.value_map state_hash_opt ~f:Or_error.return
      ~default:
        ( match best_tip t with
        | `Active bc ->
            Or_error.return (Frontier_base.Breadcrumb.state_hash bc)
        | `Bootstrapping ->
            Or_error.error_string
              "get_ledger: can't get staged ledger hash while bootstrapping" )
  in
  let%bind frontier = t.components.transition_frontier |> peek_frontier in
  match Transition_frontier.find frontier state_hash with
  | Some b ->
      let staged_ledger = Transition_frontier.Breadcrumb.staged_ledger b in
      Ok (Ledger.to_list (Staged_ledger.ledger staged_ledger))
  | None ->
      Or_error.error_string
        "get_ledger: state hash not found in transition frontier"

let get_snarked_ledger t state_hash_opt =
  let open Or_error.Let_syntax in
  let%bind state_hash =
    Option.value_map state_hash_opt ~f:Or_error.return
      ~default:
        ( match best_tip t with
        | `Active bc ->
            Or_error.return (Frontier_base.Breadcrumb.state_hash bc)
        | `Bootstrapping ->
            Or_error.error_string
              "get_snarked_ledger: can't get snarked ledger hash while \
               bootstrapping" )
  in
  let%bind frontier = t.components.transition_frontier |> peek_frontier in
  match Transition_frontier.find frontier state_hash with
  | Some b ->
      let root_snarked_ledger =
        Transition_frontier.root_snarked_ledger frontier
      in
      let ledger = Ledger.of_database root_snarked_ledger in
      let path = Transition_frontier.path_map frontier b ~f:Fn.id in
      let%bind _ =
        List.fold_until ~init:(Ok ()) path
          ~f:(fun _acc b ->
            if Transition_frontier.Breadcrumb.just_emitted_a_proof b then
              match
                Staged_ledger.proof_txns_with_state_hashes
                  (Transition_frontier.Breadcrumb.staged_ledger b)
              with
              | None ->
                  Stop
                    (Or_error.error_string
                       (sprintf
                          "No transactions corresponding to the emitted proof \
                           for state_hash:%s"
                          (State_hash.to_base58_check
                             (Transition_frontier.Breadcrumb.state_hash b))))
              | Some txns -> (
                  match
                    List.fold_until ~init:(Ok ())
                      (Non_empty_list.to_list txns)
                      ~f:(fun _acc (txn, state_hash) ->
                        (*Validate transactions against the protocol state associated with the transaction*)
                        match
                          Transition_frontier.find_protocol_state frontier
                            state_hash
                        with
                        | Some state -> (
                            let txn_state_view =
                              Mina_state.Protocol_state.body state
                              |> Mina_state.Protocol_state.Body.view
                            in
                            match
                              Ledger.apply_transaction
                                ~constraint_constants:
                                  t.config.precomputed_values
                                    .constraint_constants ~txn_state_view ledger
                                txn.data
                            with
                            | Ok _ ->
                                Continue (Ok ())
                            | e ->
                                Stop (Or_error.map e ~f:ignore) )
                        | None ->
                            Stop
                              (Or_error.errorf
                                 !"Coudln't find protocol state with hash %s"
                                 (State_hash.to_base58_check state_hash)))
                      ~finish:Fn.id
                  with
                  | Ok _ ->
                      Continue (Ok ())
                  | e ->
                      Stop e )
            else Continue (Ok ()))
          ~finish:Fn.id
      in
      let snarked_ledger_hash =
        Transition_frontier.Breadcrumb.blockchain_state b
        |> Mina_state.Blockchain_state.snarked_ledger_hash
      in
      let merkle_root = Ledger.merkle_root ledger in
      if Frozen_ledger_hash.equal snarked_ledger_hash merkle_root then (
        let res = Ledger.to_list ledger in
        ignore @@ Ledger.unregister_mask_exn ~loc:__LOC__ ledger ;
        Ok res )
      else
        Or_error.errorf
          "Expected snarked ledger hash %s but got %s for state hash %s"
          (Frozen_ledger_hash.to_base58_check snarked_ledger_hash)
          (Frozen_ledger_hash.to_base58_check merkle_root)
          (State_hash.to_base58_check state_hash)
  | None ->
      Or_error.error_string
        "get_snarked_ledger: state hash not found in transition frontier"

let get_account t aid =
  let open Participating_state.Let_syntax in
  let%map ledger = best_ledger t in
  let open Option.Let_syntax in
  let%bind loc = Ledger.location_of_account ledger aid in
  Ledger.get ledger loc

let get_inferred_nonce_from_transaction_pool_and_ledger t
    (account_id : Account_id.t) =
  let transaction_pool = t.components.transaction_pool in
  let resource_pool =
    Network_pool.Transaction_pool.resource_pool transaction_pool
  in
  let pooled_transactions =
    Network_pool.Transaction_pool.Resource_pool.all_from_account resource_pool
      account_id
  in
  let txn_pool_nonce =
    let nonces =
      List.map pooled_transactions
        ~f:
          (Fn.compose User_command.nonce_exn
             Transaction_hash.User_command_with_valid_signature.command)
    in
    (* The last nonce gives us the maximum nonce in the transaction pool *)
    List.last nonces
  in
  match txn_pool_nonce with
  | Some nonce ->
      Participating_state.Option.return (Account.Nonce.succ nonce)
  | None ->
      let open Participating_state.Option.Let_syntax in
      let%map account = get_account t account_id in
      account.Account.Poly.nonce

let snark_job_state t = t.snark_job_state

let add_block_subscriber t public_key =
  Coda_subscriptions.add_block_subscriber t.subscriptions public_key

let add_payment_subscriber t public_key =
  Coda_subscriptions.add_payment_subscriber t.subscriptions public_key

let transaction_pool t = t.components.transaction_pool

let snark_pool t = t.components.snark_pool

let peers t = Mina_networking.peers t.components.net

let initial_peers t = Mina_networking.initial_peers t.components.net

let snark_work_fee t =
  match t.processes.snark_worker with `On (_, fee) -> fee | `Off fee -> fee

let set_snark_work_fee t new_fee =
  t.processes.snark_worker <-
    ( match t.processes.snark_worker with
    | `On (config, _) ->
        `On (config, new_fee)
    | `Off _ ->
        `Off new_fee )

let top_level_logger t = t.config.logger

let most_recent_valid_transition t = t.components.most_recent_valid_block

let block_produced_bvar t = t.components.block_produced_bvar

let staged_ledger_ledger_proof t =
  let open Option.Let_syntax in
  let%bind sl = best_staged_ledger_opt t in
  Staged_ledger.current_ledger_proof sl

let validated_transitions t = t.pipes.validated_transitions_reader

module Root_diff = struct
  [%%versioned
  module Stable = struct
    module V1 = struct
      type t =
        { commands : User_command.Stable.V1.t With_status.Stable.V1.t list
        ; root_length : int
        }

      let to_latest = Fn.id
    end
  end]
end

let initialization_finish_signal t = t.initialization_finish_signal

(* TODO: this is a bad pattern for two reasons:
 *   - uses an abstraction leak to patch new functionality instead of making a new extension
 *   - every call to this function will create a new, unique pipe with it's own thread for transfering
 *     items from the identity extension with no route for termination
 *)
let root_diff t =
  let root_diff_reader, root_diff_writer =
    Strict_pipe.create ~name:"root diff"
      (Buffered (`Capacity 30, `Overflow Crash))
  in
<<<<<<< HEAD
  let open Root_diff.Stable.Latest in
  let length_of_breadcrumb =
    Fn.compose Unsigned.UInt32.to_int
      Transition_frontier.Breadcrumb.blockchain_length
  in
  don't_wait_for
    (Broadcast_pipe.Reader.iter t.components.transition_frontier ~f:(function
      | None ->
          Deferred.unit
      | Some frontier ->
          let root = Transition_frontier.root frontier in
          Strict_pipe.Writer.write root_diff_writer
            { commands =
                List.map
                  (Transition_frontier.Breadcrumb.commands root)
                  ~f:(With_status.map ~f:User_command.forget_check)
            ; root_length = length_of_breadcrumb root
            } ;
          Broadcast_pipe.Reader.iter
            Transition_frontier.(
              Extensions.(get_view_pipe (extensions frontier) Identity))
            ~f:
              (Deferred.List.iter ~f:(function
                | Transition_frontier.Diff.Full.With_mutant.E (New_node _, _) ->
                    Deferred.unit
                | Transition_frontier.Diff.Full.With_mutant.E
                    (Best_tip_changed _, _) ->
                    Deferred.unit
                | Transition_frontier.Diff.Full.With_mutant.E
                    (Root_transitioned { new_root; _ }, _) ->
                    let root_hash =
                      Transition_frontier.Root_data.Limited.hash new_root
                    in
                    let new_root_breadcrumb =
                      Transition_frontier.(find_exn frontier root_hash)
                    in
                    Strict_pipe.Writer.write root_diff_writer
                      { commands =
                          Transition_frontier.Breadcrumb.commands
                            new_root_breadcrumb
                          |> List.map
                               ~f:(With_status.map ~f:User_command.forget_check)
                      ; root_length = length_of_breadcrumb new_root_breadcrumb
                      } ;
                    Deferred.unit)))) ;
=======
  trace_recurring_task "root diff pipe reader" (fun () ->
      let open Root_diff.Stable.Latest in
      let length_of_breadcrumb =
        Fn.compose Unsigned.UInt32.to_int
          Transition_frontier.Breadcrumb.blockchain_length
      in
      Broadcast_pipe.Reader.iter t.components.transition_frontier ~f:(function
        | None ->
            Deferred.unit
        | Some frontier ->
            let root = Transition_frontier.root frontier in
            Strict_pipe.Writer.write root_diff_writer
              { commands =
                  List.map
                    (Transition_frontier.Breadcrumb.commands root)
                    ~f:(With_status.map ~f:User_command.forget_check)
              ; root_length = length_of_breadcrumb root
              } ;
            Broadcast_pipe.Reader.iter
              Transition_frontier.(
                Extensions.(get_view_pipe (extensions frontier) Identity))
              ~f:
                (Deferred.List.iter ~f:(function
                  | Transition_frontier.Diff.Full.With_mutant.E (New_node _, _)
                    ->
                      Deferred.unit
                  | Transition_frontier.Diff.Full.With_mutant.E
                      (Best_tip_changed _, _) ->
                      Deferred.unit
                  | Transition_frontier.Diff.Full.With_mutant.E
                      (Root_transitioned { new_root; _ }, _) ->
                      let root_hash =
                        (Transition_frontier.Root_data.Limited.hashes new_root)
                          .state_hash
                      in
                      let new_root_breadcrumb =
                        Transition_frontier.(find_exn frontier root_hash)
                      in
                      Strict_pipe.Writer.write root_diff_writer
                        { commands =
                            Transition_frontier.Breadcrumb.commands
                              new_root_breadcrumb
                            |> List.map
                                 ~f:
                                   (With_status.map
                                      ~f:User_command.forget_check)
                        ; root_length = length_of_breadcrumb new_root_breadcrumb
                        } ;
                      Deferred.unit)))) ;
>>>>>>> d2bef7f7
  root_diff_reader

let dump_tf t =
  peek_frontier t.components.transition_frontier
  |> Or_error.map ~f:Transition_frontier.visualize_to_string

(** The [best_path coda] is the list of state hashes from the root to the best_tip in the transition frontier. It includes the root hash and the hash *)
let best_path t =
  let open Option.Let_syntax in
  let%map tf = Broadcast_pipe.Reader.peek t.components.transition_frontier in
  let bt = Transition_frontier.best_tip tf in
  List.cons
    Transition_frontier.(root tf |> Breadcrumb.state_hash)
    (Transition_frontier.hash_path tf bt)

let best_chain ?max_length t =
  let open Option.Let_syntax in
  let%map frontier =
    Broadcast_pipe.Reader.peek t.components.transition_frontier
  in
  let best_tip_path = Transition_frontier.best_tip_path ?max_length frontier in
  match max_length with
  | Some max_length when max_length <= List.length best_tip_path ->
      (* The [best_tip_path] has already been truncated to the correct length,
         we skip adding the root to stay below the maximum.
      *)
      best_tip_path
  | _ ->
      Transition_frontier.root frontier :: best_tip_path

let request_work t =
  let (module Work_selection_method) = t.config.work_selection_method in
  let fee = snark_work_fee t in
  let instances_opt =
    Work_selection_method.work ~logger:t.config.logger ~fee
      ~snark_pool:(snark_pool t) (snark_job_state t)
  in
  Option.map instances_opt ~f:(fun instances ->
      { Snark_work_lib.Work.Spec.instances; fee })

let work_selection_method t = t.config.work_selection_method

let add_work t (work : Snark_worker_lib.Work.Result.t) =
  let (module Work_selection_method) = t.config.work_selection_method in
  let update_metrics () =
    let snark_pool = snark_pool t in
    let fee_opt =
      Option.map (snark_worker_key t) ~f:(fun _ -> snark_work_fee t)
    in
    let pending_work =
      Work_selection_method.pending_work_statements ~snark_pool ~fee_opt
        t.snark_job_state
      |> List.length
    in
    Mina_metrics.(
      Gauge.set Snark_work.pending_snark_work (Int.to_float pending_work))
  in
  let spec = work.spec.instances in
  let cb _ =
    (* remove it from seen jobs after attempting to adding it to the pool to avoid this work being reassigned
     * If the diff is accepted then remove it from the seen jobs.
     * If not then the work should have already been in the pool with a lower fee or the statement isn't referenced anymore or any other error. In any case remove it from the seen jobs so that it can be picked up if needed *)
    Work_selection_method.remove t.snark_job_state spec
  in
  ignore (Or_error.try_with (fun () -> update_metrics ()) : unit Or_error.t) ;
  Strict_pipe.Writer.write t.pipes.local_snark_work_writer
    (Network_pool.Snark_pool.Resource_pool.Diff.of_result work, cb)
  |> Deferred.don't_wait_for

let get_current_nonce t aid =
  match
    Participating_state.active
      (get_inferred_nonce_from_transaction_pool_and_ledger t aid)
    |> Option.join
  with
  | None ->
      (* IMPORTANT! Do not change the content of this error without
       * updating Rosetta's construction API to handle the changes *)
      Error
        "Couldn't infer nonce for transaction from specified `sender` since \
         `sender` is not in the ledger or sent a transaction in transaction \
         pool."
  | Some nonce ->
      let ledger_nonce =
        Participating_state.active (get_account t aid)
        |> Option.join
        |> Option.map ~f:(fun { Account.Poly.nonce; _ } -> nonce)
        |> Option.value ~default:nonce
      in
      Ok (`Min ledger_nonce, nonce)

let add_transactions t (uc_inputs : User_command_input.t list) =
  let result_ivar = Ivar.create () in
  Strict_pipe.Writer.write t.pipes.user_command_input_writer
    (uc_inputs, Ivar.fill result_ivar, get_current_nonce t, get_account t)
  |> Deferred.don't_wait_for ;
  Ivar.read result_ivar

let add_full_transactions t user_command =
  let result_ivar = Ivar.create () in
  Strict_pipe.Writer.write t.pipes.user_command_writer
    (user_command, Ivar.fill result_ivar)
  |> Deferred.don't_wait_for ;
  Ivar.read result_ivar

let next_producer_timing t = t.next_producer_timing

let staking_ledger t =
  let open Option.Let_syntax in
  let consensus_constants = t.config.precomputed_values.consensus_constants in
  let%map transition_frontier =
    Broadcast_pipe.Reader.peek t.components.transition_frontier
  in
  let consensus_state =
    Transition_frontier.Breadcrumb.consensus_state
      (Transition_frontier.best_tip transition_frontier)
  in
  let local_state = t.config.consensus_local_state in
  Consensus.Hooks.get_epoch_ledger ~constants:consensus_constants
    ~consensus_state ~local_state

let next_epoch_ledger t =
  let open Option.Let_syntax in
  let%map frontier =
    Broadcast_pipe.Reader.peek t.components.transition_frontier
  in
  let root = Transition_frontier.root frontier in
  let root_epoch =
    Transition_frontier.Breadcrumb.consensus_state root
    |> Consensus.Data.Consensus_state.epoch_count
  in
  let best_tip = Transition_frontier.best_tip frontier in
  let best_tip_epoch =
    Transition_frontier.Breadcrumb.consensus_state best_tip
    |> Consensus.Data.Consensus_state.epoch_count
  in
  if
    Mina_numbers.Length.(
      equal root_epoch best_tip_epoch || equal best_tip_epoch zero)
  then
    (*root is in the same epoch as the best tip and so the next epoch ledger in the local state will be updated by Proof_of_stake.frontier_root_transition. Next epoch ledger in genesis epoch is the genesis ledger*)
    `Finalized
      (Consensus.Data.Local_state.next_epoch_ledger
         t.config.consensus_local_state)
  else
    (*No blocks in the new epoch is finalized yet, return nothing*)
    `Notfinalized

let find_delegators table pk =
  Option.value_map
    (Public_key.Compressed.Table.find table pk)
    ~default:[] ~f:Mina_base.Account.Index.Table.data

let current_epoch_delegators t ~pk =
  let open Option.Let_syntax in
  let%map _transition_frontier =
    Broadcast_pipe.Reader.peek t.components.transition_frontier
  in
  let current_epoch_delegatee_table =
    Consensus.Data.Local_state.current_epoch_delegatee_table
      ~local_state:t.config.consensus_local_state
  in
  find_delegators current_epoch_delegatee_table pk

let last_epoch_delegators t ~pk =
  let open Option.Let_syntax in
  let%bind _transition_frontier =
    Broadcast_pipe.Reader.peek t.components.transition_frontier
  in
  let%map last_epoch_delegatee_table =
    Consensus.Data.Local_state.last_epoch_delegatee_table
      ~local_state:t.config.consensus_local_state
  in
  find_delegators last_epoch_delegatee_table pk

let perform_compaction t =
  match Mina_compile_config.compaction_interval_ms with
  | None ->
      ()
  | Some compaction_interval_compiled ->
      let slot_duration_ms =
        let leeway = 1000 in
        t.config.precomputed_values.constraint_constants
          .block_window_duration_ms + leeway
      in
      let expected_time_for_compaction =
        match Sys.getenv "MINA_COMPACTION_MS" with
        | Some ms ->
            Float.of_string ms
        | None ->
            6000.
      in
      let span ?(incr = 0.) ms = Float.(of_int ms +. incr) |> Time.Span.of_ms in
      let interval_configured =
        match Sys.getenv "MINA_COMPACTION_INTERVAL_MS" with
        | Some ms ->
            Time.Span.of_ms (Float.of_string ms)
        | None ->
            span compaction_interval_compiled
      in
      if Time.Span.(interval_configured <= of_ms expected_time_for_compaction)
      then (
        [%log' fatal t.config.logger]
          "Time between compactions %f should be greater than the expected \
           time for compaction %f"
          (Time.Span.to_ms interval_configured)
          expected_time_for_compaction ;
        failwith
          (sprintf
             "Time between compactions %f should be greater than the expected \
              time for compaction %f"
             (Time.Span.to_ms interval_configured)
             expected_time_for_compaction) ) ;
      let call_compact () =
        let start = Time.now () in
        Gc.compact () ;
        let span = Time.diff (Time.now ()) start in
        [%log' debug t.config.logger]
          ~metadata:[ ("time", `Float (Time.Span.to_ms span)) ]
          "Gc.compact took $time ms"
      in
      let rec perform interval =
        upon (after interval) (fun () ->
            match !(t.block_production_status) with
            | `Free ->
                call_compact () ;
                perform interval_configured
            | `Producing ->
                perform (span slot_duration_ms)
            | `Producing_in_ms ms ->
                if Float.(ms < expected_time_for_compaction) then
                  (*too close to block production; perform compaction after block production*)
                  perform (span slot_duration_ms ~incr:ms)
                else (
                  call_compact () ;
                  perform interval_configured ))
      in
      perform interval_configured

let daemon_start_time = Time_ns.now ()

let check_and_stop_daemon t ~wait =
  let uptime_mins =
    Time_ns.(diff (now ()) daemon_start_time |> Span.to_min |> Int.of_float)
  in
  let max_catchup_time = Time.Span.of_hr 1. in
  if uptime_mins <= wait then
    `Check_in
      (Block_time.Span.to_time_span
         t.config.precomputed_values.consensus_constants.slot_duration_ms)
  else
    match t.next_producer_timing with
    | None ->
        `Now
    | Some timing -> (
        match timing.timing with
        | Daemon_rpcs.Types.Status.Next_producer_timing.Check_again tm
        | Produce { time = tm; _ }
        | Produce_now { time = tm; _ } ->
            let tm = Block_time.to_time tm in
            (*Assuming it takes at most 1hr to bootstrap and catchup*)
            let next_block =
              Time.add tm
                (Block_time.Span.to_time_span
                   t.config.precomputed_values.consensus_constants
                     .slot_duration_ms)
            in
            let wait_for = Time.(diff next_block (now ())) in
            if Time.Span.(wait_for > max_catchup_time) then `Now
            else `Check_in wait_for
        | Evaluating_vrf _last_checked_slot ->
            `Check_in
              (Core.Time.Span.of_ms
                 (Mina_compile_config.vrf_poll_interval_ms * 2 |> Int.to_float))
        )

let stop_long_running_daemon t =
  let wait_mins = (t.config.stop_time * 60) + (Random.int 10 * 60) in
  [%log' info t.config.logger]
    "Stopping daemon after $wait mins and when there are no blocks to be \
     produced"
    ~metadata:[ ("wait", `Int wait_mins) ] ;
  let stop_daemon () =
    let uptime_mins =
      Time_ns.(diff (now ()) daemon_start_time |> Span.to_min |> Int.of_float)
    in
    [%log' info t.config.logger]
      "Deamon has been running for $uptime mins. Stopping now..."
      ~metadata:[ ("uptime", `Int uptime_mins) ] ;
    Scheduler.yield ()
    >>= (fun () -> return (Async.shutdown 1))
    |> don't_wait_for
  in
  let rec go interval =
    upon (after interval) (fun () ->
        match check_and_stop_daemon t ~wait:wait_mins with
        | `Now ->
            stop_daemon ()
        | `Check_in tm ->
            go tm)
  in
  go (Time.Span.of_ms (wait_mins * 60 * 1000 |> Float.of_int))

let start t =
  let set_next_producer_timing timing consensus_state =
    let block_production_status, next_producer_timing =
      let generated_from_consensus_at :
          Daemon_rpcs.Types.Status.Next_producer_timing.slot =
        { slot = Consensus.Data.Consensus_state.curr_global_slot consensus_state
        ; global_slot_since_genesis =
            Consensus.Data.Consensus_state.global_slot_since_genesis
              consensus_state
        }
      in
      let info time (data : Consensus.Data.Block_data.t) :
          Daemon_rpcs.Types.Status.Next_producer_timing.producing_time =
        let for_slot : Daemon_rpcs.Types.Status.Next_producer_timing.slot =
          { slot = Consensus.Data.Block_data.global_slot data
          ; global_slot_since_genesis =
              Consensus.Data.Block_data.global_slot_since_genesis data
          }
        in
        { time; for_slot }
      in
      let status, timing =
        match timing with
        | `Check_again block_time ->
            ( `Free
            , Daemon_rpcs.Types.Status.Next_producer_timing.Check_again
                block_time )
        | `Evaluating_vrf last_checked_slot ->
            (* Vrf evaluation is still going on, so treating it as if a block is being produced*)
            (`Producing, Evaluating_vrf last_checked_slot)
        | `Produce_now (block_data, _) ->
            let info :
                Daemon_rpcs.Types.Status.Next_producer_timing.producing_time =
              let time =
                Consensus.Data.Consensus_time.of_global_slot
                  ~constants:t.config.precomputed_values.consensus_constants
                  (Consensus.Data.Block_data.global_slot block_data)
                |> Consensus.Data.Consensus_time.to_time
                     ~constants:t.config.precomputed_values.consensus_constants
              in
              info time block_data
            in
            (`Producing, Produce_now info)
        | `Produce (time, block_data, _) ->
            ( `Producing_in_ms (Int64.to_float time)
            , Produce
                (info
                   ( time |> Block_time.Span.of_ms
                   |> Block_time.of_span_since_epoch )
                   block_data) )
      in
      ( status
      , { Daemon_rpcs.Types.Status.Next_producer_timing.timing
        ; generated_from_consensus_at
        } )
    in
    t.block_production_status := block_production_status ;
    t.next_producer_timing <- Some next_producer_timing
  in
  if
    not
      (Keypair.And_compressed_pk.Set.is_empty
         t.config.block_production_keypairs)
  then
    Block_producer.run ~logger:t.config.logger
      ~vrf_evaluator:t.processes.vrf_evaluator ~verifier:t.processes.verifier
      ~set_next_producer_timing ~prover:t.processes.prover
      ~trust_system:t.config.trust_system
      ~transaction_resource_pool:
        (Network_pool.Transaction_pool.resource_pool
           t.components.transaction_pool)
      ~get_completed_work:
        (Network_pool.Snark_pool.get_completed_work t.components.snark_pool)
      ~time_controller:t.config.time_controller
      ~coinbase_receiver:t.coinbase_receiver
      ~consensus_local_state:t.config.consensus_local_state
      ~frontier_reader:t.components.transition_frontier
      ~transition_writer:t.pipes.producer_transition_writer
      ~log_block_creation:t.config.log_block_creation
      ~precomputed_values:t.config.precomputed_values
      ~block_reward_threshold:t.config.block_reward_threshold
      ~block_produced_bvar:t.components.block_produced_bvar ;
  perform_compaction t ;
  let () =
    match t.config.node_status_url with
    | Some node_status_url ->
        Node_status_service.start ~logger:t.config.logger ~node_status_url
          ~network:t.components.net
          ~transition_frontier:t.components.transition_frontier
          ~sync_status:t.sync_status
          ~addrs_and_ports:t.config.gossip_net_params.addrs_and_ports
          ~start_time:t.config.start_time
          ~slot_duration:
            (Block_time.Span.to_time_span
               t.config.precomputed_values.consensus_constants.slot_duration_ms)
    | None ->
        ()
  in
  Uptime_service.start ~logger:t.config.logger ~uptime_url:t.config.uptime_url
    ~snark_worker_opt:t.processes.uptime_snark_worker_opt
    ~transition_frontier:t.components.transition_frontier
    ~time_controller:t.config.time_controller
    ~block_produced_bvar:t.components.block_produced_bvar
    ~uptime_submitter_keypair:t.config.uptime_submitter_keypair
    ~get_next_producer_timing:(fun () -> t.next_producer_timing)
    ~get_snark_work_fee:(fun () -> snark_work_fee t)
    ~get_peer:(fun () -> t.config.gossip_net_params.addrs_and_ports.peer) ;
  stop_long_running_daemon t ;
  Snark_worker.start t

let start_with_precomputed_blocks t blocks =
  let%bind () =
    Block_producer.run_precomputed ~logger:t.config.logger
      ~verifier:t.processes.verifier ~trust_system:t.config.trust_system
      ~time_controller:t.config.time_controller
      ~frontier_reader:t.components.transition_frontier
      ~transition_writer:t.pipes.producer_transition_writer
      ~precomputed_values:t.config.precomputed_values ~precomputed_blocks:blocks
  in
  start t

let send_resource_pool_diff_or_wait ~rl ~diff_score ~max_per_15_seconds diff =
  (* HACK: Pretend we're a remote peer so that we can rate limit
                 ourselves.
  *)
  let us =
    { Network_peer.Peer.host = Unix.Inet_addr.of_string "127.0.0.1"
    ; libp2p_port = 0
    ; peer_id = ""
    }
  in
  let score = diff_score diff in
  let rec able_to_send_or_wait () =
    match
      Network_pool.Rate_limiter.add rl (Remote us) ~now:(Time.now ()) ~score
    with
    | `Within_capacity ->
        Deferred.return ()
    | `Capacity_exceeded ->
        if score > max_per_15_seconds then (
          (* This will never pass the rate limiting; pass it on
                             to progress in the queue. *)
          ignore
            ( Network_pool.Rate_limiter.add rl (Remote us) ~now:(Time.now ())
                ~score:0
              : [ `Within_capacity | `Capacity_exceeded ] ) ;
          Deferred.return () )
        else
          let%bind () =
            after
              Time.(
                diff (now ())
                  (Network_pool.Rate_limiter.next_expires rl (Remote us)))
          in
          able_to_send_or_wait ()
  in
  able_to_send_or_wait ()

let create ?wallets (config : Config.t) =
  let catchup_mode = if config.super_catchup then `Super else `Normal in
  let constraint_constants = config.precomputed_values.constraint_constants in
  let consensus_constants = config.precomputed_values.consensus_constants in
  let monitor = Option.value ~default:(Monitor.create ()) config.monitor in
  Async.Scheduler.within' ~monitor (fun () ->
      O1trace.thread "mina_lib" (fun () ->
          let%bind prover =
            Monitor.try_with ~here:[%here]
              ~rest:
                (`Call
                  (fun exn ->
                    let err = Error.of_exn ~backtrace:`Get exn in
                    [%log' warn config.logger]
                      "unhandled exception from daemon-side prover server: $exn"
                      ~metadata:[ ("exn", Error_json.error_to_yojson err) ]))
              (fun () ->
                O1trace.thread "manage_prover_subprocess" (fun () ->
                    Prover.create ~logger:config.logger
                      ~proof_level:config.precomputed_values.proof_level
                      ~constraint_constants ~pids:config.pids
                      ~conf_dir:config.conf_dir))
            >>| Result.ok_exn
          in
          let%bind verifier =
            Monitor.try_with ~here:[%here]
              ~rest:
                (`Call
                  (fun exn ->
                    let err = Error.of_exn ~backtrace:`Get exn in
                    [%log' warn config.logger]
                      "unhandled exception from daemon-side verifier server: \
                       $exn"
                      ~metadata:[ ("exn", Error_json.error_to_yojson err) ]))
              (fun () ->
                O1trace.thread "manage_verifier_subprocess" (fun () ->
                    Verifier.create ~logger:config.logger
                      ~proof_level:config.precomputed_values.proof_level
                      ~constraint_constants:
                        config.precomputed_values.constraint_constants
                      ~pids:config.pids ~conf_dir:(Some config.conf_dir)))
            >>| Result.ok_exn
          in
          let%bind vrf_evaluator =
            Monitor.try_with ~here:[%here]
              ~rest:
                (`Call
                  (fun exn ->
                    let err = Error.of_exn ~backtrace:`Get exn in
                    [%log' warn config.logger]
                      "unhandled exception from daemon-side vrf evaluator \
                       server: $exn"
                      ~metadata:[ ("exn", Error_json.error_to_yojson err) ]))
              (fun () ->
                O1trace.thread "manage_vrf_evaluator_subprocess" (fun () ->
                    Vrf_evaluator.create ~constraint_constants ~pids:config.pids
                      ~logger:config.logger ~conf_dir:config.conf_dir
                      ~consensus_constants
                      ~keypairs:config.block_production_keypairs))
            >>| Result.ok_exn
          in
          let snark_worker =
            Option.value_map config.snark_worker_config.initial_snark_worker_key
              ~default:(`Off config.snark_work_fee) ~f:(fun public_key ->
                `On
                  ( { public_key
                    ; process = Ivar.create ()
                    ; kill_ivar = Ivar.create ()
                    }
                  , config.snark_work_fee ))
          in
          let%bind uptime_snark_worker_opt =
            (* if uptime URL provided, run uptime service SNARK worker *)
            Option.value_map config.uptime_url ~default:(return None)
              ~f:(fun _url ->
                Monitor.try_with ~here:[%here]
                  ~rest:
                    (`Call
                      (fun exn ->
                        let err = Error.of_exn ~backtrace:`Get exn in
                        [%log' fatal config.logger]
                          "unhandled exception from uptime service SNARK \
                           worker: $exn, terminating daemon"
                          ~metadata:[ ("exn", Error_json.error_to_yojson err) ] ;
                        (* make sure Async shutdown handlers are called *)
                        don't_wait_for (Async.exit 1)))
                  (fun () ->
                    O1trace.thread "manage_uptimer_snark_worker_subprocess"
                      (fun () ->
                        Uptime_service.Uptime_snark_worker.create
                          ~logger:config.logger ~pids:config.pids))
                >>| Result.ok)
          in
          log_snark_coordinator_warning config snark_worker ;
          Protocol_version.set_current config.initial_protocol_version ;
          Protocol_version.set_proposed_opt config.proposed_protocol_version_opt ;
          let log_rate_limiter_occasionally rl ~label =
            let t = Time.Span.of_min 1. in
            every t (fun () ->
                [%log' debug config.logger]
                  ~metadata:
                    [ ("rate_limiter", Network_pool.Rate_limiter.summary rl) ]
                  !"%s $rate_limiter" label)
          in
          let external_transitions_reader, external_transitions_writer =
            let rl =
              Network_pool.Rate_limiter.create
                ~capacity:
                  ( (* Max of 20 transitions per slot per peer. *)
                    20
                  , `Per
                      (Block_time.Span.to_time_span
                         consensus_constants.slot_duration_ms) )
            in
            log_rate_limiter_occasionally rl ~label:"new_block" ;
            let r, w = Strict_pipe.create Synchronous in
            ( Strict_pipe.Reader.filter_map r ~f:(fun ((e, _, cb) as x) ->
                  let sender = Envelope.Incoming.sender e in
                  match
                    Network_pool.Rate_limiter.add rl sender ~now:(Time.now ())
                      ~score:1
                  with
                  | `Capacity_exceeded ->
                      [%log' warn config.logger]
                        "$sender has sent many blocks. This is very unusual."
                        ~metadata:
                          [ ("sender", Envelope.Sender.to_yojson sender) ] ;
                      Mina_net2.Validation_callback.fire_if_not_already_fired cb
                        `Reject ;
                      None
                  | `Within_capacity ->
                      Some x)
            , w )
          in
          let producer_transition_reader, producer_transition_writer =
            Strict_pipe.create Synchronous
          in
          let frontier_broadcast_pipe_r, frontier_broadcast_pipe_w =
            Broadcast_pipe.create None
          in
          Exit_handlers.register_async_shutdown_handler ~logger:config.logger
            ~description:"Close transition frontier, if exists" (fun () ->
              match Broadcast_pipe.Reader.peek frontier_broadcast_pipe_r with
              | None ->
                  Deferred.unit
              | Some frontier ->
                  Transition_frontier.close ~loc:__LOC__ frontier) ;
          let handle_request name ~f query_env =
            O1trace.thread ("handle_request_" ^ name) (fun () ->
                let input = Envelope.Incoming.data query_env in
                Deferred.return
                @@
                let open Option.Let_syntax in
                let%bind frontier =
                  Broadcast_pipe.Reader.peek frontier_broadcast_pipe_r
                in
                f ~frontier input)
          in
          (* knot-tying hacks so we can pass a get_node_status function before net, Mina_lib.t created *)
          let net_ref = ref None in
          let sync_status_ref = ref None in
          let get_node_status _env =
            O1trace.thread "handle_request_get_node_status" (fun () ->
                let node_ip_addr =
                  config.gossip_net_params.addrs_and_ports.external_ip
                in
                let peer_opt = config.gossip_net_params.addrs_and_ports.peer in
                let node_peer_id =
                  Option.value_map peer_opt ~default:"<UNKNOWN>" ~f:(fun peer ->
                      peer.peer_id)
                in
                if config.disable_node_status then
                  Deferred.return
                  @@ Error
                       (Error.of_string
                          (sprintf
                             !"Node with IP address=%{sexp: Unix.Inet_addr.t}, \
                               peer ID=%s, node status is disabled"
                             node_ip_addr node_peer_id))
                else
                  match !net_ref with
                  | None ->
                      (* should be unreachable; without a network, we wouldn't receive this RPC call *)
                      [%log' info config.logger]
                        "Network not instantiated when node status requested" ;
                      Deferred.return
                      @@ Error
                           (Error.of_string
                              (sprintf
                                 !"Node with IP address=%{sexp: \
                                   Unix.Inet_addr.t}, peer ID=%s, network not \
                                   instantiated when node status requested"
                                 node_ip_addr node_peer_id))
                  | Some net ->
                      let ( protocol_state_hash
                          , best_tip_opt
                          , k_block_hashes_and_timestamps ) =
                        match
                          Broadcast_pipe.Reader.peek frontier_broadcast_pipe_r
                        with
                        | None ->
                            ( config.precomputed_values
                                .protocol_state_with_hashes
                                .hash
                                .state_hash
                            , None
                            , [] )
                        | Some frontier ->
                            let tip = Transition_frontier.best_tip frontier in
                            let protocol_state_hash =
                              Transition_frontier.Breadcrumb.state_hash tip
                            in
                            let k_breadcrumbs =
                              Transition_frontier.root frontier
                              :: Transition_frontier.best_tip_path frontier
                            in
                            let k_block_hashes_and_timestamps =
                              List.map k_breadcrumbs ~f:(fun bc ->
                                  ( Transition_frontier.Breadcrumb.state_hash bc
                                  , Option.value_map
                                      (Transition_frontier.Breadcrumb
                                       .transition_receipt_time bc)
                                      ~default:"no timestamp available"
                                      ~f:
                                        (Time.to_string_iso8601_basic
                                           ~zone:Time.Zone.utc) ))
                            in
                            ( protocol_state_hash
                            , Some tip
                            , k_block_hashes_and_timestamps )
                      in
                      let%bind peers = Mina_networking.peers net in
                      let open Deferred.Or_error.Let_syntax in
                      let%map sync_status =
                        match !sync_status_ref with
                        | None ->
                            Deferred.return (Ok `Offline)
                        | Some status ->
                            Deferred.return
                              (Mina_incremental.Status.Observer.value status)
                      in
                      let block_producers =
                        config.block_production_keypairs
                        |> Public_key.Compressed.Set.map ~f:snd
                        |> Set.to_list
                      in
                      let ban_statuses =
                        Trust_system.Peer_trust.peer_statuses
                          config.trust_system
                      in
                      let git_commit = Mina_version.commit_id_short in
                      let uptime_minutes =
                        let now = Time.now () in
                        let minutes_float =
                          Time.diff now config.start_time |> Time.Span.to_min
                        in
                        (* if rounding fails, just convert *)
                        Option.value_map
                          (Float.iround_nearest minutes_float)
                          ~f:Fn.id
                          ~default:(Float.to_int minutes_float)
                      in
                      let block_height_opt =
                        match best_tip_opt with
                        | None ->
                            None
                        | Some tip ->
                            let state =
                              Transition_frontier.Breadcrumb.protocol_state tip
                            in
                            let consensus_state =
                              state |> Mina_state.Protocol_state.consensus_state
                            in
                            Some
                              ( Mina_numbers.Length.to_int
                              @@ Consensus.Data.Consensus_state
                                 .blockchain_length consensus_state )
                      in
                      Mina_networking.Rpcs.Get_node_status.Node_status.
                        { node_ip_addr
                        ; node_peer_id
                        ; sync_status
                        ; peers
                        ; block_producers
                        ; protocol_state_hash
                        ; ban_statuses
                        ; k_block_hashes_and_timestamps
                        ; git_commit
                        ; uptime_minutes
                        ; block_height_opt
                        })
          in
          let get_some_initial_peers _ =
            O1trace.thread "handle_request_get_some_initial_peers" (fun () ->
                match !net_ref with
                | None ->
                    (* should be unreachable; without a network, we wouldn't receive this RPC call *)
                    [%log' error config.logger]
                      "Network not instantiated when initial peers requested" ;
                    Deferred.return []
                | Some net ->
                    Mina_networking.peers net)
          in
          let%bind net =
<<<<<<< HEAD
            O1trace.thread "mina_networking" (fun () ->
                Mina_networking.create config.net_config ~get_some_initial_peers
                  ~get_staged_ledger_aux_and_pending_coinbases_at_hash:
                    (fun query_env ->
                    O1trace.thread
                      "handle_request_get_staged_ledger_aux_and_pending_coinbases_at_hash"
                      (fun () ->
                        let input = Envelope.Incoming.data query_env in
                        Deferred.return
                        @@
                        let open Option.Let_syntax in
                        let%bind frontier =
=======
            Mina_networking.create config.net_config ~get_some_initial_peers
              ~get_staged_ledger_aux_and_pending_coinbases_at_hash:
                (fun query_env ->
                trace_recurring
                  "get_staged_ledger_aux_and_pending_coinbases_at_hash"
                  (fun () ->
                    let input = Envelope.Incoming.data query_env in
                    Deferred.return
                    @@
                    let open Option.Let_syntax in
                    let%bind frontier =
                      Broadcast_pipe.Reader.peek frontier_broadcast_pipe_r
                    in
                    let%map ( scan_state
                            , expected_merkle_root
                            , pending_coinbases
                            , protocol_states ) =
                      Sync_handler
                      .get_staged_ledger_aux_and_pending_coinbases_at_hash
                        ~frontier input
                    in
                    let staged_ledger_hash =
                      Staged_ledger_hash.of_aux_ledger_and_coinbase_hash
                        (Staged_ledger.Scan_state.hash scan_state)
                        expected_merkle_root pending_coinbases
                    in
                    [%log' debug config.logger]
                      ~metadata:
                        [ ( "staged_ledger_hash"
                          , Staged_ledger_hash.to_yojson staged_ledger_hash )
                        ]
                      "sending scan state and pending coinbase" ;
                    ( scan_state
                    , expected_merkle_root
                    , pending_coinbases
                    , protocol_states )))
              ~answer_sync_ledger_query:(fun query_env ->
                let open Deferred.Or_error.Let_syntax in
                trace_recurring "answer_sync_ledger_query" (fun () ->
                    let ledger_hash, _ = Envelope.Incoming.data query_env in
                    let%bind frontier =
                      Deferred.return @@ peek_frontier frontier_broadcast_pipe_r
                    in
                    Sync_handler.answer_query ~frontier ledger_hash
                      (Envelope.Incoming.map ~f:Tuple2.get2 query_env)
                      ~logger:config.logger ~trust_system:config.trust_system
                    |> Deferred.map
                       (* begin error string prefix so we can pattern-match *)
                         ~f:
                           (Result.of_option
                              ~error:
                                (Error.createf
                                   !"%s for ledger_hash: %{sexp:Ledger_hash.t}"
                                   Mina_networking.refused_answer_query_string
                                   ledger_hash))))
              ~get_ancestry:
                (handle_request "get_ancestry" ~f:(fun ~frontier s ->
                     s
                     |> With_hash.map_hash ~f:(fun state_hash ->
                            { State_hash.State_hashes.state_hash
                            ; state_body_hash = None
                            })
                     |> Sync_handler.Root.prove ~consensus_constants
                          ~logger:config.logger ~frontier))
              ~get_best_tip:
                (handle_request "get_best_tip" ~f:(fun ~frontier () ->
                     let open Option.Let_syntax in
                     let open Proof_carrying_data in
                     let%map proof_with_data =
                       Best_tip_prover.prove ~logger:config.logger frontier
                     in
                     { proof_with_data with
                       data = With_hash.data proof_with_data.data
                     }))
              ~get_node_status
              ~get_transition_chain_proof:
                (handle_request "get_transition_chain_proof"
                   ~f:(fun ~frontier hash ->
                     Transition_chain_prover.prove ~frontier hash))
              ~get_transition_chain:
                (handle_request "get_transition_chain"
                   ~f:Sync_handler.get_transition_chain)
              ~get_transition_knowledge:(fun _q ->
                trace_recurring "get_transition_knowledge" (fun () ->
                    return
                      ( match
>>>>>>> d2bef7f7
                          Broadcast_pipe.Reader.peek frontier_broadcast_pipe_r
                        in
                        let%map ( scan_state
                                , expected_merkle_root
                                , pending_coinbases
                                , protocol_states ) =
                          Sync_handler
                          .get_staged_ledger_aux_and_pending_coinbases_at_hash
                            ~frontier input
                        in
                        let staged_ledger_hash =
                          Staged_ledger_hash.of_aux_ledger_and_coinbase_hash
                            (Staged_ledger.Scan_state.hash scan_state)
                            expected_merkle_root pending_coinbases
                        in
                        [%log' debug config.logger]
                          ~metadata:
                            [ ( "staged_ledger_hash"
                              , Staged_ledger_hash.to_yojson staged_ledger_hash
                              )
                            ]
                          "sending scan state and pending coinbase" ;
                        ( scan_state
                        , expected_merkle_root
                        , pending_coinbases
                        , protocol_states )))
                  ~answer_sync_ledger_query:(fun query_env ->
                    let open Deferred.Or_error.Let_syntax in
                    O1trace.thread "handle_request_answer_sync_ledger_query"
                      (fun () ->
                        let ledger_hash, _ = Envelope.Incoming.data query_env in
                        let%bind frontier =
                          Deferred.return
                          @@ peek_frontier frontier_broadcast_pipe_r
                        in
                        Sync_handler.answer_query ~frontier ledger_hash
                          (Envelope.Incoming.map ~f:Tuple2.get2 query_env)
                          ~logger:config.logger
                          ~trust_system:config.trust_system
                        |> Deferred.map
                           (* begin error string prefix so we can pattern-match *)
                             ~f:
                               (Result.of_option
                                  ~error:
                                    (Error.createf
                                       !"%s for ledger_hash: \
                                         %{sexp:Ledger_hash.t}"
                                       Mina_networking
                                       .refused_answer_query_string ledger_hash))))
                  ~get_ancestry:
                    (handle_request "get_ancestry"
                       ~f:
                         (Sync_handler.Root.prove ~consensus_constants
                            ~logger:config.logger))
                  ~get_best_tip:
                    (handle_request "get_best_tip" ~f:(fun ~frontier () ->
                         let open Option.Let_syntax in
                         let open Proof_carrying_data in
                         let%map proof_with_data =
                           Best_tip_prover.prove ~logger:config.logger frontier
                         in
                         { proof_with_data with
                           data = With_hash.data proof_with_data.data
                         }))
                  ~get_node_status
                  ~get_transition_chain_proof:
                    (handle_request "get_transition_chain_proof"
                       ~f:(fun ~frontier hash ->
                         Transition_chain_prover.prove ~frontier hash))
                  ~get_transition_chain:
                    (handle_request "get_transition_chain"
                       ~f:Sync_handler.get_transition_chain)
                  ~get_transition_knowledge:(fun _q ->
                    O1trace.thread "handle_request_get_transition_knowledge"
                      (fun () ->
                        return
                          ( match
                              Broadcast_pipe.Reader.peek
                                frontier_broadcast_pipe_r
                            with
                          | None ->
                              []
                          | Some frontier ->
                              Sync_handler.best_tip_path ~frontier ))))
          in
          (* tie the first knot *)
          net_ref := Some net ;
          let user_command_input_reader, user_command_input_writer =
            Strict_pipe.(create ~name:"local transactions" Synchronous)
          in
          let local_txns_reader, local_txns_writer =
            Strict_pipe.(create ~name:"local transactions" Synchronous)
          in
          let local_snark_work_reader, local_snark_work_writer =
            Strict_pipe.(create ~name:"local snark work" Synchronous)
          in
          let block_produced_bvar = Bvar.create () in
          let txn_pool_config =
            Network_pool.Transaction_pool.Resource_pool.make_config ~verifier
              ~trust_system:config.trust_system
              ~pool_max_size:
                config.precomputed_values.genesis_constants.txpool_max_size
          in
          let transaction_pool =
            Network_pool.Transaction_pool.create ~config:txn_pool_config
              ~constraint_constants ~consensus_constants
              ~time_controller:config.time_controller ~logger:config.logger
              ~incoming_diffs:(Mina_networking.transaction_pool_diffs net)
              ~local_diffs:local_txns_reader
              ~frontier_broadcast_pipe:frontier_broadcast_pipe_r
          in
          (*Read from user_command_input_reader that has the user command inputs from client, infer nonce, create user command, and write it to the pipe consumed by the network pool*)
          Strict_pipe.Reader.iter user_command_input_reader
            ~f:(fun (input_list, result_cb, get_current_nonce, get_account) ->
              match%bind
                User_command_input.to_user_commands ~get_current_nonce
                  ~get_account ~constraint_constants ~logger:config.logger
                  input_list
              with
              | Ok user_commands ->
                  if List.is_empty user_commands then (
                    result_cb
                      (Error (Error.of_string "No user commands to send")) ;
                    Deferred.unit )
                  else
                    (*callback for the result from transaction_pool.apply_diff*)
                    Strict_pipe.Writer.write local_txns_writer
                      ( List.map user_commands ~f:(fun c ->
                            User_command.Signed_command c)
                      , result_cb )
              | Error e ->
                  [%log' error config.logger]
                    "Failed to submit user commands: $error"
                    ~metadata:[ ("error", Error_json.error_to_yojson e) ] ;
                  result_cb (Error e) ;
                  Deferred.unit)
          |> Deferred.don't_wait_for ;
          let ((most_recent_valid_block_reader, _) as most_recent_valid_block) =
            Broadcast_pipe.create
              ( External_transition.genesis
                  ~precomputed_values:config.precomputed_values
              |> External_transition.Validated.to_initial_validated )
          in
          let valid_transitions, initialization_finish_signal =
            Transition_router.run ~logger:config.logger
              ~trust_system:config.trust_system ~verifier ~network:net
              ~is_seed:config.is_seed ~is_demo_mode:config.demo_mode
              ~time_controller:config.time_controller
              ~consensus_local_state:config.consensus_local_state
              ~persistent_root_location:config.persistent_root_location
              ~persistent_frontier_location:config.persistent_frontier_location
              ~frontier_broadcast_pipe:
                (frontier_broadcast_pipe_r, frontier_broadcast_pipe_w)
              ~catchup_mode
              ~network_transition_reader:
                (Strict_pipe.Reader.map external_transitions_reader
                   ~f:(fun (tn, tm, cb) ->
                     let lift_consensus_time =
                       Fn.compose UInt32.to_int
                         Consensus.Data.Consensus_time.to_uint32
                     in
                     let tn_production_consensus_time =
                       External_transition.consensus_time_produced_at
                         (Envelope.Incoming.data tn)
                     in
                     let tn_production_slot =
                       lift_consensus_time tn_production_consensus_time
                     in
                     let tn_production_time =
                       Consensus.Data.Consensus_time.to_time
                         ~constants:consensus_constants
                         tn_production_consensus_time
                     in
                     let tm_slot =
                       lift_consensus_time
                         (Consensus.Data.Consensus_time.of_time_exn
                            ~constants:consensus_constants tm)
                     in
                     Mina_metrics.Block_latency.Gossip_slots.update
                       (Float.of_int (tm_slot - tn_production_slot)) ;
                     Mina_metrics.Block_latency.Gossip_time.update
                       Block_time.(
                         Span.to_time_span @@ diff tm tn_production_time) ;
                     (`Transition tn, `Time_received tm, `Valid_cb cb)))
              ~producer_transition_reader:
                (Strict_pipe.Reader.map producer_transition_reader
                   ~f:(fun breadcrumb ->
                     let et =
                       Transition_frontier.Breadcrumb.validated_transition
                         breadcrumb
                     in
                     let validation_callback =
                       Mina_net2.Validation_callback.create_without_expiration
                         ()
                     in
                     External_transition.Validated.poke_validation_callback et
                       validation_callback ;
                     don't_wait_for
                       (* this will never throw since the callback was created without expiration *)
                       (let%map v =
                          Mina_net2.Validation_callback.await_exn
                            validation_callback
                        in
                        if
                          Mina_net2.Validation_callback.equal_validation_result
                            v `Accept
                        then
                          Mina_networking.broadcast_state net
                            (External_transition.Validation
                             .forget_validation_with_hash et)) ;
                     breadcrumb))
              ~most_recent_valid_block
              ~precomputed_values:config.precomputed_values
          in
          let ( valid_transitions_for_network
              , valid_transitions_for_api
              , new_blocks ) =
            let network_pipe, downstream_pipe =
              Strict_pipe.Reader.Fork.two valid_transitions
            in
            let api_pipe, new_blocks_pipe =
              Strict_pipe.Reader.(
                Fork.two (map downstream_pipe ~f:(fun (`Transition t, _) -> t)))
            in
            (network_pipe, api_pipe, new_blocks_pipe)
          in
          O1trace.background_thread "broadcast_transaction_pool_diffs"
            (fun () ->
              let rl = Network_pool.Transaction_pool.create_rate_limiter () in
              log_rate_limiter_occasionally rl ~label:"broadcast_transactions" ;
              Linear_pipe.iter
                (Network_pool.Transaction_pool.broadcasts transaction_pool)
                ~f:(fun x ->
                  let%bind () =
                    send_resource_pool_diff_or_wait ~rl
                      ~diff_score:
                        Network_pool.Transaction_pool.Resource_pool.Diff.score
                      ~max_per_15_seconds:
                        Network_pool.Transaction_pool.Resource_pool.Diff
                        .max_per_15_seconds x
                  in
                  Mina_networking.broadcast_transaction_pool_diff net x ;
                  Deferred.unit)) ;
          O1trace.background_thread "broadcast_blocks" (fun () ->
              Strict_pipe.Reader.iter_without_pushback
                valid_transitions_for_network
                ~f:(fun (`Transition transition, `Source source) ->
                  let hash =
                    (External_transition.Validated.state_hashes transition)
                      .state_hash
                  in
                  let consensus_state =
                    transition |> External_transition.Validated.consensus_state
                  in
                  let now =
                    let open Block_time in
                    now config.time_controller |> to_span_since_epoch
                    |> Span.to_ms
                  in
                  match
                    Consensus.Hooks.received_at_valid_time
                      ~constants:consensus_constants ~time_received:now
                      consensus_state
                  with
                  | Ok () -> (
                      match source with
                      | `Gossip ->
                          [%str_log' info config.logger]
                            ~metadata:
                              [ ( "external_transition"
                                , External_transition.Validated.to_yojson
                                    transition )
                              ]
                            (Rebroadcast_transition { state_hash = hash }) ;
                          (*send callback to libp2p to forward the gossiped transition*)
                          External_transition.Validated.accept transition
                      | `Internal ->
                          (*Send callback to publish the new block. Don't log rebroadcast message if it is internally generated; There is a broadcast log*)
                          External_transition.Validated.accept transition
                      | `Catchup ->
                          (*Noop for directly downloaded transitions*)
                          External_transition.Validated.accept transition )
                  | Error reason -> (
                      let timing_error_json =
                        match reason with
                        | `Too_early ->
                            `String "too early"
                        | `Too_late slots ->
                            `String (sprintf "%Lu slots too late" slots)
                      in
                      let metadata =
                        [ ("state_hash", State_hash.to_yojson hash)
                        ; ( "external_transition"
                          , External_transition.Validated.to_yojson transition
                          )
                        ; ("timing", timing_error_json)
                        ]
                      in
                      External_transition.Validated.reject transition ;
                      match source with
                      | `Catchup ->
                          ()
                      | `Internal ->
                          [%log' error config.logger] ~metadata
                            "Internally generated block $state_hash cannot be \
                             rebroadcast because it's not a valid time to do \
                             so ($timing)"
                      | `Gossip ->
                          [%log' warn config.logger] ~metadata
                            "Not rebroadcasting block $state_hash because it \
                             was received $timing" ))) ;
          don't_wait_for
            (Strict_pipe.transfer
               (Mina_networking.states net)
               external_transitions_writer ~f:ident) ;
          (* FIXME #4093: augment ban_notifications with a Peer.ID so we can implement ban_notify
             trace_task "ban notification loop" (fun () ->
              Linear_pipe.iter (Mina_networking.ban_notification_reader net)
                ~f:(fun notification ->
                  let open Gossip_net in
                  let peer = notification.banned_peer in
                  let banned_until = notification.banned_until in
                  (* if RPC call fails, will be logged in gossip net code *)
                  let%map _ =
                    Mina_networking.ban_notify net peer banned_until
                  in
                  () ) ) ; *)
          don't_wait_for
            (Linear_pipe.iter
               (Mina_networking.ban_notification_reader net)
               ~f:(Fn.const Deferred.unit)) ;
          let snark_pool_config =
            Network_pool.Snark_pool.Resource_pool.make_config ~verifier
              ~trust_system:config.trust_system
              ~disk_location:config.snark_pool_disk_location
          in
          let%bind snark_pool =
            Network_pool.Snark_pool.load ~config:snark_pool_config
              ~constraint_constants ~consensus_constants
              ~time_controller:config.time_controller ~logger:config.logger
              ~incoming_diffs:(Mina_networking.snark_pool_diffs net)
              ~local_diffs:local_snark_work_reader
              ~frontier_broadcast_pipe:frontier_broadcast_pipe_r
          in
          let snark_jobs_state =
            Work_selector.State.init
              ~reassignment_wait:config.work_reassignment_wait
              ~frontier_broadcast_pipe:frontier_broadcast_pipe_r
              ~logger:config.logger
          in
          let%bind wallets =
            match wallets with
            | Some wallets ->
                return wallets
            | None ->
                Secrets.Wallets.load ~logger:config.logger
                  ~disk_location:config.wallets_disk_location
          in
          O1trace.background_thread "broadcast_snark_pool_diffs" (fun () ->
              let rl = Network_pool.Snark_pool.create_rate_limiter () in
              log_rate_limiter_occasionally rl ~label:"broadcast_snark_work" ;
              Linear_pipe.iter (Network_pool.Snark_pool.broadcasts snark_pool)
                ~f:(fun x ->
                  let%bind () =
                    send_resource_pool_diff_or_wait ~rl
                      ~diff_score:
                        Network_pool.Snark_pool.Resource_pool.Diff.score
                      ~max_per_15_seconds:
                        Network_pool.Snark_pool.Resource_pool.Diff
                        .max_per_15_seconds x
                  in
                  Mina_networking.broadcast_snark_pool_diff net x ;
                  Deferred.unit)) ;
          Option.iter config.archive_process_location
            ~f:(fun archive_process_port ->
              [%log' info config.logger]
                "Communicating with the archive process"
                ~metadata:
                  [ ( "Host"
                    , `String (Host_and_port.host archive_process_port.value) )
                  ; ( "Port"
                    , `Int (Host_and_port.port archive_process_port.value) )
                  ] ;
              Archive_client.run ~logger:config.logger
                ~frontier_broadcast_pipe:frontier_broadcast_pipe_r
                archive_process_port) ;
          let precomputed_block_writer =
            ref
              ( Option.map config.precomputed_blocks_path ~f:(fun path ->
                    `Path path)
              , if config.log_precomputed_blocks then Some `Log else None )
          in
          let subscriptions =
            Coda_subscriptions.create ~logger:config.logger
              ~constraint_constants ~new_blocks ~wallets
              ~transition_frontier:frontier_broadcast_pipe_r
              ~is_storing_all:config.is_archive_rocksdb
              ~upload_blocks_to_gcloud:config.upload_blocks_to_gcloud
              ~time_controller:config.time_controller ~precomputed_block_writer
          in
          let open Mina_incremental.Status in
          let transition_frontier_incr =
            Var.watch @@ of_broadcast_pipe frontier_broadcast_pipe_r
          in
          let transition_frontier_and_catchup_signal_incr =
            transition_frontier_incr
            >>= function
            | Some transition_frontier ->
                of_broadcast_pipe Ledger_catchup.Catchup_jobs.reader
                |> Var.watch
                >>| fun catchup_signal ->
                Some (transition_frontier, catchup_signal)
            | None ->
                return None
          in
          let sync_status =
            create_sync_status_observer ~logger:config.logger ~net
              ~is_seed:config.is_seed ~demo_mode:config.demo_mode
              ~transition_frontier_and_catchup_signal_incr
              ~online_status_incr:
                ( Var.watch @@ of_broadcast_pipe
                @@ Mina_networking.online_status net )
              ~first_connection_incr:
                ( Var.watch @@ of_deferred
                @@ Mina_networking.on_first_connect net ~f:Fn.id )
              ~first_message_incr:
                ( Var.watch @@ of_deferred
                @@ Mina_networking.on_first_received_message net ~f:Fn.id )
          in
          (* tie other knot *)
          sync_status_ref := Some sync_status ;
          Deferred.return
            { config
            ; next_producer_timing = None
            ; processes =
                { prover
                ; verifier
                ; snark_worker
                ; uptime_snark_worker_opt
                ; vrf_evaluator
                }
            ; initialization_finish_signal
            ; components =
                { net
                ; transaction_pool
                ; snark_pool
                ; transition_frontier = frontier_broadcast_pipe_r
                ; most_recent_valid_block = most_recent_valid_block_reader
                ; block_produced_bvar
                }
            ; pipes =
                { validated_transitions_reader = valid_transitions_for_api
                ; producer_transition_writer
                ; external_transitions_writer =
                    Strict_pipe.Writer.to_linear_pipe
                      external_transitions_writer
                ; user_command_input_writer
                ; user_command_writer = local_txns_writer
                ; local_snark_work_writer
                }
            ; wallets
            ; coinbase_receiver = ref config.coinbase_receiver
            ; snark_job_state = snark_jobs_state
            ; subscriptions
            ; sync_status
            ; precomputed_block_writer
            ; block_production_status = ref `Free
            }))

let net { components = { net; _ }; _ } = net

let runtime_config { config = { precomputed_values; _ }; _ } =
  Genesis_ledger_helper.runtime_config_of_precomputed_values precomputed_values<|MERGE_RESOLUTION|>--- conflicted
+++ resolved
@@ -759,54 +759,7 @@
     Strict_pipe.create ~name:"root diff"
       (Buffered (`Capacity 30, `Overflow Crash))
   in
-<<<<<<< HEAD
-  let open Root_diff.Stable.Latest in
-  let length_of_breadcrumb =
-    Fn.compose Unsigned.UInt32.to_int
-      Transition_frontier.Breadcrumb.blockchain_length
-  in
-  don't_wait_for
-    (Broadcast_pipe.Reader.iter t.components.transition_frontier ~f:(function
-      | None ->
-          Deferred.unit
-      | Some frontier ->
-          let root = Transition_frontier.root frontier in
-          Strict_pipe.Writer.write root_diff_writer
-            { commands =
-                List.map
-                  (Transition_frontier.Breadcrumb.commands root)
-                  ~f:(With_status.map ~f:User_command.forget_check)
-            ; root_length = length_of_breadcrumb root
-            } ;
-          Broadcast_pipe.Reader.iter
-            Transition_frontier.(
-              Extensions.(get_view_pipe (extensions frontier) Identity))
-            ~f:
-              (Deferred.List.iter ~f:(function
-                | Transition_frontier.Diff.Full.With_mutant.E (New_node _, _) ->
-                    Deferred.unit
-                | Transition_frontier.Diff.Full.With_mutant.E
-                    (Best_tip_changed _, _) ->
-                    Deferred.unit
-                | Transition_frontier.Diff.Full.With_mutant.E
-                    (Root_transitioned { new_root; _ }, _) ->
-                    let root_hash =
-                      Transition_frontier.Root_data.Limited.hash new_root
-                    in
-                    let new_root_breadcrumb =
-                      Transition_frontier.(find_exn frontier root_hash)
-                    in
-                    Strict_pipe.Writer.write root_diff_writer
-                      { commands =
-                          Transition_frontier.Breadcrumb.commands
-                            new_root_breadcrumb
-                          |> List.map
-                               ~f:(With_status.map ~f:User_command.forget_check)
-                      ; root_length = length_of_breadcrumb new_root_breadcrumb
-                      } ;
-                    Deferred.unit)))) ;
-=======
-  trace_recurring_task "root diff pipe reader" (fun () ->
+  O1trace.background_thread "read_root_diffs" (fun () ->
       let open Root_diff.Stable.Latest in
       let length_of_breadcrumb =
         Fn.compose Unsigned.UInt32.to_int
@@ -855,7 +808,6 @@
                         ; root_length = length_of_breadcrumb new_root_breadcrumb
                         } ;
                       Deferred.unit)))) ;
->>>>>>> d2bef7f7
   root_diff_reader
 
 let dump_tf t =
@@ -1621,7 +1573,6 @@
                     Mina_networking.peers net)
           in
           let%bind net =
-<<<<<<< HEAD
             O1trace.thread "mina_networking" (fun () ->
                 Mina_networking.create config.net_config ~get_some_initial_peers
                   ~get_staged_ledger_aux_and_pending_coinbases_at_hash:
@@ -1634,94 +1585,6 @@
                         @@
                         let open Option.Let_syntax in
                         let%bind frontier =
-=======
-            Mina_networking.create config.net_config ~get_some_initial_peers
-              ~get_staged_ledger_aux_and_pending_coinbases_at_hash:
-                (fun query_env ->
-                trace_recurring
-                  "get_staged_ledger_aux_and_pending_coinbases_at_hash"
-                  (fun () ->
-                    let input = Envelope.Incoming.data query_env in
-                    Deferred.return
-                    @@
-                    let open Option.Let_syntax in
-                    let%bind frontier =
-                      Broadcast_pipe.Reader.peek frontier_broadcast_pipe_r
-                    in
-                    let%map ( scan_state
-                            , expected_merkle_root
-                            , pending_coinbases
-                            , protocol_states ) =
-                      Sync_handler
-                      .get_staged_ledger_aux_and_pending_coinbases_at_hash
-                        ~frontier input
-                    in
-                    let staged_ledger_hash =
-                      Staged_ledger_hash.of_aux_ledger_and_coinbase_hash
-                        (Staged_ledger.Scan_state.hash scan_state)
-                        expected_merkle_root pending_coinbases
-                    in
-                    [%log' debug config.logger]
-                      ~metadata:
-                        [ ( "staged_ledger_hash"
-                          , Staged_ledger_hash.to_yojson staged_ledger_hash )
-                        ]
-                      "sending scan state and pending coinbase" ;
-                    ( scan_state
-                    , expected_merkle_root
-                    , pending_coinbases
-                    , protocol_states )))
-              ~answer_sync_ledger_query:(fun query_env ->
-                let open Deferred.Or_error.Let_syntax in
-                trace_recurring "answer_sync_ledger_query" (fun () ->
-                    let ledger_hash, _ = Envelope.Incoming.data query_env in
-                    let%bind frontier =
-                      Deferred.return @@ peek_frontier frontier_broadcast_pipe_r
-                    in
-                    Sync_handler.answer_query ~frontier ledger_hash
-                      (Envelope.Incoming.map ~f:Tuple2.get2 query_env)
-                      ~logger:config.logger ~trust_system:config.trust_system
-                    |> Deferred.map
-                       (* begin error string prefix so we can pattern-match *)
-                         ~f:
-                           (Result.of_option
-                              ~error:
-                                (Error.createf
-                                   !"%s for ledger_hash: %{sexp:Ledger_hash.t}"
-                                   Mina_networking.refused_answer_query_string
-                                   ledger_hash))))
-              ~get_ancestry:
-                (handle_request "get_ancestry" ~f:(fun ~frontier s ->
-                     s
-                     |> With_hash.map_hash ~f:(fun state_hash ->
-                            { State_hash.State_hashes.state_hash
-                            ; state_body_hash = None
-                            })
-                     |> Sync_handler.Root.prove ~consensus_constants
-                          ~logger:config.logger ~frontier))
-              ~get_best_tip:
-                (handle_request "get_best_tip" ~f:(fun ~frontier () ->
-                     let open Option.Let_syntax in
-                     let open Proof_carrying_data in
-                     let%map proof_with_data =
-                       Best_tip_prover.prove ~logger:config.logger frontier
-                     in
-                     { proof_with_data with
-                       data = With_hash.data proof_with_data.data
-                     }))
-              ~get_node_status
-              ~get_transition_chain_proof:
-                (handle_request "get_transition_chain_proof"
-                   ~f:(fun ~frontier hash ->
-                     Transition_chain_prover.prove ~frontier hash))
-              ~get_transition_chain:
-                (handle_request "get_transition_chain"
-                   ~f:Sync_handler.get_transition_chain)
-              ~get_transition_knowledge:(fun _q ->
-                trace_recurring "get_transition_knowledge" (fun () ->
-                    return
-                      ( match
->>>>>>> d2bef7f7
                           Broadcast_pipe.Reader.peek frontier_broadcast_pipe_r
                         in
                         let%map ( scan_state
@@ -1772,10 +1635,14 @@
                                        Mina_networking
                                        .refused_answer_query_string ledger_hash))))
                   ~get_ancestry:
-                    (handle_request "get_ancestry"
-                       ~f:
-                         (Sync_handler.Root.prove ~consensus_constants
-                            ~logger:config.logger))
+                    (handle_request "get_ancestry" ~f:(fun ~frontier s ->
+                         s
+                         |> With_hash.map_hash ~f:(fun state_hash ->
+                                { State_hash.State_hashes.state_hash
+                                ; state_body_hash = None
+                                })
+                         |> Sync_handler.Root.prove ~consensus_constants
+                              ~logger:config.logger ~frontier))
                   ~get_best_tip:
                     (handle_request "get_best_tip" ~f:(fun ~frontier () ->
                          let open Option.Let_syntax in
