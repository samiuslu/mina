[%%import "/src/config.mlh"]

open Core_kernel
open Fold_lib
open Tuple_lib
open Unsigned

[%%ifdef consensus_mechanism]

open Snark_bits
open Snark_params.Tick

[%%else]

open Snark_bits_nonconsensus
open Snark_params_nonconsensus
module Unsigned_extended = Unsigned_extended_nonconsensus.Unsigned_extended
module Random_oracle = Random_oracle_nonconsensus.Random_oracle

[%%endif]

module type S_unchecked = sig
  type t [@@deriving sexp, compare, hash, yojson]

  include Comparable.S with type t := t

  include Hashable.S with type t := t

  (* not automatically derived *)
  val dhall_type : Ppx_dhall_type.Dhall_type.t

  val max_value : t

  val length_in_bits : int

  val gen : t Quickcheck.Generator.t

  val gen_incl : t -> t -> t Quickcheck.Generator.t

  val zero : t

  val succ : t -> t

  val add : t -> t -> t

  val sub : t -> t -> t option

  val of_int : int -> t

  val to_int : t -> int

  (* Someday: I think this only does ones greater than zero, but it doesn't really matter for
     selecting the nonce *)

  val random : unit -> t

  val of_string : string -> t

  val to_string : t -> string

  module Bits : Bits_intf.Convertible_bits with type t := t

  val to_bits : t -> bool list

  val of_bits : bool list -> t

  val to_input : t -> Field.t Random_oracle.Input.Chunked.t

  val to_input_legacy : t -> (_, bool) Random_oracle.Legacy.Input.t

  val fold : t -> bool Triple.t Fold.t
end

[%%ifdef consensus_mechanism]

module type S_checked = sig
  type unchecked

  open Snark_params.Tick

  type var

  val constant : unchecked -> var

  type t = var

  val zero : t

  val succ : t -> (t, _) Checked.t

  val add : t -> t -> (t, _) Checked.t

  val mul : t -> t -> (t, _) Checked.t

  (** [sub_or_zero x y] computes [x - y].

    - If the argument to [`Underflow] is true, [x < y] and the returned integer
      value is pinned to [zero].
    - If the argument to [`Underflow] is false, [x >= y] and the returned
      integer value is equal to [x - y]
  *)
  val sub_or_zero : t -> t -> ([ `Underflow of Boolean.var ] * t, _) Checked.t

  (** [sub ~m x y] computes [x - y] and ensures that [0 <= x - y] *)
  val sub : t -> t -> (t, _) Checked.t

  val is_succ : pred:t -> succ:t -> (Boolean.var, _) Checked.t

  val min : t -> t -> (t, _) Checked.t

  val to_input : t -> Field.Var.t Random_oracle.Input.Chunked.t

<<<<<<< HEAD
  val to_input : t -> Field.Var.t Random_oracle.Input.Chunked.t

  val to_input_legacy :
    t -> ((_, Boolean.var) Random_oracle.Legacy.Input.t, _) Checked.t

  val to_integer : t -> field Snarky_integer.Integer.t
=======
  val to_input_legacy :
    t -> ((_, Boolean.var) Random_oracle.Legacy.Input.t, _) Checked.t
>>>>>>> 0264804c

  val succ_if : t -> Boolean.var -> (t, _) Checked.t

  val if_ : Boolean.var -> then_:t -> else_:t -> (t, _) Checked.t

  (** warning: this typ does not work correctly with the generic if_ *)
  val typ : (t, unchecked) Snark_params.Tick.Typ.t

  val equal : t -> t -> (Boolean.var, _) Checked.t

  val div_mod : t -> t -> (t * t, _) Checked.t

  val ( = ) : t -> t -> (Boolean.var, _) Checked.t

  val ( < ) : t -> t -> (Boolean.var, _) Checked.t

  val ( > ) : t -> t -> (Boolean.var, _) Checked.t

  val ( <= ) : t -> t -> (Boolean.var, _) Checked.t

  val ( >= ) : t -> t -> (Boolean.var, _) Checked.t

  module Assert : sig
    val equal : t -> t -> (unit, _) Checked.t
  end

  val to_field : t -> Field.Var.t

  module Unsafe : sig
    val of_field : Field.Var.t -> t
  end
end

[%%endif]

module type S = sig
  include S_unchecked

  [%%ifdef consensus_mechanism]

  module Checked : S_checked with type unchecked := t

  (** warning: this typ does not work correctly with the generic if_ *)
  val typ : (Checked.t, t) Snark_params.Tick.Typ.t

  [%%endif]
end

module type UInt32 = sig
  [%%versioned:
  module Stable : sig
    module V1 : sig
      type t = Unsigned_extended.UInt32.t
      [@@deriving sexp, equal, compare, hash, yojson]
    end
  end]

  include S with type t := t

  val to_uint32 : t -> uint32

  val of_uint32 : uint32 -> t
end
[@@warning "-32"]

module type UInt64 = sig
  [%%versioned:
  module Stable : sig
    module V1 : sig
      type t = Unsigned_extended.UInt64.t
      [@@deriving sexp, equal, compare, hash, yojson]
    end
  end]

  include S with type t := Stable.Latest.t

  val to_uint64 : t -> uint64

  val of_uint64 : uint64 -> t
end
[@@warning "-32"]

module type F = functor
  (N : sig
     type t [@@deriving bin_io, sexp, compare, hash]

     include Unsigned_extended.S with type t := t

     val random : unit -> t
   end)
  (Bits : Bits_intf.Convertible_bits with type t := N.t)
  -> S with type t := N.t and module Bits := Bits

[%%ifdef consensus_mechanism]

module type F_checked = functor
  (N : Unsigned_extended.S)
  (Bits : Bits_intf.Convertible_bits with type t := N.t)
  -> S_checked with type unchecked := N.t
[@@warning "-67"]

[%%endif]<|MERGE_RESOLUTION|>--- conflicted
+++ resolved
@@ -110,17 +110,8 @@
 
   val to_input : t -> Field.Var.t Random_oracle.Input.Chunked.t
 
-<<<<<<< HEAD
-  val to_input : t -> Field.Var.t Random_oracle.Input.Chunked.t
-
   val to_input_legacy :
     t -> ((_, Boolean.var) Random_oracle.Legacy.Input.t, _) Checked.t
-
-  val to_integer : t -> field Snarky_integer.Integer.t
-=======
-  val to_input_legacy :
-    t -> ((_, Boolean.var) Random_oracle.Legacy.Input.t, _) Checked.t
->>>>>>> 0264804c
 
   val succ_if : t -> Boolean.var -> (t, _) Checked.t
 
