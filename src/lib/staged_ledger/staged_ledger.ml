[%%import
"/src/config.mlh"]

open Core_kernel
open Async_kernel
open Coda_base
open Currency
open O1trace
open Signature_lib

let option lab =
  Option.value_map ~default:(Or_error.error_string lab) ~f:(fun x -> Ok x)

module T = struct
  module Scan_state = Transaction_snark_scan_state
  module Pre_diff_info = Pre_diff_info

  module Staged_ledger_error = struct
    type t =
      | Non_zero_fee_excess of
          Scan_state.Space_partition.t * Transaction.t With_status.t list
      | Invalid_proofs of
          ( Ledger_proof.t
          * Transaction_snark.Statement.t
          * Coda_base.Sok_message.t )
          list
      | Pre_diff of Pre_diff_info.Error.t
      | Insufficient_work of string
      | Unexpected of Error.t
    [@@deriving sexp]

    let to_string = function
      | Non_zero_fee_excess (partition, txns) ->
          Format.asprintf
            !"Fee excess is non-zero for the transactions: %{sexp: \
              Transaction.t With_status.t list} and the current queue with \
              slots partitioned as %{sexp: Scan_state.Space_partition.t} \n"
            txns partition
      | Pre_diff pre_diff_error ->
          Format.asprintf
            !"Pre_diff_info.Error error: %{sexp:Pre_diff_info.Error.t}"
            pre_diff_error
      | Invalid_proofs ts ->
          Format.asprintf
            !"Verification failed for proofs with (statement, work_id, \
              prover): %{sexp: (Transaction_snark.Statement.t * int * string) \
              list}\n"
            (List.map ts ~f:(fun (_p, s, m) ->
                 ( s
                 , Transaction_snark.Statement.hash s
                 , Yojson.Safe.to_string
                   @@ Public_key.Compressed.to_yojson m.prover ) ))
      | Insufficient_work str ->
          str
      | Unexpected e ->
          Error.to_string_hum e

    let to_error = Fn.compose Error.of_string to_string
  end

  let to_staged_ledger_or_error = function
    | Ok a ->
        Ok a
    | Error e ->
        Error (Staged_ledger_error.Unexpected e)

  type job = Scan_state.Available_job.t [@@deriving sexp]

  let verify_proofs ~logger ~verifier proofs =
    let statements () =
      `List
        (List.map proofs ~f:(fun (_, s, _) ->
             Transaction_snark.Statement.to_yojson s ))
    in
    let log_error err_str ~metadata =
      [%log warn]
        ~metadata:
          ( [ ("statements", statements ())
            ; ("error", `String err_str)
            ; ( "sok_messages"
              , `List
                  (List.map proofs ~f:(fun (_, _, m) -> Sok_message.to_yojson m))
              ) ]
          @ metadata )
        "Invalid transaction snark for statement $statement: $error" ;
      Deferred.return false
    in
    if
      List.exists proofs ~f:(fun (proof, statement, _msg) ->
          not
            (Transaction_snark.Statement.equal
               (Ledger_proof.statement proof)
               statement) )
    then
      log_error "Statement and proof do not match"
        ~metadata:
          [ ( "statements_from_proof"
            , `List
                (List.map proofs ~f:(fun (p, _, _) ->
                     Transaction_snark.Statement.to_yojson
                       (Ledger_proof.statement p) )) ) ]
    else
      let start = Time.now () in
      match%bind
        Verifier.verify_transaction_snarks verifier
          (List.map proofs ~f:(fun (proof, _, msg) -> (proof, msg)))
      with
      | Ok b ->
          let time_ms = Time.abs_diff (Time.now ()) start |> Time.Span.to_ms in
          [%log trace]
            ~metadata:
              [ ( "work_id"
                , `List
                    (List.map proofs ~f:(fun (_, s, _) ->
                         `Int (Transaction_snark.Statement.hash s) )) )
              ; ("time", `Float time_ms) ]
            "Verification in apply_diff for work $work_id took $time ms" ;
          Deferred.return b
      | Error e ->
          [%log fatal]
            ~metadata:
              [ ( "statement"
                , `List
                    (List.map proofs ~f:(fun (_, s, _) ->
                         Transaction_snark.Statement.to_yojson s )) )
              ; ("error", `String (Error.to_string_hum e)) ]
            "Verifier error when checking transaction snark for statement \
             $statement: $error" ;
          exit 21

  let map_opt xs ~f =
    with_return (fun {return} ->
        Some
          (List.map xs ~f:(fun x ->
               match f x with Some y -> y | None -> return None )) )

  let verify ~logger ~verifier job_msg_proofs =
    let open Deferred.Let_syntax in
    match
      map_opt job_msg_proofs ~f:(fun (job, msg, proof) ->
          Option.map (Scan_state.statement_of_job job) ~f:(fun s ->
              (proof, s, msg) ) )
    with
    | None ->
        Deferred.return
          ( Or_error.errorf
              !"Error creating statement from job %{sexp:job list}"
              (List.map job_msg_proofs ~f:(fun (j, _, _) -> j))
          |> to_staged_ledger_or_error )
    | Some proof_statement_msgs -> (
        match%map verify_proofs ~logger ~verifier proof_statement_msgs with
        | true ->
            Ok ()
        | _ ->
            Error (Staged_ledger_error.Invalid_proofs proof_statement_msgs) )

  module Statement_scanner = struct
    include Scan_state.Make_statement_scanner
              (Deferred)
              (struct
                type t = unit

                let verify ~verifier:() _proofs = Deferred.return true
              end)
  end

  module Statement_scanner_proof_verifier = struct
    type t = {logger: Logger.t; verifier: Verifier.t}

    let verify ~verifier:{logger; verifier} ts =
      verify_proofs ~logger ~verifier
        (List.map ts ~f:(fun (p, m) -> (p, Ledger_proof.statement p, m)))
  end

  module Statement_scanner_with_proofs =
    Scan_state.Make_statement_scanner
      (Deferred)
      (Statement_scanner_proof_verifier)

  type t =
    { scan_state: Scan_state.t
    ; ledger:
        (* Invariant: this is the ledger after having applied all the
           transactions in the above state. *)
        Ledger.attached_mask sexp_opaque
    ; constraint_constants: Genesis_constants.Constraint_constants.t
    ; pending_coinbase_collection: Pending_coinbase.t }
  [@@deriving sexp]

  let proof_txns_with_state_hashes t =
    Scan_state.latest_ledger_proof t.scan_state
    |> Option.bind ~f:(Fn.compose Non_empty_list.of_list_opt snd)

  let scan_state {scan_state; _} = scan_state

  let all_work_pairs t
      ~(get_state : State_hash.t -> Coda_state.Protocol_state.value Or_error.t)
      =
    Scan_state.all_work_pairs t.scan_state ~get_state

  let all_work_statements_exn t =
    Scan_state.all_work_statements_exn t.scan_state

  let pending_coinbase_collection {pending_coinbase_collection; _} =
    pending_coinbase_collection

  let get_target ((proof, _), _) =
    let {Transaction_snark.Statement.target; _} =
      Ledger_proof.statement proof
    in
    target

  let verify_scan_state_after_apply ~constraint_constants ~next_available_token
      ledger (scan_state : Scan_state.t) =
    let error_prefix =
      "Error verifying the parallel scan state after applying the diff."
    in
    let next_available_token_begin ((proof, _), _) =
      let {Transaction_snark.Statement.next_available_token_after; _} =
        Ledger_proof.statement proof
      in
      next_available_token_after
    in
    match Scan_state.latest_ledger_proof scan_state with
    | None ->
        Statement_scanner.check_invariants ~constraint_constants scan_state
          ~verifier:() ~error_prefix ~ledger_hash_end:ledger
          ~ledger_hash_begin:None ~next_available_token_begin:None
          ~next_available_token_end:next_available_token
    | Some proof ->
        Statement_scanner.check_invariants ~constraint_constants scan_state
          ~verifier:() ~error_prefix ~ledger_hash_end:ledger
          ~ledger_hash_begin:(Some (get_target proof))
          ~next_available_token_begin:(Some (next_available_token_begin proof))
          ~next_available_token_end:next_available_token

  let statement_exn ~constraint_constants t =
    let open Deferred.Let_syntax in
    match%map
      Statement_scanner.scan_statement ~constraint_constants t.scan_state
        ~verifier:()
    with
    | Ok s ->
        `Non_empty s
    | Error `Empty ->
        `Empty
    | Error (`Error e) ->
        failwithf !"statement_exn: %{sexp:Error.t}" e ()

  let of_scan_state_and_ledger_unchecked ~ledger ~scan_state
      ~constraint_constants ~pending_coinbase_collection =
    {ledger; scan_state; constraint_constants; pending_coinbase_collection}

  let of_scan_state_and_ledger ~logger
      ~(constraint_constants : Genesis_constants.Constraint_constants.t)
      ~verifier ~snarked_ledger_hash ~snarked_next_available_token ~ledger
      ~scan_state ~pending_coinbase_collection =
    let open Deferred.Or_error.Let_syntax in
    let t =
      of_scan_state_and_ledger_unchecked ~ledger ~scan_state
        ~constraint_constants ~pending_coinbase_collection
    in
    let%bind () =
      Statement_scanner_with_proofs.check_invariants ~constraint_constants
        scan_state
        ~verifier:{Statement_scanner_proof_verifier.logger; verifier}
        ~error_prefix:"Staged_ledger.of_scan_state_and_ledger"
        ~ledger_hash_end:
          (Frozen_ledger_hash.of_ledger_hash (Ledger.merkle_root ledger))
        ~ledger_hash_begin:(Some snarked_ledger_hash)
        ~next_available_token_begin:(Some snarked_next_available_token)
        ~next_available_token_end:(Ledger.next_available_token ledger)
    in
    return t

  let of_scan_state_and_ledger_unchecked
      ~(constraint_constants : Genesis_constants.Constraint_constants.t)
      ~snarked_ledger_hash ~snarked_next_available_token ~ledger ~scan_state
      ~pending_coinbase_collection =
    let open Deferred.Or_error.Let_syntax in
    let t =
      {ledger; scan_state; constraint_constants; pending_coinbase_collection}
    in
    let%bind () =
      Statement_scanner.check_invariants ~constraint_constants scan_state
        ~verifier:() ~error_prefix:"Staged_ledger.of_scan_state_and_ledger"
        ~ledger_hash_end:
          (Frozen_ledger_hash.of_ledger_hash (Ledger.merkle_root ledger))
        ~ledger_hash_begin:(Some snarked_ledger_hash)
        ~next_available_token_begin:(Some snarked_next_available_token)
        ~next_available_token_end:(Ledger.next_available_token ledger)
    in
    return t

  let of_scan_state_pending_coinbases_and_snarked_ledger ~logger
      ~constraint_constants ~verifier ~scan_state ~snarked_ledger
      ~expected_merkle_root ~pending_coinbases ~get_state =
    let open Deferred.Or_error.Let_syntax in
    let snarked_ledger_hash = Ledger.merkle_root snarked_ledger in
    let snarked_frozen_ledger_hash =
      Frozen_ledger_hash.of_ledger_hash snarked_ledger_hash
    in
    let snarked_next_available_token =
      Ledger.next_available_token snarked_ledger
    in
    let%bind txs_with_protocol_state =
      Scan_state.staged_transactions_with_protocol_states scan_state ~get_state
      |> Deferred.return
    in
    let%bind _ =
      Deferred.Or_error.List.iter txs_with_protocol_state
        ~f:(fun (tx, protocol_state) ->
          let%map.Async () = Async.Scheduler.yield () in
          let%bind.Or_error.Let_syntax txn_with_info =
            Ledger.apply_transaction ~constraint_constants
              ~txn_state_view:
                (Coda_state.Protocol_state.Body.view protocol_state.body)
              snarked_ledger tx.data
          in
          let computed_status =
            Ledger.Undo.user_command_status txn_with_info
          in
          if User_command_status.equal tx.status computed_status then Ok ()
          else
            Or_error.errorf
              !"Mismatched user command status. Expected: %{sexp: \
                User_command_status.t} Got: %{sexp: User_command_status.t}"
              tx.status computed_status )
    in
    let%bind () =
      let staged_ledger_hash = Ledger.merkle_root snarked_ledger in
      Deferred.return
      @@ Result.ok_if_true
           (Ledger_hash.equal expected_merkle_root staged_ledger_hash)
           ~error:
             (Error.createf
                !"Mismatching merkle root Expected:%{sexp:Ledger_hash.t} \
                  Got:%{sexp:Ledger_hash.t}"
                expected_merkle_root staged_ledger_hash)
    in
    of_scan_state_and_ledger ~logger ~constraint_constants ~verifier
      ~snarked_ledger_hash:snarked_frozen_ledger_hash
      ~snarked_next_available_token ~ledger:snarked_ledger ~scan_state
      ~pending_coinbase_collection:pending_coinbases

  let copy
      {scan_state; ledger; constraint_constants; pending_coinbase_collection} =
    let new_mask = Ledger.Mask.create ~depth:(Ledger.depth ledger) () in
    { scan_state
    ; ledger= Ledger.register_mask ledger new_mask
    ; constraint_constants
    ; pending_coinbase_collection }

  let hash
      {scan_state; ledger; constraint_constants= _; pending_coinbase_collection}
      : Staged_ledger_hash.t =
    Staged_ledger_hash.of_aux_ledger_and_coinbase_hash
      (Scan_state.hash scan_state)
      (Ledger.merkle_root ledger)
      pending_coinbase_collection

  [%%if
  call_logger]

  let hash t =
    Coda_debug.Call_logger.record_call "Staged_ledger.hash" ;
    hash t

  [%%endif]

  let ledger {ledger; _} = ledger

  let create_exn ~constraint_constants ~ledger : t =
    { scan_state= Scan_state.empty ~constraint_constants ()
    ; ledger
    ; constraint_constants
    ; pending_coinbase_collection=
        Pending_coinbase.create
          ~depth:constraint_constants.pending_coinbase_depth ()
        |> Or_error.ok_exn }

  let current_ledger_proof t =
    Option.map
      (Scan_state.latest_ledger_proof t.scan_state)
      ~f:(Fn.compose fst fst)

  let replace_ledger_exn t ledger =
    [%test_result: Ledger_hash.t]
      ~message:"Cannot replace ledger since merkle_root differs"
      ~expect:(Ledger.merkle_root t.ledger)
      (Ledger.merkle_root ledger) ;
    {t with ledger}

  let sum_fees xs ~f =
    with_return (fun {return} ->
        Ok
          (List.fold ~init:Fee.zero xs ~f:(fun acc x ->
               match Fee.add acc (f x) with
               | None ->
                   return (Or_error.error_string "Fee overflow")
               | Some res ->
                   res )) )

  let working_stack pending_coinbase_collection ~is_new_stack =
    to_staged_ledger_or_error
      (Pending_coinbase.latest_stack pending_coinbase_collection ~is_new_stack)

  let push_coinbase current_stack (t : Transaction.t) =
    match t with
    | Coinbase c ->
        Pending_coinbase.Stack.push_coinbase c current_stack
    | _ ->
        current_stack

  let push_state current_stack state_body_hash =
    Pending_coinbase.Stack.push_state state_body_hash current_stack

  module Stack_state_with_init_stack = struct
    type t =
      { pc: Transaction_snark.Pending_coinbase_stack_state.t
      ; init_stack: Pending_coinbase.Stack.t }
  end

  let coinbase_amount ~supercharge_coinbase
      ~(constraint_constants : Genesis_constants.Constraint_constants.t) =
    if supercharge_coinbase then
      Currency.Amount.scale constraint_constants.coinbase_amount
        constraint_constants.supercharged_coinbase_factor
    else Some constraint_constants.coinbase_amount

  let _coinbase_amount_or_error ~supercharge_coinbase
      ~(constraint_constants : Genesis_constants.Constraint_constants.t) =
    if supercharge_coinbase then
      Option.value_map
        ~default:
          (Error
             (Pre_diff_info.Error.Coinbase_error
                (sprintf
                   !"Overflow when calculating coinbase amount: Supercharged \
                     coinbase factor (%d) x coinbase amount (%{sexp: \
                     Currency.Amount.t})"
                   constraint_constants.supercharged_coinbase_factor
                   constraint_constants.coinbase_amount)))
        (coinbase_amount ~supercharge_coinbase ~constraint_constants)
        ~f:(fun x -> Ok x)
    else Ok constraint_constants.coinbase_amount

  let apply_transaction_and_get_statement ~constraint_constants ledger
      (pending_coinbase_stack_state : Stack_state_with_init_stack.t) s
      txn_state_view =
    let open Result.Let_syntax in
    let%bind fee_excess = Transaction.fee_excess s |> to_staged_ledger_or_error
    and supply_increase =
      Transaction.supply_increase s |> to_staged_ledger_or_error
    in
    let source =
      Ledger.merkle_root ledger |> Frozen_ledger_hash.of_ledger_hash
    in
    let next_available_token_before = Ledger.next_available_token ledger in
    let pending_coinbase_target =
      push_coinbase pending_coinbase_stack_state.pc.target s
    in
    let new_init_stack =
      push_coinbase pending_coinbase_stack_state.init_stack s
    in
    let%map undo =
      Ledger.apply_transaction ~constraint_constants ~txn_state_view ledger s
      |> to_staged_ledger_or_error
    in
    let next_available_token_after = Ledger.next_available_token ledger in
    ( undo
    , { Transaction_snark.Statement.source
      ; target= Ledger.merkle_root ledger |> Frozen_ledger_hash.of_ledger_hash
      ; fee_excess
      ; next_available_token_before
      ; next_available_token_after
      ; supply_increase
      ; pending_coinbase_stack_state=
          {pending_coinbase_stack_state.pc with target= pending_coinbase_target}
      ; sok_digest= () }
    , { Stack_state_with_init_stack.pc=
          {source= pending_coinbase_target; target= pending_coinbase_target}
      ; init_stack= new_init_stack } )

  let apply_transaction_and_get_witness ~constraint_constants ledger
      pending_coinbase_stack_state s txn_state_view state_and_body_hash =
    let open Deferred.Let_syntax in
    let account_ids = function
      | Transaction.Fee_transfer t ->
          Fee_transfer.receivers t
      | User_command t ->
          let t = (t :> User_command.t) in
          let next_available_token = Ledger.next_available_token ledger in
          User_command.accounts_accessed ~next_available_token t
      | Coinbase c ->
          let ft_receivers =
            Option.map ~f:Coinbase.Fee_transfer.receiver c.fee_transfer
            |> Option.to_list
          in
          Account_id.create c.receiver Token_id.default :: ft_receivers
    in
    let ledger_witness =
      measure "sparse ledger" (fun () ->
          Sparse_ledger.of_ledger_subset_exn ledger (account_ids s) )
    in
    let%bind () = Async.Scheduler.yield () in
    let r =
      measure "apply+stmt" (fun () ->
          apply_transaction_and_get_statement ~constraint_constants ledger
            pending_coinbase_stack_state s txn_state_view )
    in
    let%map () = Async.Scheduler.yield () in
    let open Result.Let_syntax in
    let%map undo, statement, updated_pending_coinbase_stack_state = r in
    ( { Scan_state.Transaction_with_witness.transaction_with_info= undo
      ; state_hash= state_and_body_hash
      ; state_view= txn_state_view
      ; ledger_witness
      ; init_stack= Base pending_coinbase_stack_state.init_stack
      ; statement }
    , updated_pending_coinbase_stack_state )

  let update_ledger_and_get_statements ~constraint_constants ledger
      current_stack ts current_state_view state_and_body_hash =
    let open Deferred.Result.Let_syntax in
    let current_stack_with_state =
      push_state current_stack (snd state_and_body_hash)
    in
    let%map res_rev, pending_coinbase_stack_state =
      let pending_coinbase_stack_state : Stack_state_with_init_stack.t =
        { pc= {source= current_stack; target= current_stack_with_state}
        ; init_stack= current_stack }
      in
      let exception Exit of Staged_ledger_error.t in
      try
        let%bind.Async ret =
          Deferred.List.fold ts ~init:([], pending_coinbase_stack_state)
            ~f:(fun (acc, pending_coinbase_stack_state) t ->
              match%map.Async
                apply_transaction_and_get_witness ~constraint_constants ledger
                  pending_coinbase_stack_state t.With_status.data
                  current_state_view state_and_body_hash
              with
              | Ok (res, updated_pending_coinbase_stack_state) ->
                  (res :: acc, updated_pending_coinbase_stack_state)
              | Error err ->
                  raise (Exit err) )
        in
        return ret
      with Exit err -> Deferred.Result.fail err
    in
    (List.rev res_rev, pending_coinbase_stack_state.pc.target)

  let check_completed_works ~logger ~verifier scan_state
      (completed_works : Transaction_snark_work.t list) =
    let work_count = List.length completed_works in
    let job_pairs =
      Scan_state.k_work_pairs_for_new_diff scan_state ~k:work_count
    in
    let jmps =
      List.concat_map (List.zip_exn job_pairs completed_works)
        ~f:(fun (jobs, work) ->
          let message = Sok_message.create ~fee:work.fee ~prover:work.prover in
          One_or_two.(
            to_list
              (map (zip_exn jobs work.proofs) ~f:(fun (job, proof) ->
                   (job, message, proof) ))) )
    in
    verify jmps ~logger ~verifier

  (**The total fee excess caused by any diff should be zero. In the case where
     the slots are split into two partitions, total fee excess of the transactions
     to be enqueued on each of the partitions should be zero respectively *)
  let check_zero_fee_excess scan_state data =
    let partitions = Scan_state.partition_if_overflowing scan_state in
    let txns_from_data data =
      List.fold_right ~init:(Ok []) data
        ~f:(fun (d : Scan_state.Transaction_with_witness.t) acc ->
          let open Or_error.Let_syntax in
          let%bind acc = acc in
          let%map t = d.transaction_with_info |> Ledger.Undo.transaction in
          t :: acc )
    in
    let total_fee_excess txns =
      List.fold_until txns ~init:Fee_excess.empty ~finish:Or_error.return
        ~f:(fun acc (txn : Transaction.t With_status.t) ->
          match
            let open Or_error.Let_syntax in
            let%bind fee_excess = Transaction.fee_excess txn.data in
            Fee_excess.combine acc fee_excess
          with
          | Ok fee_excess ->
              Continue fee_excess
          | Error _ as err ->
              Stop err )
      |> to_staged_ledger_or_error
    in
    let open Result.Let_syntax in
    let check data slots =
      let%bind txns = txns_from_data data |> to_staged_ledger_or_error in
      let%bind fee_excess = total_fee_excess txns in
      if Fee_excess.is_zero fee_excess then Ok ()
      else Error (Non_zero_fee_excess (slots, txns))
    in
    let%bind () = check (List.take data (fst partitions.first)) partitions in
    Option.value_map ~default:(Result.return ())
      ~f:(fun _ -> check (List.drop data (fst partitions.first)) partitions)
      partitions.second

  let update_coinbase_stack_and_get_data ~constraint_constants scan_state
      ledger pending_coinbase_collection transactions current_state_view
      state_and_body_hash =
    let open Deferred.Result.Let_syntax in
    let coinbase_exists txns =
      List.fold_until ~init:false txns
        ~f:(fun acc t ->
          match t.With_status.data with
          | Transaction.Coinbase _ ->
              Stop true
          | _ ->
              Continue acc )
        ~finish:Fn.id
    in
    let {Scan_state.Space_partition.first= slots, _; second} =
      Scan_state.partition_if_overflowing scan_state
    in
    if List.length transactions > 0 then
      match second with
      | None ->
          (*Single partition:
         1.Check if a new stack is required and get a working stack [working_stack]
         2.create data for enqueuing onto the scan state *)
          let is_new_stack = Scan_state.next_on_new_tree scan_state in
          let%bind working_stack =
            working_stack pending_coinbase_collection ~is_new_stack
            |> Deferred.return
          in
          let%map data, updated_stack =
            update_ledger_and_get_statements ~constraint_constants ledger
              working_stack transactions current_state_view state_and_body_hash
          in
          ( is_new_stack
          , data
          , Pending_coinbase.Update.Action.Update_one
          , `Update_one updated_stack )
      | Some _ ->
          (*Two partition:
        Assumption: Only one of the partition will have coinbase transaction(s)in it.
        1. Get the latest stack for coinbase in the first set of transactions
        2. get the first set of scan_state data[data1]
        3. get a new stack for the second partion because the second set of transactions would start from the begining of the next tree in the scan_state
        4. Initialize the new stack with the state from the first stack
        5. get the second set of scan_state data[data2]*)
          let txns_for_partition1 = List.take transactions slots in
          let coinbase_in_first_partition =
            coinbase_exists txns_for_partition1
          in
          let%bind working_stack1 =
            working_stack pending_coinbase_collection ~is_new_stack:false
            |> Deferred.return
          in
          let%bind data1, updated_stack1 =
            update_ledger_and_get_statements ~constraint_constants ledger
              working_stack1 txns_for_partition1 current_state_view
              state_and_body_hash
          in
          let txns_for_partition2 = List.drop transactions slots in
          (*Push the new state to the state_stack from the previous block even in the second stack*)
          let working_stack2 =
            Pending_coinbase.Stack.create_with working_stack1
          in
          let%map data2, updated_stack2 =
            update_ledger_and_get_statements ~constraint_constants ledger
              working_stack2 txns_for_partition2 current_state_view
              state_and_body_hash
          in
          let second_has_data = List.length txns_for_partition2 > 0 in
          let pending_coinbase_action, stack_update =
            match (coinbase_in_first_partition, second_has_data) with
            | true, true ->
                ( Pending_coinbase.Update.Action.Update_two_coinbase_in_first
                , `Update_two (updated_stack1, updated_stack2) )
            (*updated_stack2 does not have coinbase and but has the state from the previous stack*)
            | true, false ->
                (*updated_stack1 has some new coinbase but parition 2 has no
                data and so we have only one stack to update*)
                (Update_one, `Update_one updated_stack1)
            | false, true ->
                (*updated_stack1 just has the new state. [updated stack2] might have coinbase, definitely has some
                data and therefore will have a non-dummy state.*)
                ( Update_two_coinbase_in_second
                , `Update_two (updated_stack1, updated_stack2) )
            | false, false ->
                (* a diff consists of only non-coinbase transactions. This is currently not possible because a diff will have a coinbase at the very least, so don't update anything?*)
                (Update_none, `Update_none)
          in
          (false, data1 @ data2, pending_coinbase_action, stack_update)
    else
      Deferred.return
        (Ok
           (false, [], Pending_coinbase.Update.Action.Update_none, `Update_none))

  (*update the pending_coinbase tree with the updated/new stack and delete the oldest stack if a proof was emitted*)
  let update_pending_coinbase_collection ~depth pending_coinbase_collection
      stack_update ~is_new_stack ~ledger_proof =
    let open Result.Let_syntax in
    (*Deleting oldest stack if proof emitted*)
    let%bind pending_coinbase_collection_updated1 =
      match ledger_proof with
      | Some (proof, _) ->
          let%bind oldest_stack, pending_coinbase_collection_updated1 =
            Pending_coinbase.remove_coinbase_stack ~depth
              pending_coinbase_collection
            |> to_staged_ledger_or_error
          in
          let ledger_proof_stack =
            (Ledger_proof.statement proof).pending_coinbase_stack_state.target
          in
          let%map () =
            if Pending_coinbase.Stack.equal oldest_stack ledger_proof_stack
            then Ok ()
            else
              Error
                (Staged_ledger_error.Unexpected
                   (Error.of_string
                      "Pending coinbase stack of the ledger proof did not \
                       match the oldest stack in the pending coinbase tree."))
          in
          pending_coinbase_collection_updated1
      | None ->
          Ok pending_coinbase_collection
    in
    (*updating the latest stack and/or adding a new one*)
    match stack_update with
    | `Update_none ->
        Ok pending_coinbase_collection_updated1
    | `Update_one stack1 ->
        Pending_coinbase.update_coinbase_stack ~depth
          pending_coinbase_collection_updated1 stack1 ~is_new_stack
        |> to_staged_ledger_or_error
    | `Update_two (stack1, stack2) ->
        (*The case when some of the transactions go into the old tree and remaining on to the new tree*)
        let%bind update1 =
          Pending_coinbase.update_coinbase_stack ~depth
            pending_coinbase_collection_updated1 stack1 ~is_new_stack:false
          |> to_staged_ledger_or_error
        in
        Pending_coinbase.update_coinbase_stack ~depth update1 stack2
          ~is_new_stack:true
        |> to_staged_ledger_or_error

  let coinbase_for_blockchain_snark = function
    | [] ->
        Ok Currency.Amount.zero
    | [amount] ->
        Ok amount
    | [amount1; _] ->
        Ok amount1
    | _ ->
        Error
          (Staged_ledger_error.Pre_diff
             (Pre_diff_info.Error.Coinbase_error "More than two coinbase parts"))

  let apply_diff ~logger ~constraint_constants t pre_diff_info
<<<<<<< HEAD
      ~current_global_slot ~state_and_body_hash ~log_prefix ~coinbase_receiver
      =
=======
      ~current_state_view ~state_and_body_hash ~log_prefix =
>>>>>>> bcc9b232
    let open Deferred.Result.Let_syntax in
    let max_throughput =
      Int.pow 2 t.constraint_constants.transaction_capacity_log_2
    in
    let spots_available, proofs_waiting =
      let jobs = Scan_state.all_work_statements_exn t.scan_state in
      ( Int.min (Scan_state.free_space t.scan_state) max_throughput
      , List.length jobs )
    in
    let new_mask = Ledger.Mask.create ~depth:(Ledger.depth t.ledger) () in
    let new_ledger = Ledger.register_mask t.ledger new_mask in
    let transactions, works, user_commands_count, coinbases = pre_diff_info in
    let%bind is_new_stack, data, stack_update_in_snark, stack_update =
      update_coinbase_stack_and_get_data ~constraint_constants t.scan_state
        new_ledger t.pending_coinbase_collection transactions
        current_state_view state_and_body_hash
    in
    let slots = List.length data in
    let work_count = List.length works in
    let required_pairs =
      Scan_state.work_statements_for_new_diff t.scan_state
    in
    let%bind () =
      let required = List.length required_pairs in
      if
        work_count < required
        && List.length data
           > Scan_state.free_space t.scan_state - required + work_count
      then
        Deferred.return
          (Error
             (Staged_ledger_error.Insufficient_work
                (sprintf
                   !"Insufficient number of transaction snark work (slots \
                     occupying: %d)  required %d, got %d"
                   slots required work_count)))
      else Deferred.return (Ok ())
    in
    let%bind () = Deferred.return (check_zero_fee_excess t.scan_state data) in
    let%bind res_opt, scan_state' =
      let r =
        Scan_state.fill_work_and_enqueue_transactions t.scan_state data works
      in
      Or_error.iter_error r ~f:(fun e ->
          let data_json =
            `List
              (List.map data
                 ~f:(fun {Scan_state.Transaction_with_witness.statement; _} ->
                   Transaction_snark.Statement.to_yojson statement ))
          in
          [%log error]
            ~metadata:
              [ ( "scan_state"
                , `String (Scan_state.snark_job_list_json t.scan_state) )
              ; ("data", data_json)
              ; ("error", `String (Error.to_string_hum e))
              ; ("prefix", `String log_prefix) ]
            !"$prefix: Unexpected error when applying diff data $data to the \
              scan_state $scan_state: $error" ) ;
      Deferred.return (to_staged_ledger_or_error r)
    in
    let%bind updated_pending_coinbase_collection' =
      update_pending_coinbase_collection
        ~depth:t.constraint_constants.pending_coinbase_depth
        t.pending_coinbase_collection stack_update ~is_new_stack
        ~ledger_proof:res_opt
      |> Deferred.return
    in
    let%bind coinbase_amount =
      coinbase_for_blockchain_snark coinbases |> Deferred.return
    in
    let%map () =
      Deferred.(
        verify_scan_state_after_apply ~constraint_constants
          ~next_available_token:(Ledger.next_available_token new_ledger)
          (Frozen_ledger_hash.of_ledger_hash (Ledger.merkle_root new_ledger))
          scan_state'
        >>| to_staged_ledger_or_error)
    in
    [%log debug]
      ~metadata:
        [ ("user_command_count", `Int user_commands_count)
        ; ("coinbase_count", `Int (List.length coinbases))
        ; ("spots_available", `Int spots_available)
        ; ("proof_bundles_waiting", `Int proofs_waiting)
        ; ("work_count", `Int (List.length works))
        ; ("prefix", `String log_prefix) ]
      "$prefix: apply_diff block info: No of transactions \
       included:$user_command_count\n\
      \      Coinbase parts:$coinbase_count Spots\n\
      \      available:$spots_available Pending work in the \
       scan-state:$proof_bundles_waiting Work included:$work_count" ;
    let new_staged_ledger =
      { scan_state= scan_state'
      ; ledger= new_ledger
      ; constraint_constants= t.constraint_constants
      ; pending_coinbase_collection= updated_pending_coinbase_collection' }
    in
    ( `Hash_after_applying (hash new_staged_ledger)
    , `Ledger_proof res_opt
    , `Staged_ledger new_staged_ledger
    , `Pending_coinbase_update
        ( is_new_stack
        , { Pending_coinbase.Update.Poly.action= stack_update_in_snark
          ; coinbase_data= (coinbase_receiver, coinbase_amount) } ) )

  let update_metrics (t : t) (witness : Staged_ledger_diff.t) =
    let open Or_error.Let_syntax in
    let user_commands = Staged_ledger_diff.user_commands witness in
    let work = Staged_ledger_diff.completed_works witness in
    let%bind total_txn_fee =
      sum_fees user_commands ~f:(fun {data= cmd; _} -> User_command.fee cmd)
    in
    let%bind total_snark_fee = sum_fees work ~f:Transaction_snark_work.fee in
    let%bind () = Scan_state.update_metrics t.scan_state in
    Or_error.try_with (fun () ->
        let open Coda_metrics in
        Gauge.set Scan_state_metrics.snark_fee_per_block
          (Int.to_float @@ Fee.to_int total_snark_fee) ;
        Gauge.set Scan_state_metrics.transaction_fees_per_block
          (Int.to_float @@ Fee.to_int total_txn_fee) ;
        Gauge.set Scan_state_metrics.purchased_snark_work_per_block
          (Float.of_int @@ List.length work) ;
        Gauge.set Scan_state_metrics.snark_work_required
          (Float.of_int
             (List.length (Scan_state.all_work_statements_exn t.scan_state)))
    )

  let apply ~constraint_constants t witness ~logger ~verifier
      ~current_state_view ~state_and_body_hash =
    let open Deferred.Result.Let_syntax in
    let work = Staged_ledger_diff.completed_works witness in
    let%bind () = check_completed_works ~logger ~verifier t.scan_state work in
    let%bind prediff =
      Result.map_error ~f:(fun error -> Staged_ledger_error.Pre_diff error)
      @@ Pre_diff_info.get ~constraint_constants witness
      |> Deferred.return
    in
    let%map ((_, _, `Staged_ledger new_staged_ledger, _) as res) =
      apply_diff ~constraint_constants t prediff ~logger ~current_state_view
        ~state_and_body_hash ~log_prefix:"apply_diff"
        ~coinbase_receiver:witness.coinbase_receiver
    in
    let () =
      Or_error.iter_error (update_metrics new_staged_ledger witness)
        ~f:(fun e ->
          [%log error]
            ~metadata:[("error", `String (Error.to_string_hum e))]
            !"Error updating metrics after applying staged_ledger diff: $error"
      )
    in
    res

  let apply_diff_unchecked ~constraint_constants t
      (sl_diff : Staged_ledger_diff.With_valid_signatures_and_proofs.t) ~logger
      ~current_state_view ~state_and_body_hash =
    let open Deferred.Result.Let_syntax in
    let%bind prediff =
      Result.map_error ~f:(fun error -> Staged_ledger_error.Pre_diff error)
      @@ Pre_diff_info.get_unchecked ~constraint_constants sl_diff
      |> Deferred.return
    in
    apply_diff t prediff ~constraint_constants ~logger ~current_state_view
      ~state_and_body_hash ~log_prefix:"apply_diff_unchecked"
      ~coinbase_receiver:sl_diff.coinbase_receiver

  module Resources = struct
    module Discarded = struct
      type t =
        { user_commands_rev:
            User_command.With_valid_signature.t With_status.t Sequence.t
        ; completed_work: Transaction_snark_work.Checked.t Sequence.t }
      [@@deriving sexp_of]

      let add_user_command t uc =
        { t with
          user_commands_rev=
            Sequence.append t.user_commands_rev (Sequence.singleton uc) }

      let add_completed_work t cw =
        { t with
          completed_work=
            Sequence.append (Sequence.singleton cw) t.completed_work }
    end

    type t =
      { max_space: int (*max space available currently*)
      ; max_jobs: int
            (*Required amount of work for max_space that can be purchased*)
      ; user_commands_rev:
          User_command.With_valid_signature.t With_status.t Sequence.t
      ; completed_work_rev: Transaction_snark_work.Checked.t Sequence.t
      ; fee_transfers: Fee.t Public_key.Compressed.Map.t
      ; add_coinbase: bool
      ; coinbase: Coinbase.Fee_transfer.t Staged_ledger_diff.At_most_two.t
      ; supercharge_coinbase: bool
      ; receiver_pk: Public_key.Compressed.t
      ; budget: Fee.t Or_error.t
      ; discarded: Discarded.t
      ; is_coinbase_reciever_new: bool
      ; logger: Logger.t sexp_opaque }
    [@@deriving sexp_of]

    let coinbase_ft (cw : Transaction_snark_work.t) =
      (* Here we could not add the fee transfer if the prover=receiver_pk but
      retaining it to preserve that information in the
      staged_ledger_diff. It will be checked in apply_diff before adding*)
      Option.some_if (cw.fee > Fee.zero)
        (Coinbase.Fee_transfer.create ~receiver_pk:cw.prover ~fee:cw.fee)

    let cheapest_two_work (works : Transaction_snark_work.Checked.t Sequence.t)
        =
      Sequence.fold works ~init:(None, None) ~f:(fun (w1, w2) w ->
          match (w1, w2) with
          | None, _ ->
              (Some w, None)
          | Some x, None ->
              if Currency.Fee.compare w.fee x.fee < 0 then (Some w, w1)
              else (w1, Some w)
          | Some x, Some y ->
              if Currency.Fee.compare w.fee x.fee < 0 then (Some w, w1)
              else if Currency.Fee.compare w.fee y.fee < 0 then (w1, Some w)
              else (w1, w2) )

    let coinbase_work
        ~(constraint_constants : Genesis_constants.Constraint_constants.t)
        ?(is_two = false) (works : Transaction_snark_work.Checked.t Sequence.t)
        ~is_coinbase_reciever_new ~supercharge_coinbase =
      let open Option.Let_syntax in
      let min1, min2 = cheapest_two_work works in
      let diff ws ws' =
        Sequence.filter ws ~f:(fun w ->
            Sequence.mem ws'
              (Transaction_snark_work.statement w)
              ~equal:Transaction_snark_work.Statement.equal
            |> not )
      in
      let%bind coinbase_amount =
        coinbase_amount ~supercharge_coinbase ~constraint_constants
      in
      let%bind budget =
        (*if the coinbase receiver is new then the account creation fee will be deducted from the reward*)
        if is_coinbase_reciever_new then
          Currency.Amount.(
            sub coinbase_amount
              (of_fee constraint_constants.account_creation_fee))
        else Some coinbase_amount
      in
      let stmt = Transaction_snark_work.statement in
      if is_two then
        match (min1, min2) with
        | None, _ ->
            None
        | Some w, None ->
            if Amount.(of_fee w.fee <= budget) then
              let cb =
                Staged_ledger_diff.At_most_two.Two
                  (Option.map (coinbase_ft w) ~f:(fun ft -> (ft, None)))
              in
              Some (cb, diff works (Sequence.of_list [stmt w]))
            else
              let cb = Staged_ledger_diff.At_most_two.Two None in
              Some (cb, works)
        | Some w1, Some w2 ->
            let%map sum = Fee.add w1.fee w2.fee in
            if Amount.(of_fee sum <= budget) then
              let cb =
                Staged_ledger_diff.At_most_two.Two
                  (Option.map (coinbase_ft w1) ~f:(fun ft ->
                       (ft, coinbase_ft w2) ))
                (*Why add work without checking if work constraints are
                satisfied? If we reach here then it means that we are trying to
                fill the last two slots of the tree with coinbase trnasactions
                and if there's any work in [works] then that has to be included,
                either in the coinbase or as fee transfers that gets paid by
                the transaction fees. So having it as coinbase ft will at least
                reduce the slots occupied by fee transfers*)
              in
              (cb, diff works (Sequence.of_list [stmt w1; stmt w2]))
            else if Amount.(of_fee w1.fee <= coinbase_amount) then
              let cb =
                Staged_ledger_diff.At_most_two.Two
                  (Option.map (coinbase_ft w1) ~f:(fun ft -> (ft, None)))
              in
              (cb, diff works (Sequence.of_list [stmt w1]))
            else
              let cb = Staged_ledger_diff.At_most_two.Two None in
              (cb, works)
      else
        Option.map min1 ~f:(fun w ->
            if Amount.(of_fee w.fee <= budget) then
              let cb = Staged_ledger_diff.At_most_two.One (coinbase_ft w) in
              (cb, diff works (Sequence.of_list [stmt w]))
            else
              let cb = Staged_ledger_diff.At_most_two.One None in
              (cb, works) )

    let init_coinbase_and_fee_transfers ~constraint_constants cw_seq
        ~add_coinbase ~job_count ~slots ~is_coinbase_reciever_new
        ~supercharge_coinbase =
      let cw_unchecked work =
        Sequence.map work ~f:Transaction_snark_work.forget
      in
      let coinbase, rem_cw =
        match
          ( add_coinbase
          , coinbase_work ~constraint_constants cw_seq
              ~is_coinbase_reciever_new ~supercharge_coinbase )
        with
        | true, Some (ft, rem_cw) ->
            (ft, rem_cw)
        | true, None ->
            (*Coinbase could not be added because work-fees > coinbase-amount*)
            if job_count = 0 || slots - job_count >= 1 then
              (*Either no jobs are required or there is a free slot that can be filled without having to include any work*)
              (One None, cw_seq)
            else (Zero, cw_seq)
        | _ ->
            (Zero, cw_seq)
      in
      let rem_cw = cw_unchecked rem_cw in
      let singles =
        Sequence.filter_map rem_cw
          ~f:(fun {Transaction_snark_work.fee; prover; _} ->
            if Fee.equal fee Fee.zero then None else Some (prover, fee) )
        |> Sequence.to_list_rev
      in
      (coinbase, singles)

    let init ~constraint_constants
        (uc_seq : User_command.With_valid_signature.t With_status.t Sequence.t)
        (cw_seq : Transaction_snark_work.Checked.t Sequence.t)
        (slots, job_count) ~receiver_pk ~add_coinbase ~supercharge_coinbase
        logger ~is_coinbase_reciever_new =
      let seq_rev seq =
        let rec go seq rev_seq =
          match Sequence.next seq with
          | Some (w, rem_seq) ->
              go rem_seq (Sequence.append (Sequence.singleton w) rev_seq)
          | None ->
              rev_seq
        in
        go seq Sequence.empty
      in
      let coinbase, singles =
        init_coinbase_and_fee_transfers ~constraint_constants cw_seq
          ~add_coinbase ~job_count ~slots ~is_coinbase_reciever_new
          ~supercharge_coinbase
      in
      let fee_transfers =
        Public_key.Compressed.Map.of_alist_reduce singles ~f:(fun f1 f2 ->
            Option.value_exn (Fee.add f1 f2) )
      in
      let budget =
        Or_error.map2
          (sum_fees (Sequence.to_list uc_seq) ~f:(fun t ->
               User_command.fee (t.data :> User_command.t) ))
          (sum_fees
             (List.filter
                ~f:(fun (k, _) ->
                  not (Public_key.Compressed.equal k receiver_pk) )
                singles)
             ~f:snd)
          ~f:(fun r c -> option "budget did not suffice" (Fee.sub r c))
        |> Or_error.join
      in
      let discarded =
        { Discarded.completed_work= Sequence.empty
        ; user_commands_rev= Sequence.empty }
      in
      { max_space= slots
      ; max_jobs= job_count
      ; user_commands_rev=
          uc_seq
          (*Completed work in reverse order for faster removal of proofs if budget doesn't suffice*)
      ; completed_work_rev= seq_rev cw_seq
      ; fee_transfers
      ; add_coinbase
      ; supercharge_coinbase
      ; receiver_pk
      ; coinbase
      ; budget
      ; discarded
      ; is_coinbase_reciever_new
      ; logger }

    let reselect_coinbase_work ~constraint_constants t =
      let cw_unchecked work =
        Sequence.map work ~f:Transaction_snark_work.forget
      in
      let coinbase, rem_cw =
        match t.coinbase with
        | Staged_ledger_diff.At_most_two.Zero ->
            (t.coinbase, t.completed_work_rev)
        | One _ -> (
          match
            coinbase_work ~constraint_constants t.completed_work_rev
              ~is_coinbase_reciever_new:t.is_coinbase_reciever_new
              ~supercharge_coinbase:t.supercharge_coinbase
          with
          | None ->
              (One None, t.completed_work_rev)
          | Some (ft, rem_cw) ->
              (ft, rem_cw) )
        | Two _ -> (
          match
            coinbase_work ~constraint_constants t.completed_work_rev
              ~is_two:true ~is_coinbase_reciever_new:t.is_coinbase_reciever_new
              ~supercharge_coinbase:t.supercharge_coinbase
          with
          | None ->
              (Two None, t.completed_work_rev)
              (*Check for work constraint will be done in [check_constraints_and_update]*)
          | Some (fts', rem_cw) ->
              (fts', rem_cw) )
      in
      let rem_cw = cw_unchecked rem_cw in
      let singles =
        Sequence.filter_map rem_cw
          ~f:(fun {Transaction_snark_work.fee; prover; _} ->
            if Fee.equal fee Fee.zero then None else Some (prover, fee) )
        |> Sequence.to_list_rev
      in
      let fee_transfers =
        Public_key.Compressed.Map.of_alist_reduce singles ~f:(fun f1 f2 ->
            Option.value_exn (Fee.add f1 f2) )
      in
      {t with coinbase; fee_transfers}

    let rebudget t =
      (*get the correct coinbase and calculate the fee transfers*)
      let open Or_error.Let_syntax in
      let payment_fees =
        sum_fees (Sequence.to_list t.user_commands_rev) ~f:(fun t ->
            User_command.fee (t.data :> User_command.t) )
      in
      let prover_fee_others =
        Public_key.Compressed.Map.fold t.fee_transfers ~init:(Ok Fee.zero)
          ~f:(fun ~key ~data fees ->
            let%bind others = fees in
            if Public_key.Compressed.equal t.receiver_pk key then Ok others
            else option "Fee overflow" (Fee.add others data) )
      in
      let revenue = payment_fees in
      let cost = prover_fee_others in
      Or_error.map2 revenue cost ~f:(fun r c ->
          option "budget did not suffice" (Fee.sub r c) )
      |> Or_error.join

    let budget_sufficient t =
      match t.budget with Ok _ -> true | Error _ -> false

    let coinbase_added t =
      match t.coinbase with
      | Staged_ledger_diff.At_most_two.Zero ->
          0
      | One _ ->
          1
      | Two _ ->
          2

    let slots_occupied t =
      let fee_for_self =
        match t.budget with
        | Error _ ->
            0
        | Ok b ->
            if b > Fee.zero then 1 else 0
      in
      let other_provers =
        Public_key.Compressed.Map.filter_keys t.fee_transfers
          ~f:(Fn.compose not (Public_key.Compressed.equal t.receiver_pk))
      in
      let total_fee_transfer_pks =
        Public_key.Compressed.Map.length other_provers + fee_for_self
      in
      Sequence.length t.user_commands_rev
      + ((total_fee_transfer_pks + 1) / 2)
      + coinbase_added t

    let space_available res =
      let slots = slots_occupied res in
      res.max_space > slots

    let work_done t =
      let no_of_proof_bundles = Sequence.length t.completed_work_rev in
      let slots = slots_occupied t in
      (*If more jobs were added in the previous diff then ( t.max_space-t.max_jobs) slots can go for free in this diff*)
      no_of_proof_bundles = t.max_jobs || slots <= t.max_space - t.max_jobs

    let space_constraint_satisfied t =
      let occupied = slots_occupied t in
      occupied <= t.max_space

    let work_constraint_satisfied (t : t) =
      (*Are we doing all the work available? *)
      let all_proofs = work_done t in
      (*enough work*)
      let slots = slots_occupied t in
      let cw_count = Sequence.length t.completed_work_rev in
      let enough_work = cw_count >= slots in
      (*if there are no transactions then don't need any proofs*)
      all_proofs || slots = 0 || enough_work

    let available_space t = t.max_space - slots_occupied t

    let discard_last_work ~constraint_constants t =
      match Sequence.next t.completed_work_rev with
      | None ->
          (t, None)
      | Some (w, rem_seq) ->
          let to_be_discarded = Transaction_snark_work.forget w in
          let discarded = Discarded.add_completed_work t.discarded w in
          let new_t =
            reselect_coinbase_work ~constraint_constants
              {t with completed_work_rev= rem_seq; discarded}
          in
          let budget =
            match t.budget with
            | Ok b ->
                option "Currency overflow" (Fee.add b to_be_discarded.fee)
            | _ ->
                rebudget new_t
          in
          ({new_t with budget}, Some w)

    let discard_user_command t =
      let decr_coinbase t =
        (*When discarding coinbase's fee transfer, add the fee transfer to the fee_transfers map so that budget checks can be done *)
        let update_fee_transfers t (ft : Coinbase.Fee_transfer.t) coinbase =
          let updated_fee_transfers =
            Public_key.Compressed.Map.update t.fee_transfers ft.receiver_pk
              ~f:(fun _ -> ft.fee)
          in
          let new_t =
            {t with coinbase; fee_transfers= updated_fee_transfers}
          in
          let updated_budget = rebudget new_t in
          {new_t with budget= updated_budget}
        in
        match t.coinbase with
        | Staged_ledger_diff.At_most_two.Zero ->
            t
        | One None ->
            {t with coinbase= Staged_ledger_diff.At_most_two.Zero}
        | Two None ->
            {t with coinbase= One None}
        | Two (Some (ft, None)) ->
            {t with coinbase= One (Some ft)}
        | One (Some ft) ->
            update_fee_transfers t ft Zero
        | Two (Some (ft1, Some ft2)) ->
            update_fee_transfers t ft2 (One (Some ft1))
      in
      match Sequence.next t.user_commands_rev with
      | None ->
          (* If we have reached here then it means we couldn't afford a slot for coinbase as well *)
          (decr_coinbase t, None)
      | Some (uc, rem_seq) ->
          let discarded = Discarded.add_user_command t.discarded uc in
          let new_t = {t with user_commands_rev= rem_seq; discarded} in
          let budget =
            match t.budget with
            | Ok b ->
                option "Fee insufficient"
                  (Fee.sub b (User_command.fee (uc.data :> User_command.t)))
            | _ ->
                rebudget new_t
          in
          ({new_t with budget}, Some uc)

    let worked_more ~constraint_constants resources =
      (*Is the work constraint satisfied even after discarding a work bundle?
         We reach here after having more than enough work*)
      let more_work t =
        let slots = slots_occupied t in
        let cw_count = Sequence.length t.completed_work_rev in
        cw_count > 0 && cw_count >= slots
      in
      let r, _ = discard_last_work ~constraint_constants resources in
      more_work r

    let incr_coinbase_part_by ~constraint_constants t count =
      let open Or_error.Let_syntax in
      let incr = function
        | Staged_ledger_diff.At_most_two.Zero ->
            Ok (Staged_ledger_diff.At_most_two.One None)
        | One None ->
            Ok (Two None)
        | One (Some ft) ->
            Ok (Two (Some (ft, None)))
        | _ ->
            Or_error.error_string "Coinbase count cannot be more than two"
      in
      let by_one res =
        let res' =
          match Sequence.next res.discarded.completed_work with
          (*add one from the discarded list to [completed_work_rev] and then select a work from [completed_work_rev] except the one already used*)
          | Some (w, rem_work) ->
              let%map coinbase = incr res.coinbase in
              let res' =
                { res with
                  completed_work_rev=
                    Sequence.append (Sequence.singleton w)
                      res.completed_work_rev
                ; discarded= {res.discarded with completed_work= rem_work}
                ; coinbase }
              in
              reselect_coinbase_work ~constraint_constants res'
          | None ->
              let%bind coinbase = incr res.coinbase in
              let res = {res with coinbase} in
              if work_done res then Ok res
              else
                Or_error.error_string
                  "Could not increment coinbase transaction count because of \
                   insufficient work"
        in
        match res' with
        | Ok res'' ->
            res''
        | Error e ->
            [%log' error t.logger] "Error when increasing coinbase: $error"
              ~metadata:[("error", `String (Error.to_string_hum e))] ;
            res
      in
      match count with `One -> by_one t | `Two -> by_one (by_one t)
  end

  let rec check_constraints_and_update ~constraint_constants
      (resources : Resources.t) log =
    if Resources.slots_occupied resources = 0 then (resources, log)
    else if Resources.work_constraint_satisfied resources then
      if
        (*There's enough work. Check if they satisfy other constraints*)
        Resources.budget_sufficient resources
      then
        if Resources.space_constraint_satisfied resources then (resources, log)
        else if Resources.worked_more ~constraint_constants resources then
          (*There are too many fee_transfers(from the proofs) occupying the slots. discard one and check*)
          let resources', work_opt =
            Resources.discard_last_work ~constraint_constants resources
          in
          check_constraints_and_update ~constraint_constants resources'
            (Option.value_map work_opt ~default:log ~f:(fun work ->
                 Diff_creation_log.discard_completed_work `Extra_work work log
             ))
        else
          (*Well, there's no space; discard a user command *)
          let resources', uc_opt = Resources.discard_user_command resources in
          check_constraints_and_update ~constraint_constants resources'
            (Option.value_map uc_opt ~default:log ~f:(fun uc ->
                 Diff_creation_log.discard_user_command `No_space
                   (User_command.forget_check uc.data)
                   log ))
      else
        (* insufficient budget; reduce the cost*)
        let resources', work_opt =
          Resources.discard_last_work ~constraint_constants resources
        in
        check_constraints_and_update ~constraint_constants resources'
          (Option.value_map work_opt ~default:log ~f:(fun work ->
               Diff_creation_log.discard_completed_work `Insufficient_fees work
                 log ))
    else
      (* There isn't enough work for the transactions. Discard a transaction and check again *)
      let resources', uc_opt = Resources.discard_user_command resources in
      check_constraints_and_update ~constraint_constants resources'
        (Option.value_map uc_opt ~default:log ~f:(fun uc ->
             Diff_creation_log.discard_user_command `No_work
               (User_command.forget_check uc.data)
               log ))

  let one_prediff ~constraint_constants cw_seq ts_seq ~receiver ~add_coinbase
      slot_job_count logger ~is_coinbase_reciever_new partition
      ~supercharge_coinbase =
    O1trace.measure "one_prediff" (fun () ->
        let init_resources =
          Resources.init ~constraint_constants ts_seq cw_seq slot_job_count
            ~receiver_pk:receiver ~add_coinbase logger
            ~is_coinbase_reciever_new ~supercharge_coinbase
        in
        let log =
          Diff_creation_log.init
            ~completed_work:init_resources.completed_work_rev
            ~user_commands:init_resources.user_commands_rev
            ~coinbase:init_resources.coinbase ~partition
            ~available_slots:(fst slot_job_count)
            ~required_work_count:(snd slot_job_count)
        in
        check_constraints_and_update ~constraint_constants init_resources log
    )

  let generate ~constraint_constants logger cw_seq ts_seq ~receiver
      ~is_coinbase_reciever_new ~supercharge_coinbase
      (partitions : Scan_state.Space_partition.t) =
    let pre_diff_with_one (res : Resources.t) :
        Staged_ledger_diff.With_valid_signatures_and_proofs
        .pre_diff_with_at_most_one_coinbase =
      O1trace.measure "pre_diff_with_one" (fun () ->
          let to_at_most_one = function
            | Staged_ledger_diff.At_most_two.Zero ->
                Staged_ledger_diff.At_most_one.Zero
            | One x ->
                One x
            | _ ->
                [%log error]
                  "Error creating staged ledger diff: Should have at most one \
                   coinbase in the second pre_diff" ;
                Zero
          in
          (* We have to reverse here because we only know they work in THIS order *)
          { Staged_ledger_diff.Pre_diff_one.user_commands=
              Sequence.to_list_rev res.user_commands_rev
          ; completed_works= Sequence.to_list_rev res.completed_work_rev
          ; coinbase= to_at_most_one res.coinbase } )
    in
    let pre_diff_with_two (res : Resources.t) :
        Staged_ledger_diff.With_valid_signatures_and_proofs
        .pre_diff_with_at_most_two_coinbase =
      (* We have to reverse here because we only know they work in THIS order *)
      { user_commands= Sequence.to_list_rev res.user_commands_rev
      ; completed_works= Sequence.to_list_rev res.completed_work_rev
      ; coinbase= res.coinbase }
    in
    let end_log ((res : Resources.t), (log : Diff_creation_log.t)) =
      Diff_creation_log.end_log log ~completed_work:res.completed_work_rev
        ~user_commands:res.user_commands_rev ~coinbase:res.coinbase
    in
    let make_diff res1 = function
      | Some res2 ->
          ( (pre_diff_with_two (fst res1), Some (pre_diff_with_one (fst res2)))
          , List.map ~f:end_log [res1; res2] )
      | None ->
          ((pre_diff_with_two (fst res1), None), [end_log res1])
    in
    let has_no_user_commands (res : Resources.t) =
      Sequence.length res.user_commands_rev = 0
    in
    let second_pre_diff (res : Resources.t) partition ~add_coinbase work =
      one_prediff ~constraint_constants work res.discarded.user_commands_rev
        ~receiver partition ~add_coinbase logger ~is_coinbase_reciever_new
        ~supercharge_coinbase `Second
    in
    let isEmpty (res : Resources.t) =
      has_no_user_commands res && Resources.coinbase_added res = 0
    in
    (*Partitioning explained in PR #687 *)
    match partitions.second with
    | None ->
        let res, log =
          one_prediff ~constraint_constants cw_seq ts_seq ~receiver
            partitions.first ~add_coinbase:true logger
            ~is_coinbase_reciever_new ~supercharge_coinbase `First
        in
        make_diff (res, log) None
    | Some y ->
        assert (Sequence.length cw_seq <= snd partitions.first + snd y) ;
        let cw_seq_1 = Sequence.take cw_seq (snd partitions.first) in
        let cw_seq_2 = Sequence.drop cw_seq (snd partitions.first) in
        let res, log1 =
          one_prediff ~constraint_constants cw_seq_1 ts_seq ~receiver
            partitions.first ~add_coinbase:false logger
            ~is_coinbase_reciever_new ~supercharge_coinbase `First
        in
        let incr_coinbase_and_compute res count =
          let new_res =
            Resources.incr_coinbase_part_by ~constraint_constants res count
          in
          if Resources.space_available new_res then
            (*All slots could not be filled either because of budget constraints or not enough work done. Don't create the second prediff instead recompute first diff with just once coinbase*)
            ( one_prediff ~constraint_constants cw_seq_1 ts_seq ~receiver
                partitions.first ~add_coinbase:true logger
                ~is_coinbase_reciever_new ~supercharge_coinbase `First
            , None )
          else
            let res2, log2 =
              second_pre_diff new_res y ~add_coinbase:false cw_seq_2
            in
            if isEmpty res2 then
              (*Don't create the second prediff instead recompute first diff with just once coinbase*)
              ( one_prediff ~constraint_constants cw_seq_1 ts_seq ~receiver
                  partitions.first ~add_coinbase:true logger
                  ~is_coinbase_reciever_new ~supercharge_coinbase `First
              , None )
            else ((new_res, log1), Some (res2, log2))
        in
        let try_with_coinbase () =
          one_prediff ~constraint_constants cw_seq_1 ts_seq ~receiver
            partitions.first ~add_coinbase:true logger
            ~is_coinbase_reciever_new ~supercharge_coinbase `First
        in
        let res1, res2 =
          if Sequence.is_empty res.user_commands_rev then
            let res = try_with_coinbase () in
            (res, None)
          else
            match Resources.available_space res with
            | 0 ->
                (*generate the next prediff with a coinbase at least*)
                let res2 = second_pre_diff res y ~add_coinbase:true cw_seq_2 in
                ((res, log1), Some res2)
            | 1 ->
                (*There's a slot available in the first partition, fill it with coinbase and create another pre_diff for the slots in the second partiton with the remaining user commands and work *)
                incr_coinbase_and_compute res `One
            | 2 ->
                (*There are two slots which cannot be filled using user commands, so we split the coinbase into two parts and fill those two spots*)
                incr_coinbase_and_compute res `Two
            | _ ->
                (* Too many slots left in the first partition. Either there wasn't enough work to add transactions or there weren't enough transactions. Create a new pre_diff for just the first partition*)
                let res = try_with_coinbase () in
                (res, None)
        in
        let coinbase_added =
          Resources.coinbase_added (fst res1)
          + Option.value_map
              ~f:(Fn.compose Resources.coinbase_added fst)
              res2 ~default:0
        in
        if coinbase_added > 0 then make_diff res1 res2
        else
          (*Coinbase takes priority over user-commands. Create a diff in partitions.first with coinbase first and user commands if possible*)
          let res = try_with_coinbase () in
          make_diff res None

  let can_apply_supercharged_coinbase_exn ~delegator ~self ~epoch_ledger
      ~global_slot =
    let delegatee_unlocked =
      Sparse_ledger.has_locked_tokens_exn ~global_slot
        ~account_id:(Account_id.create self Token_id.default)
        epoch_ledger
      |> not
    in
    if Public_key.Compressed.equal self delegator || delegatee_unlocked then
      delegatee_unlocked
    else
      Sparse_ledger.has_locked_tokens_exn ~global_slot
        ~account_id:(Account_id.create delegator Token_id.default)
        epoch_ledger
      |> not

  let create_diff
      ~(constraint_constants : Genesis_constants.Constraint_constants.t)
      ?(log_block_creation = false) t ~self ~coinbase_receiver ~logger
      ~current_state_view
      ~(transactions_by_fee : User_command.With_valid_signature.t Sequence.t)
      ~(get_completed_work :
            Transaction_snark_work.Statement.t
         -> Transaction_snark_work.Checked.t option) ~supercharge_coinbase =
    let coinbase_receiver =
      match coinbase_receiver with `Producer -> self | `Other pk -> pk
    in
    O1trace.trace_event "curr_hash" ;
    let validating_ledger = Transaction_validator.create t.ledger in
    let is_new_account pk =
      Transaction_validator.Hashless_ledger.location_of_account
        validating_ledger
        (Account_id.create pk Token_id.default)
      |> Option.is_none
    in
    let is_coinbase_reciever_new = is_new_account coinbase_receiver in
    if supercharge_coinbase then
      [%log info]
        "No locked tokens in the delegator/delegatee account, applying \
         supercharged coinbase" ;
    O1trace.trace_event "done mask" ;
    let partitions = Scan_state.partition_if_overflowing t.scan_state in
    O1trace.trace_event "partitioned" ;
    let work_to_do = Scan_state.work_statements_for_new_diff t.scan_state in
    O1trace.trace_event "computed_work" ;
    let completed_works_seq, proof_count =
      List.fold_until work_to_do ~init:(Sequence.empty, 0)
        ~f:(fun (seq, count) w ->
          match get_completed_work w with
          | Some cw_checked ->
              (*If new provers can't pay the account-creation-fee then discard
              their work unless their fee is zero in which case their account
              won't be created. This is to encourage using an existing accounts
              for snarking.
              This also imposes new snarkers to have a min fee until one of
              their snarks are purchased and their accounts get created*)
              if
                Currency.Fee.(cw_checked.fee = zero)
                || Currency.Fee.(
                     cw_checked.fee
                     >= constraint_constants.account_creation_fee)
                || not (is_new_account cw_checked.prover)
              then
                Continue
                  ( Sequence.append seq (Sequence.singleton cw_checked)
                  , One_or_two.length cw_checked.proofs + count )
              else (
                [%log debug]
                  ~metadata:
                    [ ( "work"
                      , Transaction_snark_work.Checked.to_yojson cw_checked )
                    ; ( "work_ids"
                      , Transaction_snark_work.Statement.compact_json w )
                    ; ("snark_fee", Currency.Fee.to_yojson cw_checked.fee)
                    ; ( "account_creation_fee"
                      , Currency.Fee.to_yojson
                          constraint_constants.account_creation_fee ) ]
                  !"Staged_ledger_diff creation: Snark fee $snark_fee \
                    insufficient to create the snark worker account" ;
                Stop (seq, count) )
          | None ->
              [%log debug]
                ~metadata:
                  [ ("statement", Transaction_snark_work.Statement.to_yojson w)
                  ; ( "work_ids"
                    , Transaction_snark_work.Statement.compact_json w ) ]
                !"Staged_ledger_diff creation: No snark work found for \
                  $statement" ;
              Stop (seq, count) )
        ~finish:Fn.id
    in
    O1trace.trace_event "found completed work" ;
    (*Transactions in reverse order for faster removal if there is no space when creating the diff*)
    let valid_on_this_ledger =
      Sequence.fold_until transactions_by_fee ~init:Sequence.empty
        ~f:(fun seq txn ->
          match
            O1trace.measure "validate txn" (fun () ->
                Transaction_validator.apply_transaction ~constraint_constants
                  validating_ledger ~txn_state_view:current_state_view
                  (User_command txn) )
          with
          | Error e ->
              let error_message =
                sprintf
                  !"Staged_ledger_diff creation: Invalid user command! Error \
                    was: %s, command was: $user_command"
                  (Error.to_string_hum e)
              in
              [%log fatal]
                ~metadata:
                  [ ( "user_command"
                    , User_command.With_valid_signature.to_yojson txn ) ]
                !"%s" error_message ;
              Stop seq
          | Ok status ->
              let txn_with_status = {With_status.data= txn; status} in
              let seq' =
                Sequence.append (Sequence.singleton txn_with_status) seq
              in
              if Sequence.length seq' = Scan_state.free_space t.scan_state then
                Stop seq'
              else Continue seq' )
        ~finish:Fn.id
    in
    let diff, log =
      O1trace.measure "generate diff" (fun () ->
          generate ~constraint_constants logger completed_works_seq
            valid_on_this_ledger ~receiver:coinbase_receiver
            ~is_coinbase_reciever_new ~supercharge_coinbase partitions )
    in
    let summaries, detailed = List.unzip log in
    [%log debug]
      "Number of proofs ready for purchase: $proof_count Number of user \
       commands ready to be included: $txn_count Diff creation log: $diff_log"
      ~metadata:
        [ ("proof_count", `Int proof_count)
        ; ("txn_count", `Int (Sequence.length valid_on_this_ledger))
        ; ("diff_log", Diff_creation_log.summary_list_to_yojson summaries) ] ;
    if log_block_creation then
      [%log debug] "Detailed diff creation log: $diff_log"
        ~metadata:
          [ ( "diff_log"
            , Diff_creation_log.detail_list_to_yojson
                (List.map ~f:List.rev detailed) ) ] ;
    trace_event "prediffs done" ;
    { Staged_ledger_diff.With_valid_signatures_and_proofs.diff
    ; creator= self
    ; coinbase_receiver
    ; supercharge_coinbase }
end

include T

let%test_module "test" =
  ( module struct
    module Sl = T

    let self_pk =
      Quickcheck.random_value ~seed:(`Deterministic "self_pk")
        Public_key.Compressed.gen

    let coinbase_receiver =
      Quickcheck.random_value ~seed:(`Deterministic "receiver_pk")
        Public_key.Compressed.gen

    let proof_level = Genesis_constants.Proof_level.for_unit_tests

    let constraint_constants =
      Genesis_constants.Constraint_constants.for_unit_tests

    let supercharge_coinbase ~ledger ~delegator ~self ~global_slot =
      (*using staged ledger to confirm coinbase amount is correctly generated*)
      let epoch_ledger =
        Sparse_ledger.of_ledger_subset_exn ledger
          (List.map [delegator; self] ~f:(fun k ->
               Account_id.create k Token_id.default ))
      in
      Sl.can_apply_supercharged_coinbase_exn ~delegator ~self ~global_slot
        ~epoch_ledger

    (* Functor for testing with different instantiated staged ledger modules. *)
<<<<<<< HEAD
    let create_and_apply_with_state_body_hash ?(self = self_pk)
        ?(coinbase_receiver = coinbase_receiver) ?(delegator = self_pk)
        ~current_global_slot ~state_and_body_hash sl logger pids txns
        stmt_to_work =
=======
    let create_and_apply_with_state_body_hash current_state_view
        state_and_body_hash sl logger pids txns stmt_to_work =
>>>>>>> bcc9b232
      let open Deferred.Let_syntax in
      let supercharge_coinbase =
        supercharge_coinbase ~ledger:(Sl.ledger !sl) ~self ~delegator
          ~global_slot:current_global_slot
      in
      let diff =
<<<<<<< HEAD
        Sl.create_diff ~constraint_constants !sl ~self ~logger
          ~current_global_slot ~transactions_by_fee:txns
          ~get_completed_work:stmt_to_work ~supercharge_coinbase
=======
        Sl.create_diff ~constraint_constants !sl ~self:self_pk ~logger
          ~current_state_view ~transactions_by_fee:txns
          ~get_completed_work:stmt_to_work
>>>>>>> bcc9b232
          ~coinbase_receiver:(`Other coinbase_receiver)
      in
      let diff' = Staged_ledger_diff.forget diff in
      let%bind verifier =
        Verifier.create ~logger ~proof_level ~pids ~conf_dir:None
      in
      let%map ( `Hash_after_applying hash
              , `Ledger_proof ledger_proof
              , `Staged_ledger sl'
              , `Pending_coinbase_update (is_new_stack, pc_update) ) =
        match%map
          Sl.apply ~constraint_constants !sl diff' ~logger ~verifier
            ~current_state_view ~state_and_body_hash
        with
        | Ok x ->
            x
        | Error e ->
            Error.raise (Sl.Staged_ledger_error.to_error e)
      in
      assert (Staged_ledger_hash.equal hash (Sl.hash sl')) ;
      sl := sl' ;
      (ledger_proof, diff', is_new_stack, pc_update)

<<<<<<< HEAD
    let create_and_apply ?(self = self_pk)
        ?(coinbase_receiver = coinbase_receiver) ?(delegator = self_pk) sl
        logger pids txns stmt_to_work =
      let open Deferred.Let_syntax in
      let%map ledger_proof, diff, _, _ =
        create_and_apply_with_state_body_hash ~self ~coinbase_receiver
          ~delegator ~current_global_slot:Coda_numbers.Global_slot.zero
          ~state_and_body_hash:(State_hash.dummy, State_body_hash.dummy)
=======
    let dummy_state_view =
      let state_body =
        let consensus_constants =
          let genesis_constants = Genesis_constants.for_unit_tests in
          Consensus.Constants.create ~constraint_constants
            ~protocol_constants:genesis_constants.protocol
        in
        let compile_time_genesis =
          (*not using Precomputed_values.for_unit_test because of dependency cycle*)
          Coda_state.Genesis_protocol_state.t
            ~genesis_ledger:Genesis_ledger.(Packed.t for_unit_tests)
            ~constraint_constants ~consensus_constants
        in
        compile_time_genesis.data |> Coda_state.Protocol_state.body
      in
      { (Coda_state.Protocol_state.Body.view state_body) with
        curr_global_slot= Coda_numbers.Global_slot.zero }

    let create_and_apply sl logger pids txns stmt_to_work =
      let open Deferred.Let_syntax in
      let%map ledger_proof, diff, _, _, _ =
        create_and_apply_with_state_body_hash dummy_state_view
          (State_hash.dummy, State_body_hash.dummy)
>>>>>>> bcc9b232
          sl logger pids txns stmt_to_work
      in
      (ledger_proof, diff)

    (* Run the given function inside of the Deferred monad, with a staged
         ledger and a separate test ledger, after applying the given
         init_state to both. In the below tests we apply the same commands to
         the staged and test ledgers, and verify they are in the same state.
      *)
    let async_with_ledgers ledger_init_state
        (f : Sl.t ref -> Ledger.Mask.Attached.t -> unit Deferred.t) =
      Ledger.with_ephemeral_ledger ~depth:constraint_constants.ledger_depth
        ~f:(fun ledger ->
          Ledger.apply_initial_ledger_state ledger ledger_init_state ;
          let casted = Ledger.Any_ledger.cast (module Ledger) ledger in
          let test_mask =
            Ledger.Maskable.register_mask casted
              (Ledger.Mask.create ~depth:(Ledger.depth ledger) ())
          in
          let sl = ref @@ Sl.create_exn ~constraint_constants ~ledger in
          Async.Thread_safe.block_on_async_exn (fun () -> f sl test_mask) ;
          ignore @@ Ledger.Maskable.unregister_mask_exn test_mask )

    (* Assert the given staged ledger is in the correct state after applying
         the first n user commands passed to the given base ledger. Checks the
         states of the block producer account and user accounts but ignores
         snark workers for simplicity. *)
    let assert_ledger :
           Ledger.t
        -> coinbase_cost:Currency.Fee.t
        -> Sl.t
        -> User_command.With_valid_signature.t list
        -> int
        -> Account_id.t list
        -> unit =
     fun test_ledger ~coinbase_cost staged_ledger cmds_all cmds_used
         pks_to_check ->
      let producer_account_id =
        Account_id.create coinbase_receiver Token_id.default
      in
      let producer_account =
        Option.bind
          (Ledger.location_of_account test_ledger producer_account_id)
          ~f:(Ledger.get test_ledger)
      in
      let is_producer_acc_new = Option.is_none producer_account in
      let old_producer_balance =
        Option.value_map producer_account ~default:Currency.Balance.zero
          ~f:(fun a -> a.balance)
      in
      let rec apply_cmds =
        let open Or_error.Let_syntax in
        function
        | [] ->
            return ()
        | cmd :: cmds ->
            let%bind _ =
              Ledger.apply_user_command ~constraint_constants test_ledger
                ~txn_global_slot:Coda_numbers.Global_slot.zero cmd
            in
            apply_cmds cmds
      in
      Or_error.ok_exn @@ apply_cmds @@ List.take cmds_all cmds_used ;
      let get_account_exn ledger pk =
        Option.value_exn
          (Option.bind
             (Ledger.location_of_account ledger pk)
             ~f:(Ledger.get ledger))
      in
      (* Check the user accounts in the updated staged ledger are as
           expected. *)
      List.iter pks_to_check ~f:(fun pk ->
          let expect = get_account_exn test_ledger pk in
          let actual = get_account_exn (Sl.ledger staged_ledger) pk in
          [%test_result: Account.t] ~expect actual ) ;
      (* We only test that the block producer got the coinbase reward here, since calculating the exact correct amount depends on the snark fees and tx fees. *)
      let producer_balance_with_coinbase =
        (let open Option.Let_syntax in
        let%bind total_cost =
          if is_producer_acc_new then
            Currency.Fee.add coinbase_cost
              constraint_constants.account_creation_fee
          else Some coinbase_cost
        in
        let%bind reward =
          Currency.Amount.(
            sub constraint_constants.coinbase_amount (of_fee total_cost))
        in
        Currency.Balance.add_amount old_producer_balance reward)
        |> Option.value_exn
      in
      let new_producer_balance =
        (get_account_exn (Sl.ledger staged_ledger) producer_account_id).balance
      in
      assert (
        Currency.Balance.(
          new_producer_balance >= producer_balance_with_coinbase) )

    let work_fee = constraint_constants.account_creation_fee

    (* Deterministically compute a prover public key from a snark work statement. *)
    let stmt_to_prover :
        Transaction_snark_work.Statement.t -> Public_key.Compressed.t =
     fun stmts ->
      let prover_seed =
        One_or_two.fold stmts ~init:"P" ~f:(fun p stmt ->
            p ^ Frozen_ledger_hash.to_bytes stmt.target )
      in
      Quickcheck.random_value ~seed:(`Deterministic prover_seed)
        Public_key.Compressed.gen

    let proofs stmts : Ledger_proof.t One_or_two.t =
      let sok_digest = Sok_message.Digest.default in
      One_or_two.map stmts ~f:(fun statement ->
          Ledger_proof.create ~statement ~sok_digest
            ~proof:Proof.transaction_dummy )

    let stmt_to_work_random_prover (stmts : Transaction_snark_work.Statement.t)
        : Transaction_snark_work.Checked.t option =
      let prover = stmt_to_prover stmts in
      Some
        { Transaction_snark_work.Checked.fee= work_fee
        ; proofs= proofs stmts
        ; prover }

    let stmt_to_work_zero_fee ~prover
        (stmts : Transaction_snark_work.Statement.t) :
        Transaction_snark_work.Checked.t option =
      Some
        { Transaction_snark_work.Checked.fee= Currency.Fee.zero
        ; proofs= proofs stmts
        ; prover }

    (* Fixed public key for when there is only one snark worker. *)
    let snark_worker_pk =
      Quickcheck.random_value ~seed:(`Deterministic "snark worker")
        Public_key.Compressed.gen

    let stmt_to_work_one_prover (stmts : Transaction_snark_work.Statement.t) :
        Transaction_snark_work.Checked.t option =
      Some {fee= work_fee; proofs= proofs stmts; prover= snark_worker_pk}

    let coinbase_first_prediff = function
      | Staged_ledger_diff.At_most_two.Zero ->
          (0, [])
      | One None ->
          (1, [])
      | One (Some ft) ->
          (1, [ft])
      | Two None ->
          (2, [])
      | Two (Some (ft, None)) ->
          (2, [ft])
      | Two (Some (ft1, Some ft2)) ->
          (2, [ft1; ft2])

    let coinbase_second_prediff = function
      | Staged_ledger_diff.At_most_one.Zero ->
          (0, [])
      | One None ->
          (1, [])
      | One (Some ft) ->
          (1, [ft])

    let coinbase_count (sl_diff : Staged_ledger_diff.t) =
      (coinbase_first_prediff (fst sl_diff.diff).coinbase |> fst)
      + Option.value_map ~default:0 (snd sl_diff.diff) ~f:(fun d ->
            coinbase_second_prediff d.coinbase |> fst )

    let coinbase_cost (sl_diff : Staged_ledger_diff.t) =
      let coinbase_fts =
        (coinbase_first_prediff (fst sl_diff.diff).coinbase |> snd)
        @ Option.value_map ~default:[] (snd sl_diff.diff) ~f:(fun d ->
              coinbase_second_prediff d.coinbase |> snd )
      in
      List.fold coinbase_fts ~init:Currency.Fee.zero ~f:(fun total ft ->
          Currency.Fee.add total ft.fee |> Option.value_exn )

    let () =
      Async.Scheduler.set_record_backtraces true ;
      Backtrace.elide := false

    (* The tests are still very slow, so we set ~trials very low for all the
       QuickCheck tests. We may be able to turn them up after #2759 and/or #2760
       happen.
    *)

    (* Get the public keys from a ledger init state. *)
    let init_pks (init : Ledger.init_state) =
      Array.to_sequence init
      |> Sequence.map ~f:(fun (kp, _, _, _) ->
             Account_id.create
               (Public_key.compress kp.public_key)
               Token_id.default )
      |> Sequence.to_list

    (* Fee excess at top level ledger proofs should always be zero *)
    let assert_fee_excess :
           (Ledger_proof.t * (Transaction.t With_status.t * _) list) option
        -> unit =
     fun proof_opt ->
      let fee_excess =
        Option.value_map ~default:Fee_excess.zero proof_opt
          ~f:(fun (proof, _txns) -> (Ledger_proof.statement proof).fee_excess)
      in
      assert (Fee_excess.is_zero fee_excess)

    let transaction_capacity =
      Int.pow 2 constraint_constants.transaction_capacity_log_2

    (* Abstraction for the pattern of taking a list of commands and applying it
       in chunks up to a given max size. *)
    let rec iter_cmds_acc :
           User_command.With_valid_signature.t list
           (** All the commands to apply. *)
        -> int option list
           (** A list of chunk sizes. If a chunk's size is None, apply as many
            commands as possible. *)
        -> 'acc
        -> (   User_command.With_valid_signature.t list
               (** All commands remaining. *)
            -> int option (* Current chunk size. *)
            -> User_command.With_valid_signature.t Sequence.t
               (* Sequence of commands to apply. *)
            -> 'acc
            -> (Staged_ledger_diff.t * 'acc) Deferred.t)
        -> 'acc Deferred.t =
     fun cmds cmd_iters acc f ->
      match cmd_iters with
      | [] ->
          Deferred.return acc
      | count_opt :: counts_rest ->
          let cmds_this_iter_max =
            match count_opt with
            | None ->
                cmds
            | Some count ->
                assert (count <= List.length cmds) ;
                List.take cmds count
          in
          let%bind diff, acc' =
            f cmds count_opt (Sequence.of_list cmds_this_iter_max) acc
          in
          let cmds_applied_count =
            List.length @@ Staged_ledger_diff.user_commands diff
          in
          iter_cmds_acc (List.drop cmds cmds_applied_count) counts_rest acc' f

    (** Generic test framework. *)

    let test_simple :
           Ledger.init_state
        -> User_command.With_valid_signature.t list
        -> int option list
        -> Sl.t ref
        -> ?expected_proof_count:int option
           (*Number of ledger proofs expected*)
        -> Ledger.Mask.Attached.t
        -> [`One_prover | `Many_provers]
        -> (   Transaction_snark_work.Statement.t
            -> Transaction_snark_work.Checked.t option)
        -> unit Deferred.t =
     fun init_state cmds cmd_iters sl ?(expected_proof_count = None) test_mask
         provers stmt_to_work ->
      let logger = Logger.null () in
      let pids = Child_processes.Termination.create_pid_table () in
      let%map total_ledger_proofs =
        iter_cmds_acc cmds cmd_iters 0
          (fun cmds_left count_opt cmds_this_iter proof_count ->
            let%bind ledger_proof, diff =
              create_and_apply sl logger pids cmds_this_iter stmt_to_work
            in
            let proof_count' =
              proof_count + if Option.is_some ledger_proof then 1 else 0
            in
            assert_fee_excess ledger_proof ;
            let cmds_applied_this_iter =
              List.length @@ Staged_ledger_diff.user_commands diff
            in
            let cb = coinbase_count diff in
            ( match provers with
            | `One_prover ->
                assert (cb = 1)
            | `Many_provers ->
                assert (cb > 0 && cb < 3) ) ;
            ( match count_opt with
            | Some _ ->
                (* There is an edge case where cmds_applied_this_iter = 0, when
               there is only enough space for coinbase transactions. *)
                assert (
                  cmds_applied_this_iter <= Sequence.length cmds_this_iter ) ;
                [%test_eq: User_command.t list]
                  (List.map (Staged_ledger_diff.user_commands diff)
                     ~f:(fun {With_status.data; _} -> data))
                  ( Sequence.take cmds_this_iter cmds_applied_this_iter
                    |> Sequence.to_list
                    :> User_command.t list )
            | None ->
                () ) ;
            let coinbase_cost = coinbase_cost diff in
            assert_ledger test_mask ~coinbase_cost !sl cmds_left
              cmds_applied_this_iter (init_pks init_state) ;
            return (diff, proof_count') )
      in
      (*Should have enough blocks to generate at least expected_proof_count
      proofs*)
      if Option.is_some expected_proof_count then
        assert (total_ledger_proofs = Option.value_exn expected_proof_count)

    (* How many blocks do we need to fully exercise the ledger
       behavior and produce one ledger proof *)
    let min_blocks_for_first_snarked_ledger_generic =
      (constraint_constants.transaction_capacity_log_2 + 1)
      * (constraint_constants.work_delay + 1)
      + 1

    (* n-1 extra blocks for n ledger proofs since we are already producing one
    proof *)
    let max_blocks_for_coverage n =
      min_blocks_for_first_snarked_ledger_generic + n - 1

    (** Generator for when we always have enough commands to fill all slots. *)

    let gen_at_capacity :
        ( Ledger.init_state
        * User_command.With_valid_signature.t list
        * int option list )
        Quickcheck.Generator.t =
      let open Quickcheck.Generator.Let_syntax in
      let%bind ledger_init_state = Ledger.gen_initial_ledger_state in
      let%bind iters = Int.gen_incl 1 (max_blocks_for_coverage 0) in
      let total_cmds = transaction_capacity * iters in
      let%bind cmds =
        User_command.With_valid_signature.Gen.sequence ~length:total_cmds
          ~sign_type:`Real ledger_init_state
      in
      assert (List.length cmds = total_cmds) ;
      return (ledger_init_state, cmds, List.init iters ~f:(Fn.const None))

    (*Same as gen_at_capacity except that the number of iterations[iters] is
    the function of [extra_block_count] and is same for all generated values*)
    let gen_at_capacity_fixed_blocks extra_block_count :
        ( Ledger.init_state
        * User_command.With_valid_signature.t list
        * int option list )
        Quickcheck.Generator.t =
      let open Quickcheck.Generator.Let_syntax in
      let%bind ledger_init_state = Ledger.gen_initial_ledger_state in
      let iters = max_blocks_for_coverage extra_block_count in
      let total_cmds = transaction_capacity * iters in
      let%bind cmds =
        User_command.With_valid_signature.Gen.sequence ~length:total_cmds
          ~sign_type:`Real ledger_init_state
      in
      assert (List.length cmds = total_cmds) ;
      return (ledger_init_state, cmds, List.init iters ~f:(Fn.const None))

    (* Generator for when we have less commands than needed to fill all slots. *)
    let gen_below_capacity ?(extra_blocks = false) () =
      let open Quickcheck.Generator.Let_syntax in
      let%bind ledger_init_state = Ledger.gen_initial_ledger_state in
      let iters_max =
        max_blocks_for_coverage 0 * if extra_blocks then 4 else 2
      in
      let%bind iters = Int.gen_incl 1 iters_max in
      (* N.B. user commands per block is much less than transactions per block
         due to fee transfers and coinbases, especially with worse case number
         of provers, so in order to exercise not filling the scan state
         completely we always apply <= 1/2 transaction_capacity commands.
      *)
      let%bind cmds_per_iter =
        Quickcheck.Generator.list_with_length iters
          (Int.gen_incl 1 ((transaction_capacity / 2) - 1))
      in
      let total_cmds = List.sum (module Int) ~f:Fn.id cmds_per_iter in
      let%bind cmds =
        User_command.With_valid_signature.Gen.sequence ~length:total_cmds
          ~sign_type:`Real ledger_init_state
      in
      assert (List.length cmds = total_cmds) ;
      return (ledger_init_state, cmds, List.map ~f:Option.some cmds_per_iter)

    let%test_unit "Max throughput-ledger proof count-fixed blocks" =
      let expected_proof_count = 3 in
      Quickcheck.test (gen_at_capacity_fixed_blocks expected_proof_count)
        ~sexp_of:
          [%sexp_of:
            Ledger.init_state
            * Coda_base.User_command.With_valid_signature.t list
            * int option list] ~trials:10
        ~f:(fun (ledger_init_state, cmds, iters) ->
          async_with_ledgers ledger_init_state (fun sl test_mask ->
              test_simple ledger_init_state cmds iters sl
                ~expected_proof_count:(Some expected_proof_count) test_mask
                `Many_provers stmt_to_work_random_prover ) )

    let%test_unit "Max throughput" =
      Quickcheck.test gen_at_capacity
        ~sexp_of:
          [%sexp_of:
            Ledger.init_state
            * Coda_base.User_command.With_valid_signature.t list
            * int option list] ~trials:15
        ~f:(fun (ledger_init_state, cmds, iters) ->
          async_with_ledgers ledger_init_state (fun sl test_mask ->
              test_simple ledger_init_state cmds iters sl test_mask
                `Many_provers stmt_to_work_random_prover ) )

    let%test_unit "Be able to include random number of user_commands" =
      Quickcheck.test (gen_below_capacity ()) ~trials:20
        ~f:(fun (ledger_init_state, cmds, iters) ->
          async_with_ledgers ledger_init_state (fun sl test_mask ->
              test_simple ledger_init_state cmds iters sl test_mask
                `Many_provers stmt_to_work_random_prover ) )

    let%test_unit "Be able to include random number of user_commands (One \
                   prover)" =
      Quickcheck.test (gen_below_capacity ()) ~trials:20
        ~f:(fun (ledger_init_state, cmds, iters) ->
          async_with_ledgers ledger_init_state (fun sl test_mask ->
              test_simple ledger_init_state cmds iters sl test_mask `One_prover
                stmt_to_work_one_prover ) )

    let%test_unit "Zero proof-fee should not create a fee transfer" =
      let stmt_to_work_zero_fee stmts =
        Some
          { Transaction_snark_work.Checked.fee= Currency.Fee.zero
          ; proofs= proofs stmts
          ; prover= snark_worker_pk }
      in
      let expected_proof_count = 3 in
      Quickcheck.test (gen_at_capacity_fixed_blocks expected_proof_count)
        ~trials:20 ~f:(fun (ledger_init_state, cmds, iters) ->
          async_with_ledgers ledger_init_state (fun sl test_mask ->
              let%map () =
                test_simple ~expected_proof_count:(Some expected_proof_count)
                  ledger_init_state cmds iters sl test_mask `One_prover
                  stmt_to_work_zero_fee
              in
              assert (
                Option.is_none
                  (Coda_base.Ledger.location_of_account test_mask
                     (Account_id.create snark_worker_pk Token_id.default)) ) )
      )

    let%test_unit "Invalid diff test: check zero fee excess for partitions" =
      let create_diff_with_non_zero_fee_excess txns completed_works
          (partition : Sl.Scan_state.Space_partition.t) : Staged_ledger_diff.t
          =
        (*With exact number of user commands in partition.first, the fee transfers that settle the fee_excess would be added to the next tree causing a non-zero fee excess*)
        let slots, job_count1 = partition.first in
        match partition.second with
        | None ->
            { diff=
                ( { completed_works= List.take completed_works job_count1
                  ; user_commands= List.take txns slots
                  ; coinbase= Zero }
                , None )
            ; creator= self_pk
            ; coinbase_receiver
            ; supercharge_coinbase= true }
        | Some (_, _) ->
            let txns_in_second_diff = List.drop txns slots in
            let diff : Staged_ledger_diff.Diff.t =
              ( { completed_works= List.take completed_works job_count1
                ; user_commands= List.take txns slots
                ; coinbase= Zero }
              , Some
                  { completed_works=
                      ( if List.is_empty txns_in_second_diff then []
                      else List.drop completed_works job_count1 )
                  ; user_commands= txns_in_second_diff
                  ; coinbase= Zero } )
            in
            { diff
            ; creator= self_pk
            ; coinbase_receiver
            ; supercharge_coinbase= true }
      in
      let empty_diff : Staged_ledger_diff.t =
        { diff=
            ( { completed_works= []
              ; user_commands= []
              ; coinbase= Staged_ledger_diff.At_most_two.Zero }
            , None )
        ; coinbase_receiver
        ; creator= self_pk
        ; supercharge_coinbase= true }
      in
      Quickcheck.test (gen_below_capacity ())
        ~sexp_of:
          [%sexp_of:
            Ledger.init_state
            * User_command.With_valid_signature.t list
            * int option list] ~trials:10
        ~f:(fun (ledger_init_state, cmds, iters) ->
          async_with_ledgers ledger_init_state (fun sl _test_mask ->
              let logger = Logger.null () in
              let pids = Child_processes.Termination.create_pid_table () in
              let%map checked =
                iter_cmds_acc cmds iters true
                  (fun _cmds_left _count_opt cmds_this_iter checked ->
                    let scan_state = Sl.scan_state !sl in
                    let work =
                      Sl.Scan_state.work_statements_for_new_diff scan_state
                    in
                    let partitions =
                      Sl.Scan_state.partition_if_overflowing scan_state
                    in
                    let work_done =
                      List.map
                        ~f:(fun stmts ->
                          { Transaction_snark_work.Checked.fee= Fee.zero
                          ; proofs= proofs stmts
                          ; prover= snark_worker_pk } )
                        work
                    in
                    let cmds_this_iter =
                      cmds_this_iter |> Sequence.to_list
                      |> List.map ~f:(fun cmd ->
                             { With_status.data= (cmd :> User_command.t)
                             ; status=
                                 Applied
                                   User_command_status.Auxiliary_data.empty }
                         )
                    in
                    let diff =
                      create_diff_with_non_zero_fee_excess cmds_this_iter
                        work_done partitions
                    in
                    let%bind verifier =
                      Verifier.create ~logger ~proof_level ~pids ~conf_dir:None
                    in
                    let%bind apply_res =
                      Sl.apply ~constraint_constants !sl diff ~logger ~verifier
                        ~current_state_view:dummy_state_view
                        ~state_and_body_hash:
                          (State_hash.dummy, State_body_hash.dummy)
                    in
                    let checked', diff' =
                      match apply_res with
                      | Error (Sl.Staged_ledger_error.Non_zero_fee_excess _) ->
                          (true, empty_diff)
                      | Error err ->
                          failwith
                          @@ sprintf
                               !"Expecting Non-zero-fee-excess error, got \
                                 %{sexp: Sl.Staged_ledger_error.t}"
                               err
                      | Ok
                          ( `Hash_after_applying _hash
                          , `Ledger_proof _ledger_proof
                          , `Staged_ledger sl'
                          , `Pending_coinbase_update _ ) ->
                          sl := sl' ;
                          (false, diff)
                    in
                    return (diff', checked || checked') )
              in
              (*Note: if this fails, try increasing the number of trials*)
              assert checked ) )

    let%test_unit "Provers can't pay the account creation fee" =
      let no_work_included (diff : Staged_ledger_diff.t) =
        List.is_empty (Staged_ledger_diff.completed_works diff)
      in
      let stmt_to_work stmts =
        let prover = stmt_to_prover stmts in
        Some
          { Transaction_snark_work.Checked.fee=
              Currency.Fee.(sub work_fee (of_int 1)) |> Option.value_exn
          ; proofs= proofs stmts
          ; prover }
      in
      Quickcheck.test (gen_below_capacity ())
        ~sexp_of:
          [%sexp_of:
            Ledger.init_state
            * User_command.With_valid_signature.t list
            * int option list]
        ~shrinker:
          (Quickcheck.Shrinker.create (fun (init_state, cmds, iters) ->
               if List.length iters > 1 then
                 Sequence.singleton
                   ( init_state
                   , List.take cmds (List.length cmds - transaction_capacity)
                   , [None] )
               else Sequence.empty ))
        ~trials:1
        ~f:(fun (ledger_init_state, cmds, iters) ->
          async_with_ledgers ledger_init_state (fun sl _test_mask ->
              let logger = Logger.null () in
              iter_cmds_acc cmds iters ()
                (fun _cmds_left _count_opt cmds_this_iter () ->
                  let diff =
                    Sl.create_diff ~constraint_constants !sl ~self:self_pk
                      ~logger ~current_state_view:dummy_state_view
                      ~transactions_by_fee:cmds_this_iter
                      ~get_completed_work:stmt_to_work
                      ~coinbase_receiver:(`Other coinbase_receiver)
                      ~supercharge_coinbase:true
                    |> Staged_ledger_diff.forget
                  in
                  (*No proofs were purchased since the fee for the proofs are not sufficient to pay for account creation*)
                  assert (no_work_included diff) ;
                  Deferred.return (diff, ()) ) ) )

    let stmt_to_work_restricted work_list provers
        (stmts : Transaction_snark_work.Statement.t) :
        Transaction_snark_work.Checked.t option =
      let prover =
        match provers with
        | `Many_provers ->
            stmt_to_prover stmts
        | `One_prover ->
            snark_worker_pk
      in
      if
        Option.is_some
          (List.find work_list ~f:(fun s ->
               Transaction_snark_work.Statement.compare s stmts = 0 ))
      then
        Some
          { Transaction_snark_work.Checked.fee= work_fee
          ; proofs= proofs stmts
          ; prover }
      else None

    (** Like test_simple but with a random number of completed jobs available.
    *)

    let test_random_number_of_proofs :
           Ledger.init_state
        -> User_command.With_valid_signature.t list
        -> int option list
        -> int list
        -> Sl.t ref
        -> Ledger.Mask.Attached.t
        -> [`One_prover | `Many_provers]
        -> unit Deferred.t =
     fun init_state cmds cmd_iters proofs_available sl test_mask provers ->
      let logger = Logger.null () in
      let pids = Child_processes.Termination.create_pid_table () in
      let%map proofs_available_left =
        iter_cmds_acc cmds cmd_iters proofs_available
          (fun cmds_left _count_opt cmds_this_iter proofs_available_left ->
            let work_list : Transaction_snark_work.Statement.t list =
              Transaction_snark_scan_state.all_work_statements_exn
                !sl.scan_state
            in
            let proofs_available_this_iter =
              List.hd_exn proofs_available_left
            in
            let%map proof, diff =
              create_and_apply sl logger pids cmds_this_iter
                (stmt_to_work_restricted
                   (List.take work_list proofs_available_this_iter)
                   provers)
            in
            assert_fee_excess proof ;
            let cmds_applied_this_iter =
              List.length @@ Staged_ledger_diff.user_commands diff
            in
            let cb = coinbase_count diff in
            assert (proofs_available_this_iter = 0 || cb > 0) ;
            ( match provers with
            | `One_prover ->
                assert (cb <= 1)
            | `Many_provers ->
                assert (cb <= 2) ) ;
            let coinbase_cost = coinbase_cost diff in
            assert_ledger test_mask ~coinbase_cost !sl cmds_left
              cmds_applied_this_iter (init_pks init_state) ;
            (diff, List.tl_exn proofs_available_left) )
      in
      assert (List.is_empty proofs_available_left)

    let%test_unit "max throughput-random number of proofs-worst case provers" =
      (* Always at worst case number of provers *)
      let g =
        let open Quickcheck.Generator.Let_syntax in
        let%bind ledger_init_state, cmds, iters = gen_at_capacity in
        (* How many proofs will be available at each iteration. *)
        let%bind proofs_available =
          (* I think in the worst case every user command begets 1.5
             transactions - one for the command and half of one for a fee
             transfer - and the merge overhead means you need (amortized) twice
             as many SNARKs as transactions, but since a SNARK work usually
             covers two SNARKS it cancels. So we need to admit up to (1.5 * the
             number of commands) works. I make it twice as many for simplicity
             and to cover coinbases. *)
          Quickcheck_lib.map_gens iters ~f:(fun _ ->
              Int.gen_incl 0 (transaction_capacity * 2) )
        in
        return (ledger_init_state, cmds, iters, proofs_available)
      in
      Quickcheck.test g ~trials:10
        ~f:(fun (ledger_init_state, cmds, iters, proofs_available) ->
          async_with_ledgers ledger_init_state (fun sl test_mask ->
              test_random_number_of_proofs ledger_init_state cmds iters
                proofs_available sl test_mask `Many_provers ) )

    let%test_unit "random no of transactions-random number of proofs-worst \
                   case provers" =
      let g =
        let open Quickcheck.Generator.Let_syntax in
        let%bind ledger_init_state, cmds, iters =
          gen_below_capacity ~extra_blocks:true ()
        in
        let%bind proofs_available =
          Quickcheck_lib.map_gens iters ~f:(fun cmds_opt ->
              Int.gen_incl 0 (3 * Option.value_exn cmds_opt) )
        in
        return (ledger_init_state, cmds, iters, proofs_available)
      in
      let shrinker =
        Quickcheck.Shrinker.create
          (fun (ledger_init_state, cmds, iters, proofs_available) ->
            let all_but_last xs = List.take xs (List.length xs - 1) in
            let iter_count = List.length iters in
            let mod_iters iters' =
              ( ledger_init_state
              , List.take cmds
                @@ List.sum (module Int) iters' ~f:(Option.value ~default:0)
              , iters'
              , List.take proofs_available (List.length iters') )
            in
            let half_iters =
              if iter_count > 1 then
                Some (mod_iters (List.take iters (iter_count / 2)))
              else None
            in
            let one_less_iters =
              if iter_count > 2 then Some (mod_iters (all_but_last iters))
              else None
            in
            List.filter_map [half_iters; one_less_iters] ~f:Fn.id
            |> Sequence.of_list )
      in
      Quickcheck.test g ~shrinker ~shrink_attempts:`Exhaustive
        ~sexp_of:
          [%sexp_of:
            Ledger.init_state
            * User_command.With_valid_signature.t list
            * int option list
            * int list] ~trials:50
        ~f:(fun (ledger_init_state, cmds, iters, proofs_available) ->
          async_with_ledgers ledger_init_state (fun sl test_mask ->
              test_random_number_of_proofs ledger_init_state cmds iters
                proofs_available sl test_mask `Many_provers ) )

    let%test_unit "Random number of user_commands-random number of proofs-one \
                   prover)" =
      let g =
        let open Quickcheck.Generator.Let_syntax in
        let%bind ledger_init_state, cmds, iters =
          gen_below_capacity ~extra_blocks:true ()
        in
        let%bind proofs_available =
          Quickcheck_lib.map_gens iters ~f:(fun cmds_opt ->
              Int.gen_incl 0 (3 * Option.value_exn cmds_opt) )
        in
        return (ledger_init_state, cmds, iters, proofs_available)
      in
      Quickcheck.test g ~trials:10
        ~f:(fun (ledger_init_state, cmds, iters, proofs_available) ->
          async_with_ledgers ledger_init_state (fun sl test_mask ->
              test_random_number_of_proofs ledger_init_state cmds iters
                proofs_available sl test_mask `One_prover ) )

    let stmt_to_work_random_fee work_list provers
        (stmts : Transaction_snark_work.Statement.t) :
        Transaction_snark_work.Checked.t option =
      let prover =
        match provers with
        | `Many_provers ->
            stmt_to_prover stmts
        | `One_prover ->
            snark_worker_pk
      in
      Option.map
        (List.find work_list ~f:(fun (s, _) ->
             Transaction_snark_work.Statement.compare s stmts = 0 ))
        ~f:(fun (_, fee) ->
          {Transaction_snark_work.Checked.fee; proofs= proofs stmts; prover} )

    (** Like test_random_number_of_proofs but with random proof fees.
    *)
    let test_random_proof_fee :
           Ledger.init_state
        -> User_command.With_valid_signature.t list
        -> int option list
        -> (int * Fee.t list) list
        -> Sl.t ref
        -> Ledger.Mask.Attached.t
        -> [`One_prover | `Many_provers]
        -> unit Deferred.t =
     fun _init_state cmds cmd_iters proofs_available sl _test_mask provers ->
      let logger = Logger.null () in
      let pids = Child_processes.Termination.create_pid_table () in
      let%map proofs_available_left =
        iter_cmds_acc cmds cmd_iters proofs_available
          (fun _cmds_left _count_opt cmds_this_iter proofs_available_left ->
            let work_list : Transaction_snark_work.Statement.t list =
              Sl.Scan_state.work_statements_for_new_diff (Sl.scan_state !sl)
            in
            let proofs_available_this_iter, fees_for_each =
              List.hd_exn proofs_available_left
            in
            let work_to_be_done =
              let work_list = List.take work_list proofs_available_this_iter in
              List.(zip_exn work_list (take fees_for_each (length work_list)))
            in
            let%map _proof, diff =
              create_and_apply sl logger pids cmds_this_iter
                (stmt_to_work_random_fee work_to_be_done provers)
            in
            let sorted_work_from_diff1
                (pre_diff :
                  Staged_ledger_diff.Pre_diff_with_at_most_two_coinbase.t) =
              List.sort pre_diff.completed_works ~compare:(fun w w' ->
                  Fee.compare w.fee w'.fee )
            in
            let sorted_work_from_diff2
                (pre_diff :
                  Staged_ledger_diff.Pre_diff_with_at_most_one_coinbase.t
                  option) =
              Option.value_map pre_diff ~default:[] ~f:(fun p ->
                  List.sort p.completed_works ~compare:(fun w w' ->
                      Fee.compare w.fee w'.fee ) )
            in
            let () =
              let assert_same_fee {Coinbase.Fee_transfer.fee; _} fee' =
                assert (Fee.equal fee fee')
              in
              let first_pre_diff, second_pre_diff_opt = diff.diff in
              match
                ( first_pre_diff.coinbase
                , Option.value_map second_pre_diff_opt
                    ~default:Staged_ledger_diff.At_most_one.Zero ~f:(fun d ->
                      d.coinbase ) )
              with
              | ( Staged_ledger_diff.At_most_two.Zero
                , Staged_ledger_diff.At_most_one.Zero )
              | Two None, Zero ->
                  ()
              | One ft_opt, Zero ->
                  Option.value_map ft_opt ~default:() ~f:(fun single ->
                      let work =
                        List.hd_exn (sorted_work_from_diff1 first_pre_diff)
                        |> Transaction_snark_work.forget
                      in
                      assert_same_fee single work.fee )
              | Zero, One ft_opt ->
                  Option.value_map ft_opt ~default:() ~f:(fun single ->
                      let work =
                        List.hd_exn
                          (sorted_work_from_diff2 second_pre_diff_opt)
                        |> Transaction_snark_work.forget
                      in
                      assert_same_fee single work.fee )
              | Two (Some (ft, ft_opt)), Zero ->
                  let work_done = sorted_work_from_diff1 first_pre_diff in
                  let work =
                    List.hd_exn work_done |> Transaction_snark_work.forget
                  in
                  assert_same_fee ft work.fee ;
                  Option.value_map ft_opt ~default:() ~f:(fun single ->
                      let work =
                        List.hd_exn (List.drop work_done 1)
                        |> Transaction_snark_work.forget
                      in
                      assert_same_fee single work.fee )
              | _ ->
                  failwith
                    (sprintf
                       !"Incorrect coinbase in the diff %{sexp: \
                         Staged_ledger_diff.t}"
                       diff)
            in
            (diff, List.tl_exn proofs_available_left) )
      in
      assert (List.is_empty proofs_available_left)

    let%test_unit "max throughput-random-random fee-number of proofs-worst \
                   case provers" =
      (* Always at worst case number of provers *)
      let g =
        let open Quickcheck.Generator.Let_syntax in
        let%bind ledger_init_state, cmds, iters = gen_at_capacity in
        (* How many proofs will be available at each iteration. *)
        let%bind proofs_available =
          Quickcheck_lib.map_gens iters ~f:(fun _ ->
              let%bind number_of_proofs =
                Int.gen_incl 0 (transaction_capacity * 2)
              in
              let%map fees =
                Quickcheck.Generator.list_with_length number_of_proofs
                  Fee.(gen_incl (of_int 1) (of_int 20))
              in
              (number_of_proofs, fees) )
        in
        return (ledger_init_state, cmds, iters, proofs_available)
      in
      Quickcheck.test g ~trials:10
        ~f:(fun (ledger_init_state, cmds, iters, proofs_available) ->
          async_with_ledgers ledger_init_state (fun sl test_mask ->
              test_random_proof_fee ledger_init_state cmds iters
                proofs_available sl test_mask `Many_provers ) )

    let%test_unit "Max throughput-random fee" =
      let g =
        let open Quickcheck.Generator.Let_syntax in
        let%bind ledger_init_state, cmds, iters = gen_at_capacity in
        let%bind proofs_available =
          Quickcheck_lib.map_gens iters ~f:(fun _ ->
              let number_of_proofs =
                transaction_capacity
                (*All proofs are available*)
              in
              let%map fees =
                Quickcheck.Generator.list_with_length number_of_proofs
                  Fee.(gen_incl (of_int 1) (of_int 20))
              in
              (number_of_proofs, fees) )
        in
        return (ledger_init_state, cmds, iters, proofs_available)
      in
      Quickcheck.test g
        ~sexp_of:
          [%sexp_of:
            Ledger.init_state
            * Coda_base.User_command.With_valid_signature.t list
            * int option list
            * (int * Fee.t list) list] ~trials:10
        ~f:(fun (ledger_init_state, cmds, iters, proofs_available) ->
          async_with_ledgers ledger_init_state (fun sl test_mask ->
              test_random_proof_fee ledger_init_state cmds iters
                proofs_available sl test_mask `Many_provers ) )

    let check_pending_coinbase ~supercharge_coinbase proof ~sl_before ~sl_after
        (_state_hash, state_body_hash) pc_update ~is_new_stack =
      let pending_coinbase_before = Sl.pending_coinbase_collection sl_before in
      let root_before = Pending_coinbase.merkle_root pending_coinbase_before in
      let unchecked_root_after =
        Pending_coinbase.merkle_root (Sl.pending_coinbase_collection sl_after)
      in
      let f_pop_and_add =
        let open Snark_params.Tick in
        let open Pending_coinbase in
        let proof_emitted =
          if Option.is_some proof then Boolean.true_ else Boolean.false_
        in
        let%bind root_after_popping, _deleted_stack =
          Pending_coinbase.Checked.pop_coinbases ~constraint_constants
            ~proof_emitted
            (Hash.var_of_t root_before)
        in
        let pc_update_var = Update.var_of_t pc_update in
        let supercharge_coinbase = Boolean.var_of_value supercharge_coinbase in
        let state_body_hash_var = State_body_hash.var_of_t state_body_hash in
        Pending_coinbase.Checked.add_coinbase ~constraint_constants
          root_after_popping pc_update_var ~supercharge_coinbase
          state_body_hash_var
      in
      let checked_root_after_update =
        let open Snark_params.Tick in
        let open Pending_coinbase in
        let comp =
          let%map result =
            handle f_pop_and_add
              (unstage
                 (handler ~depth:constraint_constants.pending_coinbase_depth
                    pending_coinbase_before ~is_new_stack))
          in
          As_prover.read Hash.typ result
        in
        let (), x = Or_error.ok_exn (run_and_check comp ()) in
        x
      in
      [%test_eq: Pending_coinbase.Hash.t] unchecked_root_after
        checked_root_after_update

    let test_pending_coinbase :
           Ledger.init_state
        -> User_command.With_valid_signature.t list
        -> int option list
        -> int list
        -> (State_hash.t * State_body_hash.t) list
        -> Coda_base.Snapp_predicate.Protocol_state.View.t
        -> Sl.t ref
        -> Ledger.Mask.Attached.t
        -> [`One_prover | `Many_provers]
        -> unit Deferred.t =
     fun init_state cmds cmd_iters proofs_available state_body_hashes
         current_state_view sl test_mask provers ->
      let logger = Logger.null () in
      let pids = Child_processes.Termination.create_pid_table () in
      let%map proofs_available_left, _state_body_hashes_left =
        iter_cmds_acc cmds cmd_iters (proofs_available, state_body_hashes)
          (fun cmds_left
          _count_opt
          cmds_this_iter
          (proofs_available_left, state_body_hashes)
          ->
            let work_list : Transaction_snark_work.Statement.t list =
              Sl.Scan_state.all_work_statements_exn !sl.scan_state
            in
            let proofs_available_this_iter =
              List.hd_exn proofs_available_left
            in
            let sl_before = !sl in
            let state_body_hash = List.hd_exn state_body_hashes in
<<<<<<< HEAD
            let%map proof, diff, is_new_stack, pc_update =
              create_and_apply_with_state_body_hash ~current_global_slot
                ~state_and_body_hash:state_body_hash sl logger pids
                cmds_this_iter
=======
            let%map proof, diff, coinbase_amount, is_new_stack, pc_action =
              create_and_apply_with_state_body_hash current_state_view
                state_body_hash sl logger pids cmds_this_iter
>>>>>>> bcc9b232
                (stmt_to_work_restricted
                   (List.take work_list proofs_available_this_iter)
                   provers)
            in
            check_pending_coinbase proof
              ~supercharge_coinbase:
                (Staged_ledger_diff.supercharge_coinbase diff)
              ~sl_before ~sl_after:!sl state_body_hash pc_update ~is_new_stack ;
            assert_fee_excess proof ;
            let cmds_applied_this_iter =
              List.length @@ Staged_ledger_diff.user_commands diff
            in
            let cb = coinbase_count diff in
            assert (proofs_available_this_iter = 0 || cb > 0) ;
            ( match provers with
            | `One_prover ->
                assert (cb <= 1)
            | `Many_provers ->
                assert (cb <= 2) ) ;
            let coinbase_cost = coinbase_cost diff in
            assert_ledger test_mask ~coinbase_cost !sl cmds_left
              cmds_applied_this_iter (init_pks init_state) ;
            ( diff
            , (List.tl_exn proofs_available_left, List.tl_exn state_body_hashes)
            ) )
      in
      assert (List.is_empty proofs_available_left)

    let pending_coinbase_test prover =
      let g =
        let open Quickcheck.Generator.Let_syntax in
        let%bind ledger_init_state, cmds, iters =
          gen_below_capacity ~extra_blocks:true ()
        in
        let%bind state_body_hashes =
          Quickcheck_lib.map_gens iters ~f:(fun _ ->
              Quickcheck.Generator.tuple2 State_hash.gen State_body_hash.gen )
        in
        let%bind proofs_available =
          Quickcheck_lib.map_gens iters ~f:(fun cmds_opt ->
              Int.gen_incl 0 (3 * Option.value_exn cmds_opt) )
        in
        return
          (ledger_init_state, cmds, iters, proofs_available, state_body_hashes)
      in
      let current_state_view = dummy_state_view in
      Quickcheck.test g ~trials:5
        ~f:(fun ( ledger_init_state
                , cmds
                , iters
                , proofs_available
                , state_body_hashes )
           ->
          async_with_ledgers ledger_init_state (fun sl test_mask ->
              test_pending_coinbase ledger_init_state cmds iters
                proofs_available state_body_hashes current_state_view sl
                test_mask prover ) )

    let%test_unit "Validate pending coinbase for random number of \
                   user_commands-random number of proofs-one prover)" =
      pending_coinbase_test `One_prover

    let%test_unit "Validate pending coinbase for random number of \
                   user_commands-random number of proofs-many provers)" =
      pending_coinbase_test `Many_provers

    let timed_account n =
      let keypair =
        Quickcheck.random_value
          ~seed:(`Deterministic (sprintf "timed_account_%d" n))
          Keypair.gen
      in
      let account_id =
        Account_id.create
          (Public_key.compress keypair.public_key)
          Token_id.default
      in
      let balance = Balance.of_int 100_000_000_000 in
      (*Should fully vest by slot = 7*)
      let acc =
        Account.create_timed account_id balance
          ~initial_minimum_balance:balance
          ~cliff_time:(Coda_numbers.Global_slot.of_int 4)
          ~vesting_period:(Coda_numbers.Global_slot.of_int 2)
          ~vesting_increment:(Amount.of_int 50_000_000_000)
        |> Or_error.ok_exn
      in
      (keypair, acc)

    let untimed_account n =
      let keypair =
        Quickcheck.random_value
          ~seed:(`Deterministic (sprintf "untimed_account_%d" n))
          Keypair.gen
      in
      let account_id =
        Account_id.create
          (Public_key.compress keypair.public_key)
          Token_id.default
      in
      let balance = Balance.of_int 100_000_000_000 in
      let acc = Account.create account_id balance in
      (keypair, acc)

    let supercharge_coinbase_test ~(self : Account.t) ~(delegator : Account.t)
        ~block_count f_expected_balance sl =
      let coinbase_receiver = self in
      let init_balance = coinbase_receiver.balance in
      let check_receiver_account sl count =
        let location =
          Ledger.location_of_account (Sl.ledger sl)
            (Account.identifier coinbase_receiver)
          |> Option.value_exn
        in
        let account = Ledger.get (Sl.ledger sl) location |> Option.value_exn in
        [%test_eq: Balance.t]
          (f_expected_balance count init_balance)
          account.balance
      in
      let logger = Logger.null () in
      let pids = Child_processes.Termination.create_pid_table () in
      Deferred.List.iter
        (List.init block_count ~f:(( + ) 1))
        ~f:(fun block_count ->
          let%bind _ =
            create_and_apply_with_state_body_hash ~self:self.public_key
              ~delegator:delegator.public_key
              ~coinbase_receiver:coinbase_receiver.public_key sl logger pids
              ~current_global_slot:
                (Coda_numbers.Global_slot.of_int block_count)
              ~state_and_body_hash:(State_hash.dummy, State_body_hash.dummy)
              Sequence.empty
              (stmt_to_work_zero_fee ~prover:self.public_key)
          in
          check_receiver_account !sl block_count ;
          return () )

    let normal_coinbase = constraint_constants.coinbase_amount

    let scale_exn amt i = Amount.scale amt i |> Option.value_exn

    let supercharged_coinbase =
      scale_exn constraint_constants.coinbase_amount
        constraint_constants.supercharged_coinbase_factor

    let g = Ledger.gen_initial_ledger_state

    let%test_unit "Supercharged coinbase - staking" =
      let keypair_self, self = timed_account 1 in
      let slots_with_locked_tokens =
        7
        (*calculated from the timing values for timed_accounts*)
      in
      let block_count = slots_with_locked_tokens + 5 in
      let f_expected_balance block_no init_balance =
        if block_no <= slots_with_locked_tokens then
          Balance.add_amount init_balance (scale_exn normal_coinbase block_no)
          |> Option.value_exn
        else
          (* init balance +
                (normal_coinbase * slots_with_locked_tokens) +
                (supercharged_coinbase * remaining slots))*)
          Balance.add_amount
            ( Balance.add_amount init_balance
                (scale_exn normal_coinbase slots_with_locked_tokens)
            |> Option.value_exn )
            (scale_exn supercharged_coinbase
               (block_no - slots_with_locked_tokens))
          |> Option.value_exn
      in
      Quickcheck.test g ~trials:1 ~f:(fun ledger_init_state ->
          let ledger_init_state =
            Array.append
              [|(keypair_self, self.balance, self.nonce, self.timing)|]
              ledger_init_state
          in
          async_with_ledgers ledger_init_state (fun sl _test_mask ->
              supercharge_coinbase_test ~self ~delegator:self ~block_count
                f_expected_balance sl ) )

    let%test_unit "Supercharged coinbase - unlocked account delegating to \
                   locked account" =
      let keypair_self, locked_self = timed_account 1 in
      let keypair_delegator, unlocked_delegator = untimed_account 1 in
      let slots_with_locked_tokens =
        7
        (*calculated from the timing values for timed_accounts*)
      in
      let block_count = slots_with_locked_tokens + 2 in
      let f_expected_balance block_no init_balance =
        Balance.add_amount init_balance
          (scale_exn supercharged_coinbase block_no)
        |> Option.value_exn
      in
      Quickcheck.test g ~trials:1 ~f:(fun ledger_init_state ->
          let ledger_init_state =
            Array.append
              [| ( keypair_self
                 , locked_self.balance
                 , locked_self.nonce
                 , locked_self.timing )
               ; ( keypair_delegator
                 , unlocked_delegator.balance
                 , unlocked_delegator.nonce
                 , unlocked_delegator.timing ) |]
              ledger_init_state
          in
          async_with_ledgers ledger_init_state (fun sl _test_mask ->
              supercharge_coinbase_test ~self:locked_self
                ~delegator:unlocked_delegator ~block_count f_expected_balance
                sl ) )

    let%test_unit "Supercharged coinbase - locked account delegating to \
                   unlocked account" =
      let keypair_self, unlocked_self = untimed_account 1 in
      let keypair_delegator, locked_delegator = timed_account 1 in
      let slots_with_locked_tokens =
        7
        (*calculated from the timing values for timed_accounts*)
      in
      let block_count = slots_with_locked_tokens + 2 in
      let f_expected_balance block_no init_balance =
        Balance.add_amount init_balance
          (scale_exn supercharged_coinbase block_no)
        |> Option.value_exn
      in
      Quickcheck.test g ~trials:1 ~f:(fun ledger_init_state ->
          let ledger_init_state =
            Array.append
              [| ( keypair_self
                 , unlocked_self.balance
                 , unlocked_self.nonce
                 , unlocked_self.timing )
               ; ( keypair_delegator
                 , locked_delegator.balance
                 , locked_delegator.nonce
                 , locked_delegator.timing ) |]
              ledger_init_state
          in
          async_with_ledgers ledger_init_state (fun sl _test_mask ->
              supercharge_coinbase_test ~self:unlocked_self
                ~delegator:locked_delegator ~block_count f_expected_balance sl
          ) )

    let%test_unit "Supercharged coinbase - locked account delegating to \
                   locked account" =
      let keypair_self, locked_self = timed_account 1 in
      let keypair_delegator, locked_delegator = timed_account 2 in
      let slots_with_locked_tokens =
        7
        (*calculated from the timing values for timed_accounts*)
      in
      let block_count = slots_with_locked_tokens in
      let f_expected_balance block_no init_balance =
        (*running the test as long as both the accounts remain locked and hence normal coinbase in all the blocks*)
        Balance.add_amount init_balance (scale_exn normal_coinbase block_no)
        |> Option.value_exn
      in
      Quickcheck.test g ~trials:1 ~f:(fun ledger_init_state ->
          let ledger_init_state =
            Array.append
              [| ( keypair_self
                 , locked_self.balance
                 , locked_self.nonce
                 , locked_self.timing )
               ; ( keypair_delegator
                 , locked_delegator.balance
                 , locked_delegator.nonce
                 , locked_delegator.timing ) |]
              ledger_init_state
          in
          async_with_ledgers ledger_init_state (fun sl _test_mask ->
              supercharge_coinbase_test ~self:locked_self
                ~delegator:locked_delegator ~block_count f_expected_balance sl
          ) )
  end )<|MERGE_RESOLUTION|>--- conflicted
+++ resolved
@@ -762,12 +762,7 @@
              (Pre_diff_info.Error.Coinbase_error "More than two coinbase parts"))
 
   let apply_diff ~logger ~constraint_constants t pre_diff_info
-<<<<<<< HEAD
-      ~current_global_slot ~state_and_body_hash ~log_prefix ~coinbase_receiver
-      =
-=======
-      ~current_state_view ~state_and_body_hash ~log_prefix =
->>>>>>> bcc9b232
+      ~current_state_view ~state_and_body_hash ~log_prefix ~coinbase_receiver =
     let open Deferred.Result.Let_syntax in
     let max_throughput =
       Int.pow 2 t.constraint_constants.transaction_capacity_log_2
@@ -1775,30 +1770,19 @@
         ~epoch_ledger
 
     (* Functor for testing with different instantiated staged ledger modules. *)
-<<<<<<< HEAD
     let create_and_apply_with_state_body_hash ?(self = self_pk)
         ?(coinbase_receiver = coinbase_receiver) ?(delegator = self_pk)
-        ~current_global_slot ~state_and_body_hash sl logger pids txns
-        stmt_to_work =
-=======
-    let create_and_apply_with_state_body_hash current_state_view
-        state_and_body_hash sl logger pids txns stmt_to_work =
->>>>>>> bcc9b232
+        ~(current_state_view : Snapp_predicate.Protocol_state.View.t)
+        ~state_and_body_hash sl logger pids txns stmt_to_work =
       let open Deferred.Let_syntax in
       let supercharge_coinbase =
         supercharge_coinbase ~ledger:(Sl.ledger !sl) ~self ~delegator
-          ~global_slot:current_global_slot
+          ~global_slot:current_state_view.curr_global_slot
       in
       let diff =
-<<<<<<< HEAD
         Sl.create_diff ~constraint_constants !sl ~self ~logger
-          ~current_global_slot ~transactions_by_fee:txns
+          ~current_state_view ~transactions_by_fee:txns
           ~get_completed_work:stmt_to_work ~supercharge_coinbase
-=======
-        Sl.create_diff ~constraint_constants !sl ~self:self_pk ~logger
-          ~current_state_view ~transactions_by_fee:txns
-          ~get_completed_work:stmt_to_work
->>>>>>> bcc9b232
           ~coinbase_receiver:(`Other coinbase_receiver)
       in
       let diff' = Staged_ledger_diff.forget diff in
@@ -1822,17 +1806,7 @@
       sl := sl' ;
       (ledger_proof, diff', is_new_stack, pc_update)
 
-<<<<<<< HEAD
-    let create_and_apply ?(self = self_pk)
-        ?(coinbase_receiver = coinbase_receiver) ?(delegator = self_pk) sl
-        logger pids txns stmt_to_work =
-      let open Deferred.Let_syntax in
-      let%map ledger_proof, diff, _, _ =
-        create_and_apply_with_state_body_hash ~self ~coinbase_receiver
-          ~delegator ~current_global_slot:Coda_numbers.Global_slot.zero
-          ~state_and_body_hash:(State_hash.dummy, State_body_hash.dummy)
-=======
-    let dummy_state_view =
+    let dummy_state_view ?(slot = Coda_numbers.Global_slot.zero) () =
       let state_body =
         let consensus_constants =
           let genesis_constants = Genesis_constants.for_unit_tests in
@@ -1848,14 +1822,16 @@
         compile_time_genesis.data |> Coda_state.Protocol_state.body
       in
       { (Coda_state.Protocol_state.Body.view state_body) with
-        curr_global_slot= Coda_numbers.Global_slot.zero }
-
-    let create_and_apply sl logger pids txns stmt_to_work =
+        curr_global_slot= slot }
+
+    let create_and_apply ?(self = self_pk)
+        ?(coinbase_receiver = coinbase_receiver) ?(delegator = self_pk) sl
+        logger pids txns stmt_to_work =
       let open Deferred.Let_syntax in
-      let%map ledger_proof, diff, _, _, _ =
-        create_and_apply_with_state_body_hash dummy_state_view
-          (State_hash.dummy, State_body_hash.dummy)
->>>>>>> bcc9b232
+      let%map ledger_proof, diff, _, _ =
+        create_and_apply_with_state_body_hash ~self ~coinbase_receiver
+          ~delegator ~current_state_view:(dummy_state_view ())
+          ~state_and_body_hash:(State_hash.dummy, State_body_hash.dummy)
           sl logger pids txns stmt_to_work
       in
       (ledger_proof, diff)
@@ -2391,7 +2367,7 @@
                     in
                     let%bind apply_res =
                       Sl.apply ~constraint_constants !sl diff ~logger ~verifier
-                        ~current_state_view:dummy_state_view
+                        ~current_state_view:(dummy_state_view ())
                         ~state_and_body_hash:
                           (State_hash.dummy, State_body_hash.dummy)
                     in
@@ -2452,7 +2428,7 @@
                 (fun _cmds_left _count_opt cmds_this_iter () ->
                   let diff =
                     Sl.create_diff ~constraint_constants !sl ~self:self_pk
-                      ~logger ~current_state_view:dummy_state_view
+                      ~logger ~current_state_view:(dummy_state_view ())
                       ~transactions_by_fee:cmds_this_iter
                       ~get_completed_work:stmt_to_work
                       ~coinbase_receiver:(`Other coinbase_receiver)
@@ -2869,16 +2845,10 @@
             in
             let sl_before = !sl in
             let state_body_hash = List.hd_exn state_body_hashes in
-<<<<<<< HEAD
             let%map proof, diff, is_new_stack, pc_update =
-              create_and_apply_with_state_body_hash ~current_global_slot
+              create_and_apply_with_state_body_hash ~current_state_view
                 ~state_and_body_hash:state_body_hash sl logger pids
                 cmds_this_iter
-=======
-            let%map proof, diff, coinbase_amount, is_new_stack, pc_action =
-              create_and_apply_with_state_body_hash current_state_view
-                state_body_hash sl logger pids cmds_this_iter
->>>>>>> bcc9b232
                 (stmt_to_work_restricted
                    (List.take work_list proofs_available_this_iter)
                    provers)
@@ -2924,7 +2894,7 @@
         return
           (ledger_init_state, cmds, iters, proofs_available, state_body_hashes)
       in
-      let current_state_view = dummy_state_view in
+      let current_state_view = dummy_state_view () in
       Quickcheck.test g ~trials:5
         ~f:(fun ( ledger_init_state
                 , cmds
@@ -3007,8 +2977,10 @@
             create_and_apply_with_state_body_hash ~self:self.public_key
               ~delegator:delegator.public_key
               ~coinbase_receiver:coinbase_receiver.public_key sl logger pids
-              ~current_global_slot:
-                (Coda_numbers.Global_slot.of_int block_count)
+              ~current_state_view:
+                (dummy_state_view
+                   ~slot:(Coda_numbers.Global_slot.of_int block_count)
+                   ())
               ~state_and_body_hash:(State_hash.dummy, State_body_hash.dummy)
               Sequence.empty
               (stmt_to_work_zero_fee ~prover:self.public_key)
