--- conflicted
+++ resolved
@@ -58,11 +58,7 @@
                 u
             | Error _e ->
                 let urs = Urs.create (Unsigned.Size_t.of_int degree) in
-<<<<<<< HEAD
-                let _ : (unit,Error.t) Result.t =
-=======
                 let (_ : (unit, Error.t) Result.t) =
->>>>>>> 1591df37
                   Key_cache.Sync.write
                     (List.filter specs ~f:(function
                       | On_disk _ ->
