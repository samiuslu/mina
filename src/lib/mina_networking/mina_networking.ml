--- conflicted
+++ resolved
@@ -88,15 +88,12 @@
     let received_counter =
       Mina_metrics.Network.get_some_initial_peers_rpcs_received
 
-<<<<<<< HEAD
     let failed_request_counter =
       Mina_metrics.Network.get_some_initial_peers_rpc_requests_failed
 
     let failed_response_counter =
       Mina_metrics.Network.get_some_initial_peers_rpc_responses_failed
 
-=======
->>>>>>> bc2976fd
     module M = Versioned_rpc.Both_convert.Plain.Make (Master)
     include M
 
@@ -163,7 +160,6 @@
       Mina_metrics.Network
       .get_staged_ledger_aux_and_pending_coinbases_at_hash_rpcs_received
 
-<<<<<<< HEAD
     let failed_request_counter =
       Mina_metrics.Network
       .get_staged_ledger_aux_and_pending_coinbases_at_hash_rpc_requests_failed
@@ -172,8 +168,6 @@
       Mina_metrics.Network
       .get_staged_ledger_aux_and_pending_coinbases_at_hash_rpc_responses_failed
 
-=======
->>>>>>> bc2976fd
     module M = Versioned_rpc.Both_convert.Plain.Make (Master)
     include M
 
@@ -237,15 +231,12 @@
     let received_counter =
       Mina_metrics.Network.answer_sync_ledger_query_rpcs_received
 
-<<<<<<< HEAD
     let failed_request_counter =
       Mina_metrics.Network.answer_sync_ledger_query_rpc_requests_failed
 
     let failed_response_counter =
       Mina_metrics.Network.answer_sync_ledger_query_rpc_responses_failed
 
-=======
->>>>>>> bc2976fd
     module M = Versioned_rpc.Both_convert.Plain.Make (Master)
     include M
 
@@ -305,15 +296,12 @@
     let received_counter =
       Mina_metrics.Network.get_transition_chain_rpcs_received
 
-<<<<<<< HEAD
     let failed_request_counter =
       Mina_metrics.Network.get_transition_chain_rpc_requests_failed
 
     let failed_response_counter =
       Mina_metrics.Network.get_transition_chain_rpc_responses_failed
 
-=======
->>>>>>> bc2976fd
     module M = Versioned_rpc.Both_convert.Plain.Make (Master)
     include M
 
@@ -373,15 +361,12 @@
     let received_counter =
       Mina_metrics.Network.get_transition_chain_proof_rpcs_received
 
-<<<<<<< HEAD
     let failed_request_counter =
       Mina_metrics.Network.get_transition_chain_proof_rpc_requests_failed
 
     let failed_response_counter =
       Mina_metrics.Network.get_transition_chain_proof_rpc_responses_failed
 
-=======
->>>>>>> bc2976fd
     module M = Versioned_rpc.Both_convert.Plain.Make (Master)
     include M
 
@@ -442,15 +427,12 @@
     let received_counter =
       Mina_metrics.Network.get_transition_knowledge_rpcs_received
 
-<<<<<<< HEAD
     let failed_request_counter =
       Mina_metrics.Network.get_transition_knowledge_rpc_requests_failed
 
     let failed_response_counter =
       Mina_metrics.Network.get_transition_knowledge_rpc_responses_failed
 
-=======
->>>>>>> bc2976fd
     module M = Versioned_rpc.Both_convert.Plain.Make (Master)
     include M
 
@@ -515,15 +497,12 @@
 
     let received_counter = Mina_metrics.Network.get_ancestry_rpcs_received
 
-<<<<<<< HEAD
     let failed_request_counter =
       Mina_metrics.Network.get_ancestry_rpc_requests_failed
 
     let failed_response_counter =
       Mina_metrics.Network.get_ancestry_rpc_responses_failed
 
-=======
->>>>>>> bc2976fd
     module M = Versioned_rpc.Both_convert.Plain.Make (Master)
     include M
 
@@ -591,15 +570,12 @@
 
     let received_counter = Mina_metrics.Network.ban_notify_rpcs_received
 
-<<<<<<< HEAD
     let failed_request_counter =
       Mina_metrics.Network.ban_notify_rpc_requests_failed
 
     let failed_response_counter =
       Mina_metrics.Network.ban_notify_rpc_responses_failed
 
-=======
->>>>>>> bc2976fd
     module M = Versioned_rpc.Both_convert.Plain.Make (Master)
     include M
 
@@ -661,15 +637,12 @@
 
     let received_counter = Mina_metrics.Network.get_best_tip_rpcs_received
 
-<<<<<<< HEAD
     let failed_request_counter =
       Mina_metrics.Network.get_best_tip_rpc_requests_failed
 
     let failed_response_counter =
       Mina_metrics.Network.get_best_tip_rpc_responses_failed
 
-=======
->>>>>>> bc2976fd
     module M = Versioned_rpc.Both_convert.Plain.Make (Master)
     include M
 
@@ -819,15 +792,12 @@
 
     let received_counter = Mina_metrics.Network.get_node_status_rpcs_received
 
-<<<<<<< HEAD
     let failed_request_counter =
       Mina_metrics.Network.get_node_status_rpc_requests_failed
 
     let failed_response_counter =
       Mina_metrics.Network.get_node_status_rpc_responses_failed
 
-=======
->>>>>>> bc2976fd
     module M = Versioned_rpc.Both_convert.Plain.Make (Master)
     include M
 
