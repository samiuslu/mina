open Core_kernel
open Fold_lib
open Snark_params

module Scalar = struct
  type t = Tick.Inner_curve.Scalar.t

  type value = t

  type var = Tick.Inner_curve.Scalar.Checked.t

  let to_string = Tick.Inner_curve.Scalar.to_string

  let of_string = Tick.Inner_curve.Scalar.of_string

  let to_yojson t = `String (to_string t)

  let of_yojson yojson =
    match yojson with
    | `String x ->
        Or_error.try_with (fun () -> of_string x)
        |> Result.map_error ~f:Error.to_string_hum
    | _ ->
        Error "Consensus_vrf.of_yojson: Expected a string"

  let typ : (var, value) Tick.Typ.t = Tick.Inner_curve.Scalar.typ
end

module Group = struct
  open Tick

  type t = Inner_curve.t [@@deriving sexp]

  let to_yojson (t : t) = Inner_curve.(Affine.to_yojson (to_affine_exn t))

  let of_yojson json =
    Result.map ~f:Inner_curve.of_affine (Inner_curve.Affine.of_yojson json)

  let to_string_list_exn (t : t) =
    let x, y = Inner_curve.to_affine_exn t in
    [ Field.to_string x; Field.to_string y ]

  let of_string_list_exn = function
    | [ x; y ] ->
        Inner_curve.of_affine (Field.of_string x, Field.of_string y)
    | _ ->
        invalid_arg
          "Consensus_vrf.Group.of_string_list_exn: wrong number of field \
           elements given, expected 2"

  type value = Inner_curve.t

  type var = Inner_curve.var

  let scale = Inner_curve.scale

  let typ = Inner_curve.typ

  let generator = Inner_curve.one

  let add = Inner_curve.add

  let negate = Inner_curve.negate

  let to_affine_exn = Inner_curve.to_affine_exn

  let of_affine = Inner_curve.of_affine

  module Checked = struct
    include Inner_curve.Checked

    let scale_generator s = scale_known Inner_curve.one s
  end
end

module Message = struct
  module Global_slot = Mina_numbers.Global_slot

  type ('global_slot, 'epoch_seed, 'delegator) t =
    { global_slot : 'global_slot; seed : 'epoch_seed; delegator : 'delegator }
  [@@deriving sexp, hlist]

  type value =
    (Global_slot.t, Mina_base.Epoch_seed.t, Mina_base.Account.Index.t) t
  [@@deriving sexp]

  type var =
    ( Global_slot.Checked.t
    , Mina_base.Epoch_seed.var
    , Mina_base.Account.Index.Unpacked.var )
    t

  let to_input
      ~(constraint_constants : Genesis_constants.Constraint_constants.t)
      ({ global_slot; seed; delegator } : value) =
<<<<<<< HEAD
    let open Random_oracle.Input in
    Array.reduce_exn ~f:append
      [| field (seed :> Tick.field)
       ; Global_slot.to_input global_slot
       ; List.reduce_exn ~f:append
           (List.map
              (Mina_base.Account.Index.to_bits
                 ~ledger_depth:constraint_constants.ledger_depth delegator)
              ~f:(fun b -> packed (Mina_base.Util.field_of_bool b, 1)))
=======
    let open Random_oracle.Input.Chunked in
    Array.reduce_exn ~f:append
      [| field (seed :> Tick.field)
       ; Global_slot.to_input global_slot
       ; Mina_base.Account.Index.to_input
           ~ledger_depth:constraint_constants.ledger_depth delegator
>>>>>>> c0a6c8fa
      |]

  let data_spec
      ~(constraint_constants : Genesis_constants.Constraint_constants.t) =
    let open Tick.Data_spec in
    [ Global_slot.typ
    ; Mina_base.Epoch_seed.typ
    ; Mina_base.Account.Index.Unpacked.typ
        ~ledger_depth:constraint_constants.ledger_depth
    ]

  let typ ~constraint_constants : (var, value) Tick.Typ.t =
    Tick.Typ.of_hlistable
      (data_spec ~constraint_constants)
      ~var_to_hlist:to_hlist ~var_of_hlist:of_hlist ~value_to_hlist:to_hlist
      ~value_of_hlist:of_hlist

  let hash_to_group ~constraint_constants msg =
    Random_oracle.hash ~init:Mina_base.Hash_prefix.vrf_message
      (Random_oracle.pack_input (to_input ~constraint_constants msg))
    |> Group_map.to_group |> Tick.Inner_curve.of_affine

  module Checked = struct
    let to_input ({ global_slot; seed; delegator } : var) =
<<<<<<< HEAD
      let global_slot = Global_slot.Checked.to_input global_slot in
      let open Random_oracle.Input in
      Array.reduce_exn ~f:append
        [| field (Mina_base.Epoch_seed.var_to_hash_packed seed)
         ; global_slot
         ; List.reduce_exn ~f:append
             (List.map delegator ~f:(fun b -> packed ((b :> Field.Var.t), 1)))
=======
      let open Random_oracle.Input.Chunked in
      Array.reduce_exn ~f:append
        [| field (Mina_base.Epoch_seed.var_to_hash_packed seed)
         ; Global_slot.Checked.to_input global_slot
         ; Mina_base.Account.Index.Unpacked.to_input delegator
>>>>>>> c0a6c8fa
        |]

    let hash_to_group msg =
      let input = to_input msg in
      Tick.make_checked (fun () ->
          Random_oracle.Checked.hash ~init:Mina_base.Hash_prefix.vrf_message
            (Random_oracle.Checked.pack_input input)
          |> Group_map.Checked.to_group)
  end

  let gen ~(constraint_constants : Genesis_constants.Constraint_constants.t) =
    let open Quickcheck.Let_syntax in
    let%map global_slot = Global_slot.gen
    and seed = Mina_base.Epoch_seed.gen
    and delegator =
      Mina_base.Account.Index.gen
        ~ledger_depth:constraint_constants.ledger_depth
    in
    { global_slot; seed; delegator }
end

(* c is a constant factor on vrf-win likelihood *)
(* c = 2^0 is production behavior *)
(* c > 2^0 is a temporary hack for testnets *)
let c = `Two_to_the 0

let c_bias =
  let (`Two_to_the i) = c in
  fun xs -> List.drop xs i

module Output = struct
  module Truncated = struct
    [%%versioned
    module Stable = struct
      module V1 = struct
        type t = string [@@deriving sexp, equal, compare, hash]

        let to_yojson t =
          `String (Base64.encode_exn ~alphabet:Base64.uri_safe_alphabet t)

        let of_yojson = function
          | `String s ->
              Result.map_error
                  (Base64.decode ~alphabet:Base64.uri_safe_alphabet s)
                  ~f:(function `Msg err ->
                  sprintf
                    "Error decoding vrf output in \
                     Vrf.Output.Truncated.Stable.V1.of_yojson: %s"
                    err)
          | _ ->
              Error
                "Vrf.Output.Truncated.Stable.V1.of_yojson: Expected a string"

        let to_latest = Fn.id
      end
    end]

    include Codable.Make_base58_check (struct
      type t = Stable.Latest.t [@@deriving bin_io_unversioned]

      let version_byte = Base58_check.Version_bytes.vrf_truncated_output

      let description = "Vrf Truncated Output"
    end)

    open Tick

    let length_in_bits = Int.min 256 (Field.size_in_bits - 2)

    type var = Boolean.var array

    let typ : (var, t) Typ.t =
      Typ.array ~length:length_in_bits Boolean.typ
      |> Typ.transport
           ~there:(fun s ->
             Array.sub (Blake2.string_to_bits s) ~pos:0 ~len:length_in_bits)
           ~back:Blake2.bits_to_string

    let dummy =
      String.init
        (Base.Int.round ~dir:`Up ~to_multiple_of:8 length_in_bits / 8)
        ~f:(fun _ -> '\000')

    let to_bits t =
      Fold.(to_list (string_bits t)) |> Fn.flip List.take length_in_bits

    (* vrf_output / 2^256 *)
    let to_fraction vrf_output =
      let open Bignum_bigint in
      let n =
        of_bits_lsb (c_bias (Array.to_list (Blake2.string_to_bits vrf_output)))
      in
      Bignum.(
        of_bigint n / of_bigint Bignum_bigint.(shift_left one length_in_bits))

    let to_input (t : t) =
      List.map (to_bits t) ~f:(fun b -> (Mina_base.Util.field_of_bool b, 1))
      |> List.to_array |> Random_oracle.Input.Chunked.packeds

    let var_to_input (t : var) =
      Array.map t ~f:(fun b -> ((b :> Tick.Field.Var.t), 1))
      |> Random_oracle.Input.Chunked.packeds
  end

  open Tick

  let typ = Field.typ

  let gen = Field.gen

  let truncate x =
    Random_oracle.Digest.to_bits ~length:Truncated.length_in_bits x
    |> Array.of_list |> Blake2.bits_to_string

  let hash ~constraint_constants msg g =
    let x, y = Non_zero_curve_point.of_inner_curve_exn g in
    let input =
      Random_oracle.Input.Chunked.(
        append
          (Message.to_input ~constraint_constants msg)
          (field_elements [| x; y |]))
    in
    let open Random_oracle in
    hash ~init:Hash_prefix_states.vrf_output (pack_input input)

  module Checked = struct
    let truncate x =
      Tick.make_checked (fun () ->
          Random_oracle.Checked.Digest.to_bits ~length:Truncated.length_in_bits
            x
          |> Array.of_list)

    let hash msg (x, y) =
      let msg = Message.Checked.to_input msg in
      let input =
        Random_oracle.Input.Chunked.(append msg (field_elements [| x; y |]))
      in
      make_checked (fun () ->
          let open Random_oracle.Checked in
          hash ~init:Hash_prefix_states.vrf_output (pack_input input))
  end

  let%test_unit "hash unchecked vs. checked equality" =
    let constraint_constants =
      Genesis_constants.Constraint_constants.for_unit_tests
    in
    let gen_inner_curve_point =
      let open Quickcheck.Generator.Let_syntax in
      let%map compressed = Non_zero_curve_point.gen in
      Non_zero_curve_point.to_inner_curve compressed
    in
    let gen_message_and_curve_point =
      let open Quickcheck.Generator.Let_syntax in
      let%map msg = Message.gen ~constraint_constants
      and g = gen_inner_curve_point in
      (msg, g)
    in
    Quickcheck.test ~trials:10 gen_message_and_curve_point
      ~f:
        (Test_util.test_equal ~equal:Field.equal
           Snark_params.Tick.Typ.(
             Message.typ ~constraint_constants
             * Snark_params.Tick.Inner_curve.typ)
           typ
           (fun (msg, g) -> Checked.hash msg g)
           (fun (msg, g) -> hash ~constraint_constants msg g))
end

module Threshold = struct
  open Unsigned

  (* f determines the fraction of slots that will have blocks if c = 2^0 *)
  let f = Bignum.(of_int 3 / of_int 4)

  let base = Bignum.(of_int 1 - f)

  let params =
    Snarky_taylor.Exp.params ~base
      ~field_size_in_bits:Snark_params.Tick.Field.size_in_bits

  let bigint_of_uint64 = Fn.compose Bigint.of_string UInt64.to_string

  (* Check if
     vrf_output / 2^256 <= c * (1 - (1 - f)^(amount / total_stake))
  *)
  let is_satisfied ~my_stake ~total_stake vrf_output =
    let open Currency in
    let input =
      (* get first params.per_term_precision bits of top / bottom.

         This is equal to

         floor(2^params.per_term_precision * top / bottom) / 2^params.per_term_precision
      *)
      let k = params.per_term_precision in
      let top = bigint_of_uint64 (Balance.to_uint64 my_stake) in
      let bottom = bigint_of_uint64 (Amount.to_uint64 total_stake) in
      Bignum.(
        of_bigint Bignum_bigint.(shift_left top k / bottom)
        / of_bigint Bignum_bigint.(shift_left one k))
    in
    let rhs = Snarky_taylor.Exp.Unchecked.one_minus_exp params input in
    let lhs = Output.Truncated.to_fraction vrf_output in
    Bignum.(lhs <= rhs)

  module Checked = struct
    let balance_upper_bound =
      Bignum_bigint.(one lsl Currency.Balance.length_in_bits)

    let amount_upper_bound =
      Bignum_bigint.(one lsl Currency.Amount.length_in_bits)

    let is_satisfied ~(my_stake : Currency.Balance.var)
        ~(total_stake : Currency.Amount.var) (vrf_output : Output.Truncated.var)
        =
      let open Currency in
      let open Snark_params.Tick in
      let open Snarky_integer in
      let open Snarky_taylor in
      make_checked (fun () ->
          let open Run in
          let rhs =
            Exp.one_minus_exp ~m params
              (Floating_point.of_quotient ~m
                 ~precision:params.per_term_precision
                 ~top:
                   (Integer.create
                      ~value:(Balance.pack_var my_stake)
                      ~upper_bound:balance_upper_bound)
                 ~bottom:
                   (Integer.create
                      ~value:(Amount.pack_var total_stake)
                      ~upper_bound:amount_upper_bound)
                 ~top_is_less_than_bottom:())
          in
          let vrf_output = Array.to_list (vrf_output :> Boolean.var array) in
          let lhs = c_bias vrf_output in
          Floating_point.(
            le ~m
              (of_bits ~m lhs ~precision:Output.Truncated.length_in_bits)
              rhs))
  end
end

module Evaluation_hash = struct
  let hash_for_proof ~constraint_constants message public_key g1 g2 =
    let input =
      let g_to_input g =
<<<<<<< HEAD
        { field_elements =
            (let f1, f2 = Group.to_affine_exn g in
             [| f1; f2 |])
        ; packeds = [||]
        }
=======
        let f1, f2 = Group.to_affine_exn g in
        Random_oracle_input.Chunked.field_elements [| f1; f2 |]
>>>>>>> c0a6c8fa
      in
      Array.reduce_exn ~f:Random_oracle_input.Chunked.append
        [| Message.to_input ~constraint_constants message
         ; g_to_input public_key
         ; g_to_input g1
         ; g_to_input g2
        |]
    in
    let tick_output =
      Random_oracle.hash ~init:Mina_base.Hash_prefix.vrf_evaluation
        (Random_oracle.pack_input input)
    in
    (* This isn't great cryptographic practice.. *)
    Tick.Field.unpack tick_output |> Tick.Inner_curve.Scalar.project

  module Checked = struct
    let hash_for_proof message public_key g1 g2 =
      let open Tick.Checked.Let_syntax in
      let input =
<<<<<<< HEAD
        let open Random_oracle_input in
        let g_to_input (f1, f2) =
          { field_elements = [| f1; f2 |]; packeds = [||] }
        in
        let message_input = Message.Checked.to_input message in
        Array.reduce_exn ~f:Random_oracle_input.append
          [| message_input
=======
        let g_to_input (f1, f2) =
          Random_oracle_input.Chunked.field_elements [| f1; f2 |]
        in
        Array.reduce_exn ~f:Random_oracle_input.Chunked.append
          [| Message.Checked.to_input message
>>>>>>> c0a6c8fa
           ; g_to_input public_key
           ; g_to_input g1
           ; g_to_input g2
          |]
      in
      let%bind tick_output =
        Tick.make_checked (fun () ->
            Random_oracle.Checked.hash
              ~init:Mina_base.Hash_prefix.vrf_evaluation
              (Random_oracle.Checked.pack_input input))
      in
      (* This isn't great cryptographic practice.. *)
      Tick.Field.Checked.unpack_full tick_output
  end
end

module Output_hash = struct
  [%%versioned
  module Stable = struct
    [@@@no_toplevel_latest_type]

    module V1 = struct
      module T = struct
        type t = Snark_params.Tick.Field.t
        [@@deriving sexp, compare, hash, version { asserted }]
      end

      include T

      let to_latest = Fn.id
    end
  end]

  type t = Stable.Latest.t [@@deriving sexp, compare]

  type var = Random_oracle.Checked.Digest.t

  let hash = Output.hash

  module Checked = struct
    let hash = Output.Checked.hash
  end
end

module Integrated =
  Vrf_lib.Integrated.Make (Tick) (Scalar) (Group) (Message) (Output_hash)

module Standalone (Constraint_constants : sig
  val constraint_constants : Genesis_constants.Constraint_constants.t
end) =
struct
  open Constraint_constants

  include Vrf_lib.Standalone.Make (Tick) (Tick.Inner_curve.Scalar) (Group)
            (struct
              include Message

              let hash_to_group = hash_to_group ~constraint_constants
            end)
            (struct
              include Output_hash

              let hash = hash ~constraint_constants
            end)
            (struct
              include Evaluation_hash

              let hash_for_proof = hash_for_proof ~constraint_constants
            end)
end

type evaluation =
<<<<<<< HEAD
  ( Kimchi_pasta.Pasta.Pallas.t
  , Kimchi_pasta.Pasta.Fq.t
=======
  ( Kimchi.Pallas.t
  , Kimchi.Foundations.Fq.t
>>>>>>> c0a6c8fa
    Vrf_lib.Standalone.Evaluation.Discrete_log_equality.Poly.t )
  Vrf_lib.Standalone.Evaluation.Poly.t

type context =
<<<<<<< HEAD
  ( (Unsigned.uint32, Kimchi_pasta.Pasta.Fp.t, int) Message.t
  , Kimchi_pasta.Pasta.Pallas.t )
=======
  ( (Unsigned.uint32, Kimchi.Foundations.Fp.t, int) Message.t
  , Kimchi.Pallas.t )
>>>>>>> c0a6c8fa
  Vrf_lib.Standalone.Context.t

module Layout = struct
  (* NB: These types are carefully structured to match the GraphQL
         representation. By keeping these in sync, we are able to pass the
         output of GraphQL commands to the input of command line tools and vice
         versa.
  *)
  module Message = struct
    type t =
      { global_slot : Mina_numbers.Global_slot.t [@key "globalSlot"]
      ; epoch_seed : Mina_base.Epoch_seed.t [@key "epochSeed"]
      ; delegator_index : int [@key "delegatorIndex"]
      }
    [@@deriving yojson]

    let to_message (t : t) : Message.value =
      { global_slot = t.global_slot
      ; seed = t.epoch_seed
      ; delegator = t.delegator_index
      }

    let of_message (t : Message.value) : t =
      { global_slot = t.global_slot
      ; epoch_seed = t.seed
      ; delegator_index = t.delegator
      }
  end

  module Threshold = struct
    type t =
      { delegated_stake : Currency.Balance.t [@key "delegatedStake"]
      ; total_stake : Currency.Amount.t [@key "totalStake"]
      }
    [@@deriving yojson]

    let is_satisfied vrf_output t =
      Threshold.is_satisfied ~my_stake:t.delegated_stake
        ~total_stake:t.total_stake vrf_output
  end

  module Evaluation = struct
    type t =
      { message : Message.t
      ; public_key : Signature_lib.Public_key.t [@key "publicKey"]
      ; c : Scalar.t
      ; s : Scalar.t
      ; scaled_message_hash : Group.t [@key "ScaledMessageHash"]
      ; vrf_threshold : Threshold.t option [@default None] [@key "vrfThreshold"]
      ; vrf_output : Output.Truncated.t option
            [@default None] [@key "vrfOutput"]
      ; vrf_output_fractional : float option
            [@default None] [@key "vrfOutputFractional"]
      ; threshold_met : bool option [@default None] [@key "thresholdMet"]
      }
    [@@deriving yojson]

    let to_evaluation_and_context (t : t) : evaluation * context =
      ( { discrete_log_equality = { c = t.c; s = t.s }
        ; scaled_message_hash = t.scaled_message_hash
        }
      , { message = Message.to_message t.message
        ; public_key = Group.of_affine t.public_key
        } )

    let of_evaluation_and_context ((evaluation, context) : evaluation * context)
        : t =
      { message = Message.of_message context.message
      ; public_key = Group.to_affine_exn context.public_key
      ; c = evaluation.discrete_log_equality.c
      ; s = evaluation.discrete_log_equality.s
      ; scaled_message_hash = evaluation.scaled_message_hash
      ; vrf_threshold = None
      ; vrf_output = None
      ; vrf_output_fractional = None
      ; threshold_met = None
      }

    let of_message_and_sk ~constraint_constants (message : Message.t)
        (private_key : Signature_lib.Private_key.t) =
      let module Standalone = Standalone (struct
        let constraint_constants = constraint_constants
      end) in
      let message = Message.to_message message in
      let standalone_eval = Standalone.Evaluation.create private_key message in
      let context : Standalone.Context.t =
        { message
        ; public_key =
            Signature_lib.Public_key.of_private_key_exn private_key
            |> Group.of_affine
        }
      in
      of_evaluation_and_context (standalone_eval, context)

    let to_vrf ~constraint_constants (t : t) =
      let module Standalone = Standalone (struct
        let constraint_constants = constraint_constants
      end) in
      let standalone_eval, context = to_evaluation_and_context t in
      Standalone.Evaluation.verified_output standalone_eval context

    let compute_vrf ~constraint_constants ?delegated_stake ?total_stake (t : t)
        =
      match to_vrf ~constraint_constants t with
      | None ->
          { t with
            vrf_output = None
          ; vrf_output_fractional = None
          ; threshold_met = None
          }
      | Some vrf ->
          let vrf_output = Output.truncate vrf in
          let vrf_output_fractional =
            Output.Truncated.to_fraction vrf_output |> Bignum.to_float
          in
          let vrf_threshold =
            match (delegated_stake, total_stake) with
            | Some delegated_stake, Some total_stake ->
                Some { Threshold.delegated_stake; total_stake }
            | _ ->
                t.vrf_threshold
          in
          let threshold_met =
            Option.map ~f:(Threshold.is_satisfied vrf_output) vrf_threshold
          in
          { t with
            vrf_threshold
          ; vrf_output = Some vrf_output
          ; vrf_output_fractional = Some vrf_output_fractional
          ; threshold_met
          }
  end
end

let%test_unit "Standalone and integrates vrfs are consistent" =
  let constraint_constants = Genesis_constants.Constraint_constants.compiled in
  let module Standalone = Standalone (struct
    let constraint_constants = constraint_constants
  end) in
  let inputs =
    let open Quickcheck.Generator.Let_syntax in
    let%bind private_key = Signature_lib.Private_key.gen in
    let%map message = Message.gen ~constraint_constants in
    (private_key, message)
  in
  Quickcheck.test ~seed:(`Deterministic "") inputs
    ~f:(fun (private_key, message) ->
      let integrated_vrf =
        Integrated.eval ~constraint_constants ~private_key message
      in
      let standalone_eval = Standalone.Evaluation.create private_key message in
      let context : Standalone.Context.t =
        { message
        ; public_key =
            Signature_lib.Public_key.of_private_key_exn private_key
            |> Group.of_affine
        }
      in
      let standalone_vrf =
        Standalone.Evaluation.verified_output standalone_eval context
      in
      [%test_eq: Output_hash.t option] (Some integrated_vrf) standalone_vrf)<|MERGE_RESOLUTION|>--- conflicted
+++ resolved
@@ -93,24 +93,12 @@
   let to_input
       ~(constraint_constants : Genesis_constants.Constraint_constants.t)
       ({ global_slot; seed; delegator } : value) =
-<<<<<<< HEAD
-    let open Random_oracle.Input in
-    Array.reduce_exn ~f:append
-      [| field (seed :> Tick.field)
-       ; Global_slot.to_input global_slot
-       ; List.reduce_exn ~f:append
-           (List.map
-              (Mina_base.Account.Index.to_bits
-                 ~ledger_depth:constraint_constants.ledger_depth delegator)
-              ~f:(fun b -> packed (Mina_base.Util.field_of_bool b, 1)))
-=======
     let open Random_oracle.Input.Chunked in
     Array.reduce_exn ~f:append
       [| field (seed :> Tick.field)
        ; Global_slot.to_input global_slot
        ; Mina_base.Account.Index.to_input
            ~ledger_depth:constraint_constants.ledger_depth delegator
->>>>>>> c0a6c8fa
       |]
 
   let data_spec
@@ -135,21 +123,11 @@
 
   module Checked = struct
     let to_input ({ global_slot; seed; delegator } : var) =
-<<<<<<< HEAD
-      let global_slot = Global_slot.Checked.to_input global_slot in
-      let open Random_oracle.Input in
-      Array.reduce_exn ~f:append
-        [| field (Mina_base.Epoch_seed.var_to_hash_packed seed)
-         ; global_slot
-         ; List.reduce_exn ~f:append
-             (List.map delegator ~f:(fun b -> packed ((b :> Field.Var.t), 1)))
-=======
       let open Random_oracle.Input.Chunked in
       Array.reduce_exn ~f:append
         [| field (Mina_base.Epoch_seed.var_to_hash_packed seed)
          ; Global_slot.Checked.to_input global_slot
          ; Mina_base.Account.Index.Unpacked.to_input delegator
->>>>>>> c0a6c8fa
         |]
 
     let hash_to_group msg =
@@ -398,16 +376,8 @@
   let hash_for_proof ~constraint_constants message public_key g1 g2 =
     let input =
       let g_to_input g =
-<<<<<<< HEAD
-        { field_elements =
-            (let f1, f2 = Group.to_affine_exn g in
-             [| f1; f2 |])
-        ; packeds = [||]
-        }
-=======
         let f1, f2 = Group.to_affine_exn g in
         Random_oracle_input.Chunked.field_elements [| f1; f2 |]
->>>>>>> c0a6c8fa
       in
       Array.reduce_exn ~f:Random_oracle_input.Chunked.append
         [| Message.to_input ~constraint_constants message
@@ -427,21 +397,11 @@
     let hash_for_proof message public_key g1 g2 =
       let open Tick.Checked.Let_syntax in
       let input =
-<<<<<<< HEAD
-        let open Random_oracle_input in
-        let g_to_input (f1, f2) =
-          { field_elements = [| f1; f2 |]; packeds = [||] }
-        in
-        let message_input = Message.Checked.to_input message in
-        Array.reduce_exn ~f:Random_oracle_input.append
-          [| message_input
-=======
         let g_to_input (f1, f2) =
           Random_oracle_input.Chunked.field_elements [| f1; f2 |]
         in
         Array.reduce_exn ~f:Random_oracle_input.Chunked.append
           [| Message.Checked.to_input message
->>>>>>> c0a6c8fa
            ; g_to_input public_key
            ; g_to_input g1
            ; g_to_input g2
@@ -514,24 +474,14 @@
 end
 
 type evaluation =
-<<<<<<< HEAD
-  ( Kimchi_pasta.Pasta.Pallas.t
-  , Kimchi_pasta.Pasta.Fq.t
-=======
   ( Kimchi.Pallas.t
   , Kimchi.Foundations.Fq.t
->>>>>>> c0a6c8fa
     Vrf_lib.Standalone.Evaluation.Discrete_log_equality.Poly.t )
   Vrf_lib.Standalone.Evaluation.Poly.t
 
 type context =
-<<<<<<< HEAD
-  ( (Unsigned.uint32, Kimchi_pasta.Pasta.Fp.t, int) Message.t
-  , Kimchi_pasta.Pasta.Pallas.t )
-=======
   ( (Unsigned.uint32, Kimchi.Foundations.Fp.t, int) Message.t
   , Kimchi.Pallas.t )
->>>>>>> c0a6c8fa
   Vrf_lib.Standalone.Context.t
 
 module Layout = struct
