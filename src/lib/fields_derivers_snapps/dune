(library
 (name fields_derivers_snapps)
 (public_name fields_derivers.snapps)
<<<<<<< HEAD
 (libraries
  core_kernel
  fieldslib
  fields_derivers
  fields_derivers.json
  fields_derivers.graphql
  mina_base
  mina_numbers
  unsigned_extended
  currency
  signature_lib
  pickles)
=======
 (libraries core_kernel fieldslib fields_derivers fields_derivers.json fields_derivers.graphql mina_numbers unsigned_extended currency signature_lib)
>>>>>>> 210479f4
 (inline_tests)
 (preprocess
  (pps
   ppx_deriving_yojson
   ppx_jane
   ppx_fields_conv
   ppx_let
   ppx_inline_test
   ppx_custom_printf)))<|MERGE_RESOLUTION|>--- conflicted
+++ resolved
@@ -1,22 +1,7 @@
 (library
  (name fields_derivers_snapps)
  (public_name fields_derivers.snapps)
-<<<<<<< HEAD
- (libraries
-  core_kernel
-  fieldslib
-  fields_derivers
-  fields_derivers.json
-  fields_derivers.graphql
-  mina_base
-  mina_numbers
-  unsigned_extended
-  currency
-  signature_lib
-  pickles)
-=======
- (libraries core_kernel fieldslib fields_derivers fields_derivers.json fields_derivers.graphql mina_numbers unsigned_extended currency signature_lib)
->>>>>>> 210479f4
+ (libraries core_kernel fieldslib fields_derivers fields_derivers.json fields_derivers.graphql mina_numbers unsigned_extended currency signature_lib pickles)
  (inline_tests)
  (preprocess
   (pps
