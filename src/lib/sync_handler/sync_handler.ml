--- conflicted
+++ resolved
@@ -187,18 +187,6 @@
         Best_tip_prover.prove ~logger frontier
       in
       let is_tip_better =
-<<<<<<< HEAD
-        match
-        Consensus.Hooks.select ~constants:consensus_constants
-          ~logger:
-            (Logger.extend logger [("selection_context", `String "Root.prove")])
-          ~existing:
-            (With_hash.map ~f:External_transition.consensus_state
-               best_tip_with_witness.data)
-          ~candidate:seen_consensus_state with
-      | `Keep -> true
-      | `Take -> false
-=======
         Consensus.Hooks.equal_select_status
           (Consensus.Hooks.select ~constants:consensus_constants
              ~logger:
@@ -209,7 +197,6 @@
                   best_tip_with_witness.data)
              ~candidate:seen_consensus_state)
           `Keep
->>>>>>> 7ed00a76
       in
       let%map () = Option.some_if is_tip_better () in
       { best_tip_with_witness with
@@ -224,18 +211,6 @@
           peer_root
       in
       let is_before_best_tip candidate =
-<<<<<<< HEAD
-        match
-        Consensus.Hooks.select ~constants:consensus_constants
-          ~logger:
-            (Logger.extend logger [("selection_context", `String "Root.verify")])
-          ~existing:
-            (With_hash.map ~f:External_transition.consensus_state
-               best_tip_transition)
-          ~candidate with
-      | `Keep -> true
-      | `Take -> false
-=======
         Consensus.Hooks.equal_select_status
           (Consensus.Hooks.select ~constants:consensus_constants
              ~logger:
@@ -246,7 +221,6 @@
                   best_tip_transition)
              ~candidate)
           `Keep
->>>>>>> 7ed00a76
       in
       let%map () =
         Deferred.return
