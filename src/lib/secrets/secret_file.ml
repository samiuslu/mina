--- conflicted
+++ resolved
@@ -15,17 +15,11 @@
           let%bind stat = Unix.stat dn in
           Deferred.return
           @@
-<<<<<<< HEAD
-          match stat.kind with
-          | `Directory -> Ok true
-          | _ ->
-=======
           if not (Unix.File_kind.equal stat.kind `Directory) then
->>>>>>> 7ed00a76
             corrupted_privkey
               (Error.createf
                  "%s exists and it is not a directory, can't store files there"
-                 dn))
+                 dn) )
     with
     | Ok x ->
         return x
