open Core_kernel
open Async_kernel
open Pipe_lib
open Mina_transition
open O1trace
open Network_peer
open Coda_numbers

type Structured_log_events.t += Starting_transition_frontier_controller
  [@@deriving
    register_event {msg= "Starting transition frontier controller phase"}]

type Structured_log_events.t += Starting_bootstrap_controller
  [@@deriving register_event {msg= "Starting bootstrap controller phase"}]

let create_bufferred_pipe ?name () =
  Strict_pipe.create ?name (Buffered (`Capacity 50, `Overflow Crash))

let is_transition_for_bootstrap ~logger
    ~(precomputed_values : Precomputed_values.t) frontier new_transition =
  let root_consensus_state =
    Transition_frontier.root frontier
    |> Transition_frontier.Breadcrumb.consensus_state_with_hash
  in
  let new_consensus_state =
    External_transition.Validation.forget_validation_with_hash new_transition
    |> With_hash.map ~f:External_transition.consensus_state
  in
  let constants = precomputed_values.consensus_constants in
  match
    Consensus.Hooks.select ~constants ~existing:root_consensus_state
      ~candidate:new_consensus_state ~logger
  with
  | `Keep ->
      false
  | `Take ->
      if
        Length.to_int
          ( Transition_frontier.best_tip frontier
          |> Transition_frontier.Breadcrumb.blockchain_length )
        + 290
        < Length.to_int
            (Consensus.Data.Consensus_state.blockchain_length
               new_consensus_state.data)
      then (* Then our entire frontier is useless. *)
        true
      else
        Consensus.Hooks.should_bootstrap ~constants
          ~existing:root_consensus_state ~candidate:new_consensus_state
          ~logger:
            (Logger.extend logger
               [ ( "selection_context"
                 , `String "Transition_router.is_transition_for_bootstrap" ) ])

let start_transition_frontier_controller ~logger ~trust_system ~verifier
    ~network ~time_controller ~producer_transition_reader_ref
    ~producer_transition_writer_ref ~verified_transition_writer ~clear_reader
    ~collected_transitions ~transition_reader_ref ~transition_writer_ref
    ~frontier_w ~precomputed_values frontier =
  [%str_log info] Starting_transition_frontier_controller ;
  let ( transition_frontier_controller_reader
      , transition_frontier_controller_writer ) =
    create_bufferred_pipe ~name:"transition frontier controller pipe" ()
  in
  transition_reader_ref := transition_frontier_controller_reader ;
  transition_writer_ref := transition_frontier_controller_writer ;
  let producer_transition_reader, producer_transition_writer =
    Strict_pipe.create ~name:"transition frontier: producer transition"
      Synchronous
  in
  producer_transition_reader_ref := producer_transition_reader ;
  producer_transition_writer_ref := producer_transition_writer ;
  Broadcast_pipe.Writer.write frontier_w (Some frontier) |> don't_wait_for ;
  let new_verified_transition_reader =
    trace_recurring "transition frontier controller" (fun () ->
        Transition_frontier_controller.run ~logger ~trust_system ~verifier
          ~network ~time_controller ~collected_transitions ~frontier
          ~network_transition_reader:!transition_reader_ref
          ~producer_transition_reader ~clear_reader ~precomputed_values )
  in
  Strict_pipe.Reader.iter new_verified_transition_reader
    ~f:
      (Fn.compose Deferred.return
         (Strict_pipe.Writer.write verified_transition_writer))
  |> don't_wait_for

let start_bootstrap_controller ~logger ~trust_system ~verifier ~network
    ~time_controller ~producer_transition_reader_ref
    ~producer_transition_writer_ref ~verified_transition_writer ~clear_reader
    ~transition_reader_ref ~transition_writer_ref ~consensus_local_state
    ~frontier_w ~initial_root_transition ~persistent_root ~persistent_frontier
    ~best_seen_transition ~precomputed_values ~catchup_mode =
  [%str_log info] Starting_bootstrap_controller ;
  [%log info] "Starting Bootstrap Controller phase" ;
  let bootstrap_controller_reader, bootstrap_controller_writer =
    create_bufferred_pipe ~name:"bootstrap controller pipe" ()
  in
  transition_reader_ref := bootstrap_controller_reader ;
  transition_writer_ref := bootstrap_controller_writer ;
  let producer_transition_reader, producer_transition_writer =
    Strict_pipe.create ~name:"bootstrap controller: producer transition"
      Synchronous
  in
  producer_transition_reader_ref := producer_transition_reader ;
  producer_transition_writer_ref := producer_transition_writer ;
  Option.iter best_seen_transition ~f:(fun best_seen_transition ->
      Strict_pipe.Writer.write bootstrap_controller_writer best_seen_transition
  ) ;
  don't_wait_for (Broadcast_pipe.Writer.write frontier_w None) ;
  trace_recurring "bootstrap controller" (fun () ->
      upon
        (Bootstrap_controller.run ~logger ~trust_system ~verifier ~network
           ~consensus_local_state ~transition_reader:!transition_reader_ref
           ~persistent_frontier ~persistent_root ~initial_root_transition
           ~best_seen_transition ~precomputed_values ~catchup_mode)
        (fun (new_frontier, collected_transitions) ->
          Strict_pipe.Writer.kill !transition_writer_ref ;
          start_transition_frontier_controller ~logger ~trust_system ~verifier
            ~network ~time_controller ~producer_transition_reader_ref
            ~producer_transition_writer_ref ~verified_transition_writer
            ~clear_reader ~collected_transitions ~transition_reader_ref
            ~transition_writer_ref ~frontier_w ~precomputed_values new_frontier
      ) )

let download_best_tip ~logger ~network ~verifier ~trust_system
    ~most_recent_valid_block_writer ~genesis_constants ~precomputed_values =
  let num_peers = 8 in
  let%bind peers = Mina_networking.random_peers network num_peers in
  [%log info] "Requesting peers for their best tip to do initialization" ;
  let%map tips =
    Deferred.List.filter_map ~how:`Parallel peers ~f:(fun peer ->
        let open Deferred.Let_syntax in
        match%bind
          Mina_networking.get_best_tip ~timeout:(Time.Span.of_min 1.) network
            peer
        with
        | Error e ->
            [%log debug]
              ~metadata:
                [ ("peer", Network_peer.Peer.to_yojson peer)
                ; ("error", Error_json.error_to_yojson e) ]
              "Couldn't get best tip from peer: $error" ;
            return None
        | Ok peer_best_tip -> (
            [%log debug]
              ~metadata:
                [ ("peer", Network_peer.Peer.to_yojson peer)
                ; ( "length"
                  , Length.to_yojson
                      (External_transition.blockchain_length peer_best_tip.data)
                  ) ]
              "Successfully downloaded best tip with $length from $peer" ;
            (* TODO: Use batch verification instead *)
            match%bind
              Best_tip_prover.verify ~verifier peer_best_tip ~genesis_constants
                ~precomputed_values
            with
            | Error e ->
                [%log warn]
                  ~metadata:
                    [ ("peer", Network_peer.Peer.to_yojson peer)
                    ; ("error", Error_json.error_to_yojson e) ]
                  "Peer sent us bad proof for their best tip" ;
                let%map () =
                  Trust_system.(
                    record trust_system logger peer
                      Actions.
                        ( Violated_protocol
                        , Some ("Peer sent us bad proof for their best tip", [])
                        ))
                in
                None
            | Ok (`Root _, `Best_tip candidate_best_tip) ->
                [%log debug]
                  ~metadata:[("peer", Network_peer.Peer.to_yojson peer)]
                  "Successfully verified best tip from $peer" ;
                return
                  (Some
                     (Envelope.Incoming.wrap_peer
                        ~data:{peer_best_tip with data= candidate_best_tip}
                        ~sender:peer)) ) )
  in
  [%log debug]
    ~metadata:
      [("actual", `Int (List.length tips)); ("expected", `Int num_peers)]
    "Finished requesting tips. Got $actual / $expected" ;
<<<<<<< HEAD
  let res =
    List.fold tips ~init:None ~f:(fun acc enveloped_candidate_best_tip ->
        Option.merge acc (Option.return enveloped_candidate_best_tip)
          ~f:(fun enveloped_existing_best_tip enveloped_candidate_best_tip ->
            let candidate_best_tip =
              Envelope.Incoming.data enveloped_candidate_best_tip
            in
            let existing_best_tip =
              Envelope.Incoming.data enveloped_existing_best_tip
=======
  List.fold tips ~init:None ~f:(fun acc enveloped_candidate_best_tip ->
      Option.merge acc (Option.return enveloped_candidate_best_tip)
        ~f:(fun enveloped_existing_best_tip enveloped_candidate_best_tip ->
          let candidate_best_tip =
            Envelope.Incoming.data enveloped_candidate_best_tip
          in
          let existing_best_tip =
            Envelope.Incoming.data enveloped_existing_best_tip
          in
          Mina_networking.fill_first_received_message_signal network ;
          if
            External_transition.Initial_validated.compare candidate_best_tip
              existing_best_tip
            > 0
          then (
            let best_tip_length =
              External_transition.Initial_validated.blockchain_length
                candidate_best_tip
              |> Mina_numbers.Length.to_int
>>>>>>> eedb0937
            in
            Mina_networking.fill_first_received_message_signal network ;
            if
              External_transition.Initial_validated.compare
                candidate_best_tip.data existing_best_tip.data
              > 0
            then (
              let best_tip_length =
                External_transition.Initial_validated.blockchain_length
                  candidate_best_tip.data
                |> Length.to_int
              in
              Mina_metrics.Transition_frontier.update_max_blocklength_observed
                best_tip_length ;
              don't_wait_for
              @@ Broadcast_pipe.Writer.write most_recent_valid_block_writer
                   candidate_best_tip.data ;
              enveloped_candidate_best_tip )
            else enveloped_existing_best_tip ) )
  in
  Option.map res
    ~f:
      (Envelope.Incoming.map ~f:(fun (x : _ Proof_carrying_data.t) ->
           Ledger_catchup.Best_tip_lru.add x ;
           x.data ))

let load_frontier ~logger ~verifier ~persistent_frontier ~persistent_root
    ~consensus_local_state ~precomputed_values ~catchup_mode =
  match%map
    Transition_frontier.load ~logger ~verifier ~consensus_local_state
      ~persistent_root ~persistent_frontier ~precomputed_values ~catchup_mode
      ()
  with
  | Ok frontier ->
      [%log info] "Successfully loaded frontier" ;
      Some frontier
  | Error `Persistent_frontier_malformed ->
      failwith
        "persistent frontier unexpectedly malformed -- this should not happen \
         with retry enabled"
  | Error `Bootstrap_required ->
      [%log warn]
        "Fast forward has not been implemented. Bootstrapping instead." ;
      None
  | Error (`Failure e) ->
      failwith ("failed to initialize transition frontier: " ^ e)

let wait_for_high_connectivity ~logger ~network ~is_seed =
  let connectivity_time_upperbound = 60.0 in
  let high_connectivity =
    Mina_networking.on_first_high_connectivity network ~f:Fn.id
  in
  Deferred.any
    [ ( high_connectivity
      >>| fun () ->
      [%log info] "Already connected to enough peers, start initialization" )
    ; ( after (Time_ns.Span.of_sec connectivity_time_upperbound)
      >>= fun () ->
      Mina_networking.peers network
      >>| fun peers ->
      if not @@ Deferred.is_determined high_connectivity then
        if List.length peers = 0 then
          if is_seed then
            [%log info]
              ~metadata:
                [ ( "max seconds to wait for high connectivity"
                  , `Float connectivity_time_upperbound ) ]
              "Will start initialization without connecting with too any peers"
          else (
            [%log error]
              "Failed to find any peers during initialization (crashing \
               because this is not a seed node)" ;
            exit 1 )
        else
          [%log info]
            ~metadata:
              [ ("num peers", `Int (List.length peers))
              ; ( "max seconds to wait for high connectivity"
                , `Float connectivity_time_upperbound ) ]
            "Will start initialization without connecting with too many peers"
      ) ]

let initialize ~logger ~network ~is_seed ~is_demo_mode ~verifier ~trust_system
    ~time_controller ~frontier_w ~producer_transition_reader_ref
    ~producer_transition_writer_ref ~clear_reader ~verified_transition_writer
    ~transition_reader_ref ~transition_writer_ref
    ~most_recent_valid_block_writer ~persistent_root ~persistent_frontier
    ~consensus_local_state ~precomputed_values ~catchup_mode =
  let%bind () =
    if is_demo_mode then return ()
    else wait_for_high_connectivity ~logger ~network ~is_seed
  in
  let genesis_constants =
    Precomputed_values.genesis_constants precomputed_values
  in
  match%bind
    Deferred.both
      (download_best_tip ~logger ~network ~verifier ~trust_system
         ~most_recent_valid_block_writer ~genesis_constants ~precomputed_values)
      (load_frontier ~logger ~verifier ~persistent_frontier ~persistent_root
         ~consensus_local_state ~precomputed_values ~catchup_mode)
  with
  | best_tip, None ->
      [%log info] "Unable to load frontier; starting bootstrap" ;
      let%map initial_root_transition =
        Persistent_frontier.(
          with_instance_exn persistent_frontier ~f:Instance.get_root_transition)
        >>| Result.ok_or_failwith
      in
      start_bootstrap_controller ~logger ~trust_system ~verifier ~network
        ~time_controller ~producer_transition_reader_ref
        ~producer_transition_writer_ref ~verified_transition_writer
        ~clear_reader ~transition_reader_ref ~consensus_local_state
        ~transition_writer_ref ~frontier_w ~persistent_root
        ~persistent_frontier ~initial_root_transition ~catchup_mode
        ~best_seen_transition:best_tip ~precomputed_values
  | None, Some frontier ->
      [%log info]
        "Successfully loaded frontier, but failed to download best tip from \
         network; starting participation" ;
      return
      @@ start_transition_frontier_controller ~logger ~trust_system ~verifier
           ~network ~time_controller ~producer_transition_reader_ref
           ~producer_transition_writer_ref ~verified_transition_writer
           ~clear_reader ~collected_transitions:[] ~transition_reader_ref
           ~transition_writer_ref ~frontier_w ~precomputed_values frontier
  | Some best_tip, Some frontier ->
      [%log info]
        ~metadata:
          [ ( "length"
            , `Int
                (Unsigned.UInt32.to_int
                   (External_transition.Initial_validated.blockchain_length
                      best_tip.data)) ) ]
        "Successfully loaded frontier and downloaded best tip with $length \
         from network" ;
      if
        is_transition_for_bootstrap ~logger frontier
          (best_tip |> Envelope.Incoming.data)
          ~precomputed_values
      then (
        [%log info]
          "Network best tip is too new to catchup to; starting bootstrap" ;
        let initial_root_transition =
          Transition_frontier.(Breadcrumb.validated_transition (root frontier))
        in
        let%map () = Transition_frontier.close ~loc:__LOC__ frontier in
        start_bootstrap_controller ~logger ~trust_system ~verifier ~network
          ~time_controller ~producer_transition_reader_ref
          ~producer_transition_writer_ref ~verified_transition_writer
          ~clear_reader ~transition_reader_ref ~consensus_local_state
          ~transition_writer_ref ~frontier_w ~persistent_root
          ~persistent_frontier ~initial_root_transition ~catchup_mode
          ~best_seen_transition:(Some best_tip) ~precomputed_values )
      else (
        [%log info]
          "Network best tip is recent enough to catchup to; syncing local \
           state and starting participation" ;
        let curr_best_tip = Transition_frontier.best_tip frontier in
        let%map () =
          match
            Consensus.Hooks.required_local_state_sync
              ~constants:precomputed_values.consensus_constants
              ~consensus_state:
                (Transition_frontier.Breadcrumb.consensus_state curr_best_tip)
              ~local_state:consensus_local_state
          with
          | None ->
              [%log info] "Local state already in sync" ;
              Deferred.unit
          | Some sync_jobs -> (
              [%log info] "Local state is out of sync; " ;
              match%map
                Consensus.Hooks.sync_local_state
                  ~local_state:consensus_local_state ~logger ~trust_system
                  ~random_peers:(Mina_networking.random_peers network)
                  ~query_peer:
                    { Consensus.Hooks.Rpcs.query=
                        (fun peer rpc query ->
                          Mina_networking.(
                            query_peer network peer.peer_id
                              (Rpcs.Consensus_rpc rpc) query) ) }
                  ~ledger_depth:
                    precomputed_values.constraint_constants.ledger_depth
                  sync_jobs
              with
              | Error e ->
                  Error.tag e ~tag:"Local state sync failed" |> Error.raise
              | Ok () ->
                  () )
        in
        start_transition_frontier_controller ~logger ~trust_system ~verifier
          ~network ~time_controller ~producer_transition_reader_ref
          ~producer_transition_writer_ref ~verified_transition_writer
          ~clear_reader ~collected_transitions:[best_tip]
          ~transition_reader_ref ~transition_writer_ref ~frontier_w
          ~precomputed_values frontier )

let wait_till_genesis ~logger ~time_controller
    ~(precomputed_values : Precomputed_values.t) =
  let module Time = Block_time in
  let now = Time.now time_controller in
  let consensus_constants = precomputed_values.consensus_constants in
  let genesis_state_timestamp = consensus_constants.genesis_state_timestamp in
  try
    Consensus.Hooks.is_genesis_epoch ~constants:consensus_constants now
    |> Fn.const Deferred.unit
  with Invalid_argument _ ->
    let time_till_genesis = Time.diff genesis_state_timestamp now in
    [%log warn]
      ~metadata:
        [ ( "time_till_genesis"
          , `Int (Int64.to_int_exn (Time.Span.to_ms time_till_genesis)) ) ]
      "Node started before the chain start time: waiting $time_till_genesis \
       milliseconds before starting participation" ;
    let rec logger_loop () =
      let%bind () = after (Time_ns.Span.of_sec 30.) in
      let now = Time.now time_controller in
      try
        Consensus.Hooks.is_genesis_epoch ~constants:consensus_constants now
        |> Fn.const Deferred.unit
      with Invalid_argument _ ->
        let tm_remaining = Time.diff genesis_state_timestamp now in
        [%log debug]
          "Time before the chain start time. Waiting $tm_remaining \
           milliseconds before starting participation"
          ~metadata:
            [ ( "tm_remaining"
              , `Int (Int64.to_int_exn @@ Time.Span.to_ms tm_remaining) ) ] ;
        logger_loop ()
    in
    Time.Timeout.await ~timeout_duration:time_till_genesis time_controller
      (logger_loop ())
    |> Deferred.ignore

let run ~logger ~trust_system ~verifier ~network ~is_seed ~is_demo_mode
    ~time_controller ~consensus_local_state ~persistent_root_location
    ~persistent_frontier_location
    ~frontier_broadcast_pipe:(frontier_r, frontier_w)
    ~network_transition_reader ~producer_transition_reader
    ~most_recent_valid_block:( most_recent_valid_block_reader
                             , most_recent_valid_block_writer )
    ~precomputed_values ~catchup_mode =
  let initialization_finish_signal = Ivar.create () in
  let clear_reader, clear_writer =
    Strict_pipe.create ~name:"clear" Synchronous
  in
  let verified_transition_reader, verified_transition_writer =
    create_bufferred_pipe ~name:"verified transitions" ()
  in
  let transition_reader, transition_writer =
    create_bufferred_pipe ~name:"transition pipe" ()
  in
  let transition_reader_ref = ref transition_reader in
  let transition_writer_ref = ref transition_writer in
  let producer_transition_reader_ref, producer_transition_writer_ref =
    let reader, writer =
      Strict_pipe.create ~name:"producer transition" Synchronous
    in
    (ref reader, ref writer)
  in
  don't_wait_for
  @@ Strict_pipe.Reader.iter producer_transition_reader ~f:(fun x ->
         Strict_pipe.Writer.write !producer_transition_writer_ref x ) ;
  upon (wait_till_genesis ~logger ~time_controller ~precomputed_values)
    (fun () ->
      let valid_transition_reader, valid_transition_writer =
        create_bufferred_pipe ~name:"valid transitions" ()
      in
      Initial_validator.run ~logger ~trust_system ~verifier
        ~transition_reader:network_transition_reader ~valid_transition_writer
        ~initialization_finish_signal ~precomputed_values ;
      let persistent_frontier =
        Transition_frontier.Persistent_frontier.create ~logger ~verifier
          ~time_controller ~directory:persistent_frontier_location
      in
      let persistent_root =
        Transition_frontier.Persistent_root.create ~logger
          ~directory:persistent_root_location
          ~ledger_depth:(Precomputed_values.ledger_depth precomputed_values)
      in
      upon
        (initialize ~logger ~network ~is_seed ~is_demo_mode ~verifier
           ~trust_system ~persistent_frontier ~persistent_root ~time_controller
           ~frontier_w ~producer_transition_reader_ref ~catchup_mode
           ~producer_transition_writer_ref ~clear_reader
           ~verified_transition_writer ~transition_reader_ref
           ~transition_writer_ref ~most_recent_valid_block_writer
           ~consensus_local_state ~precomputed_values) (fun () ->
          Ivar.fill_if_empty initialization_finish_signal () ;
          let valid_transition_reader1, valid_transition_reader2 =
            Strict_pipe.Reader.Fork.two valid_transition_reader
          in
          don't_wait_for
          @@ Strict_pipe.Reader.iter valid_transition_reader1
               ~f:(fun enveloped_transition ->
                 let incoming_transition =
                   Envelope.Incoming.data enveloped_transition
                 in
                 let current_transition =
                   Broadcast_pipe.Reader.peek most_recent_valid_block_reader
                 in
                 if
                   Consensus.Hooks.select
                     ~constants:precomputed_values.consensus_constants
                     ~existing:
                       ( External_transition.Validation
                         .forget_validation_with_hash current_transition
                       |> With_hash.map ~f:External_transition.consensus_state
                       )
                     ~candidate:
                       ( External_transition.Validation
                         .forget_validation_with_hash incoming_transition
                       |> With_hash.map ~f:External_transition.consensus_state
                       )
                     ~logger
                   = `Take
                 then
                   Broadcast_pipe.Writer.write most_recent_valid_block_writer
                     incoming_transition
                 else Deferred.unit ) ;
          don't_wait_for
          @@ Strict_pipe.Reader.iter_without_pushback valid_transition_reader2
               ~f:(fun enveloped_transition ->
                 don't_wait_for
                 @@ let%map () =
                      let incoming_transition =
                        Envelope.Incoming.data enveloped_transition
                      in
                      match Broadcast_pipe.Reader.peek frontier_r with
                      | Some frontier ->
                          if
                            is_transition_for_bootstrap ~logger frontier
                              incoming_transition ~precomputed_values
                          then (
                            Strict_pipe.Writer.kill !transition_writer_ref ;
                            Strict_pipe.Writer.kill
                              !producer_transition_writer_ref ;
                            let initial_root_transition =
                              Transition_frontier.(
                                Breadcrumb.validated_transition (root frontier))
                            in
                            let%bind () =
                              Strict_pipe.Writer.write clear_writer `Clear
                            in
                            let%map () =
                              Transition_frontier.close ~loc:__LOC__ frontier
                            in
                            start_bootstrap_controller ~logger ~trust_system
                              ~verifier ~network ~time_controller
                              ~producer_transition_reader_ref
                              ~producer_transition_writer_ref
                              ~verified_transition_writer ~clear_reader
                              ~transition_reader_ref ~transition_writer_ref
                              ~consensus_local_state ~frontier_w
                              ~persistent_root ~persistent_frontier
                              ~initial_root_transition
                              ~best_seen_transition:(Some enveloped_transition)
                              ~precomputed_values ~catchup_mode )
                          else Deferred.unit
                      | None ->
                          Deferred.unit
                    in
                    Strict_pipe.Writer.write !transition_writer_ref
                      enveloped_transition ) ) ) ;
  (verified_transition_reader, initialization_finish_signal)<|MERGE_RESOLUTION|>--- conflicted
+++ resolved
@@ -4,7 +4,7 @@
 open Mina_transition
 open O1trace
 open Network_peer
-open Coda_numbers
+open Mina_numbers
 
 type Structured_log_events.t += Starting_transition_frontier_controller
   [@@deriving
@@ -184,7 +184,6 @@
     ~metadata:
       [("actual", `Int (List.length tips)); ("expected", `Int num_peers)]
     "Finished requesting tips. Got $actual / $expected" ;
-<<<<<<< HEAD
   let res =
     List.fold tips ~init:None ~f:(fun acc enveloped_candidate_best_tip ->
         Option.merge acc (Option.return enveloped_candidate_best_tip)
@@ -194,27 +193,6 @@
             in
             let existing_best_tip =
               Envelope.Incoming.data enveloped_existing_best_tip
-=======
-  List.fold tips ~init:None ~f:(fun acc enveloped_candidate_best_tip ->
-      Option.merge acc (Option.return enveloped_candidate_best_tip)
-        ~f:(fun enveloped_existing_best_tip enveloped_candidate_best_tip ->
-          let candidate_best_tip =
-            Envelope.Incoming.data enveloped_candidate_best_tip
-          in
-          let existing_best_tip =
-            Envelope.Incoming.data enveloped_existing_best_tip
-          in
-          Mina_networking.fill_first_received_message_signal network ;
-          if
-            External_transition.Initial_validated.compare candidate_best_tip
-              existing_best_tip
-            > 0
-          then (
-            let best_tip_length =
-              External_transition.Initial_validated.blockchain_length
-                candidate_best_tip
-              |> Mina_numbers.Length.to_int
->>>>>>> eedb0937
             in
             Mina_networking.fill_first_received_message_signal network ;
             if
