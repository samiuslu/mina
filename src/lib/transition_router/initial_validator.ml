open Core_kernel
open Async_kernel
open Pipe_lib.Strict_pipe
open Mina_base
open Mina_state
open Signature_lib
open Mina_transition
open Network_peer

type validation_error =
  [ `Invalid_time_received of [ `Too_early | `Too_late of int64 ]
  | `Invalid_genesis_protocol_state
  | `Invalid_proof
  | `Invalid_delta_transition_chain_proof
  | `Verifier_error of Error.t
  | `Mismatched_protocol_version
  | `Invalid_protocol_version ]

let handle_validation_error ~logger ~rejected_blocks_logger ~time_received
    ~trust_system ~sender ~transition_with_hash ~delta
    (error : validation_error) =
  let open Trust_system.Actions in
  let state_hash =
    State_hash.With_state_hashes.state_hash transition_with_hash
  in
  let transition = With_hash.data transition_with_hash in
  let punish action message =
    let message' =
      "external transition with state hash $state_hash"
      ^ Option.value_map message ~default:"" ~f:(fun (txt, _) ->
            sprintf ", %s" txt)
    in
    let metadata =
      ("state_hash", State_hash.to_yojson state_hash)
      :: Option.value_map message ~default:[] ~f:Tuple2.get2
    in
    Trust_system.record_envelope_sender trust_system logger sender
      (action, Some (message', metadata))
  in
  let metadata =
    match error with
    | `Invalid_time_received `Too_early ->
        [ ("reason", `String "invalid time")
        ; ("time_error", `String "too early")
        ]
    | `Invalid_time_received (`Too_late slot_diff) ->
        [ ("reason", `String "invalid time")
        ; ("time_error", `String "too late")
        ; ("slot_diff", `String (Int64.to_string slot_diff))
        ]
    | `Invalid_genesis_protocol_state ->
        [ ("reason", `String "invalid genesis state") ]
    | `Invalid_proof ->
        [ ("reason", `String "invalid proof")
        ; ( "protocol_state"
          , External_transition.protocol_state transition
            |> Protocol_state.value_to_yojson )
        ; ( "proof"
          , External_transition.protocol_state_proof transition
            |> Proof.to_yojson )
        ]
    | `Invalid_delta_transition_chain_proof ->
        [ ("reason", `String "invalid delta transition chain proof") ]
    | `Verifier_error err ->
        [ ("reason", `String "verifier error")
        ; ("error", Error_json.error_to_yojson err)
        ]
    | `Mismatched_protocol_version ->
        [ ("reason", `String "protocol version mismatch") ]
    | `Invalid_protocol_version ->
        [ ("reason", `String "invalid protocol version") ]
  in
  let metadata =
    [ ("state_hash", State_hash.to_yojson state_hash)
    ; ( "time_received"
      , `String
          (Time.to_string_abs
             (Block_time.to_time time_received)
             ~zone:Time.Zone.utc) )
    ]
    @ metadata
  in
  [%log error] ~metadata
    "Validation error: external transition with state hash $state_hash was \
     rejected for reason $reason" ;
  [%log' debug rejected_blocks_logger]
    ~metadata:
      ( ( "protocol_state"
        , Protocol_state.Value.to_yojson
            (External_transition.protocol_state transition) )
      :: metadata )
    "Validation error: external transition with state hash $state_hash was \
     rejected for reason $reason" ;
  match error with
  | `Verifier_error err ->
      let error_metadata = [ ("error", Error_json.error_to_yojson err) ] in
      [%log error]
        ~metadata:
          (error_metadata @ [ ("state_hash", State_hash.to_yojson state_hash) ])
        "Error in verifier verifying blockchain proof for $state_hash: $error" ;
      Deferred.unit
  | `Invalid_proof ->
      Mina_metrics.(Counter.inc_one Rejected_blocks.invalid_proof) ;
      Queue.enqueue Transition_frontier.rejected_blocks
        (state_hash, sender, time_received, `Invalid_proof) ;
      punish Sent_invalid_proof None
  | `Invalid_delta_transition_chain_proof ->
      Queue.enqueue Transition_frontier.rejected_blocks
        ( state_hash
        , sender
        , time_received
        , `Invalid_delta_transition_chain_proof ) ;
      punish Sent_invalid_transition_chain_merkle_proof None
  | `Invalid_time_received `Too_early ->
      Mina_metrics.(Counter.inc_one Rejected_blocks.received_early) ;
      Queue.enqueue Transition_frontier.rejected_blocks
        (state_hash, sender, time_received, `Too_early) ;
      punish Gossiped_future_transition None
  | `Invalid_genesis_protocol_state ->
      Queue.enqueue Transition_frontier.rejected_blocks
        (state_hash, sender, time_received, `Invalid_genesis_protocol_state) ;
      punish Has_invalid_genesis_protocol_state None
  | `Invalid_time_received (`Too_late slot_diff) ->
      Mina_metrics.(Counter.inc_one Rejected_blocks.received_late) ;
      Queue.enqueue Transition_frontier.rejected_blocks
        (state_hash, sender, time_received, `Too_late) ;
      punish
        (Gossiped_old_transition (slot_diff, delta))
        (Some
           ( "off by $slot_diff slots"
           , [ ("slot_diff", `String (Int64.to_string slot_diff)) ] ))
  | `Invalid_protocol_version ->
      Queue.enqueue Transition_frontier.rejected_blocks
        (state_hash, sender, time_received, `Invalid_protocol_version) ;
      punish Sent_invalid_protocol_version None
  | `Mismatched_protocol_version ->
      Queue.enqueue Transition_frontier.rejected_blocks
        (state_hash, sender, time_received, `Mismatched_protocol_version) ;
      punish Sent_mismatched_protocol_version None

module Duplicate_block_detector = struct
  (* maintain a map from block producer key, epoch, slot to state hashes *)

  module Blocks = struct
    module T = struct
      (* order of fields significant, compare by epoch, then slot, then producer *)
      type t =
        { consensus_time : Consensus.Data.Consensus_time.t
        ; block_producer : Public_key.Compressed.t
        }
      [@@deriving sexp, compare]
    end

    include T
    include Comparable.Make (T)
  end

  type t =
    { mutable table : State_hash.t Blocks.Map.t; mutable latest_epoch : int }

  let gc_count = ref 0

  (* create dummy block to split map on *)
  let make_splitting_block ~consensus_constants
      ({ consensus_time; block_producer = _ } : Blocks.t) : Blocks.t =
    let block_producer = Public_key.Compressed.empty in
    { consensus_time =
        Consensus.Data.Consensus_time.get_old ~constants:consensus_constants
          consensus_time
    ; block_producer
    }

  (* every gc_interval blocks seen, discard blocks more than gc_width ago *)
  let table_gc ~(precomputed_values : Precomputed_values.t) t block =
    let consensus_constants = precomputed_values.consensus_constants in
    let ( `Acceptable_network_delay _
        , `Gc_width _
        , `Gc_width_epoch _
        , `Gc_width_slot _
        , `Gc_interval gc_interval ) =
      Consensus.Constants.gc_parameters consensus_constants
    in
    gc_count := (!gc_count + 1) mod Unsigned.UInt32.to_int gc_interval ;
    if Int.equal !gc_count 0 then
      let splitting_block = make_splitting_block ~consensus_constants block in
      let _, _, gt_map = Map.split t.table splitting_block in
      t.table <- gt_map

  let create () = { table = Map.empty (module Blocks); latest_epoch = 0 }

  let check ~precomputed_values ~rejected_blocks_logger ~time_received t logger
      external_transition_with_hash =
    let external_transition = external_transition_with_hash.With_hash.data in
    let protocol_state_hash =
      State_hash.With_state_hashes.state_hash external_transition_with_hash
    in
    let open Consensus.Data.Consensus_state in
    let consensus_state =
      External_transition.consensus_state external_transition
    in
    let consensus_time = consensus_time consensus_state in
    let block_producer =
      External_transition.block_producer external_transition
    in
    let block = Blocks.{ consensus_time; block_producer } in
    (* try table GC *)
    table_gc ~precomputed_values t block ;
    match Map.find t.table block with
    | None ->
        t.table <- Map.add_exn t.table ~key:block ~data:protocol_state_hash
    | Some hash ->
        if not (State_hash.equal hash protocol_state_hash) then (
          let metadata =
            [ ("block_producer", Public_key.Compressed.to_yojson block_producer)
            ; ( "consensus_time"
              , Consensus.Data.Consensus_time.to_yojson consensus_time )
            ; ("hash", State_hash.to_yojson hash)
            ; ( "current_protocol_state_hash"
              , State_hash.to_yojson protocol_state_hash )
            ; ( "time_received"
              , `String
                  (Time.to_string_abs
                     (Block_time.to_time time_received)
                     ~zone:Time.Zone.utc) )
            ]
          in
          let msg : (_, unit, string, unit) format4 =
            "Duplicate producer and slot: producer = $block_producer, \
             consensus_time = $consensus_time, previous protocol state hash = \
             $hash, current protocol state hash = $current_protocol_state_hash"
          in
          [%log' debug rejected_blocks_logger] ~metadata msg ;
          [%log error] ~metadata msg )
end

let run ~logger ~trust_system ~verifier ~transition_reader
    ~valid_transition_writer ~initialization_finish_signal ~precomputed_values =
  let genesis_state_hash =
    (Precomputed_values.genesis_state_hashes precomputed_values).state_hash
  in
  let genesis_constants =
    Precomputed_values.genesis_constants precomputed_values
  in
  let rejected_blocks_logger =
    Logger.create ~id:Logger.Logger_id.rejected_blocks ()
  in
  let open Deferred.Let_syntax in
  let duplicate_checker = Duplicate_block_detector.create () in
<<<<<<< HEAD
  O1trace.background_thread "initially_validate_blocks" (fun () ->
      Reader.iter transition_reader ~f:(fun network_transition ->
          if Ivar.is_full initialization_finish_signal then (
            let ( `Transition transition_env
                , `Time_received time_received
                , `Valid_cb valid_cb ) =
              network_transition
            in
            let blockchain_length =
              Envelope.Incoming.data transition_env
              |> External_transition.consensus_state
              |> Consensus.Data.Consensus_state.blockchain_length
              |> Mina_numbers.Length.to_int
            in
            Mina_metrics.Transition_frontier
            .update_max_unvalidated_blocklength_observed blockchain_length ;
            ( if not (Mina_net2.Validation_callback.is_expired valid_cb) then (
              let transition_with_hash =
                Envelope.Incoming.data transition_env
                |> With_hash.of_data
                     ~hash_data:
                       (Fn.compose Protocol_state.hash
                          External_transition.protocol_state)
              in
              Duplicate_block_detector.check ~precomputed_values
                ~rejected_blocks_logger ~time_received duplicate_checker logger
                transition_with_hash ;
              let sender = Envelope.Incoming.sender transition_env in
              let computation =
                let open Interruptible.Let_syntax in
                let defer f x =
                  Interruptible.uninterruptible @@ Deferred.return (f x)
                in
                let%bind () =
                  Interruptible.lift Deferred.unit
                    (Mina_net2.Validation_callback.await_timeout valid_cb)
                in
                match%bind
                  let open Interruptible.Result.Let_syntax in
                  External_transition.(
                    Validation.wrap transition_with_hash
                    |> defer
                         (validate_time_received ~precomputed_values
                            ~time_received)
                    >>= defer
                          (validate_genesis_protocol_state ~genesis_state_hash)
                    >>= (fun x ->
                          Interruptible.uninterruptible
                            (validate_proofs ~verifier ~genesis_state_hash
                               [ x ])
                          >>| List.hd_exn)
                    >>= defer validate_delta_transition_chain
                    >>= defer validate_protocol_versions)
                with
                | Ok verified_transition ->
                    External_transition.poke_validation_callback
                      (Envelope.Incoming.data transition_env)
                      valid_cb ;
                    Envelope.Incoming.wrap ~data:verified_transition ~sender
                    |> Writer.write valid_transition_writer ;
                    Mina_metrics.Transition_frontier
                    .update_max_blocklength_observed blockchain_length ;
                    Queue.enqueue Transition_frontier.validated_blocks
                      ( With_hash.hash transition_with_hash
                      , sender
                      , time_received ) ;
                    return ()
                | Error error ->
                    Mina_net2.Validation_callback.fire_if_not_already_fired
                      valid_cb `Reject ;
                    Interruptible.uninterruptible
                    @@ handle_validation_error ~logger ~rejected_blocks_logger
                         ~time_received ~trust_system ~sender
                         ~transition_with_hash
                         ~delta:genesis_constants.protocol.delta error
              in
              Interruptible.force computation )
            else Deferred.Result.fail () )
            >>| function
            | Ok () ->
                ()
            | Error () ->
                let state_hash =
                  Envelope.Incoming.data transition_env
                  |> External_transition.state_hash
                in
                let metadata =
                  [ ("state_hash", State_hash.to_yojson state_hash)
                  ; ( "time_received"
                    , `String
                        (Time.to_string_abs
                           (Block_time.to_time time_received)
                           ~zone:Time.Zone.utc) )
                  ]
                in
                [%log error] ~metadata
                  "Dropping blocks because libp2p validation expired" )
          else Deferred.unit))
=======
  don't_wait_for
    (Reader.iter transition_reader ~f:(fun network_transition ->
         if Ivar.is_full initialization_finish_signal then (
           let ( `Transition transition_env
               , `Time_received time_received
               , `Valid_cb valid_cb ) =
             network_transition
           in
           let blockchain_length =
             Envelope.Incoming.data transition_env
             |> External_transition.consensus_state
             |> Consensus.Data.Consensus_state.blockchain_length
             |> Mina_numbers.Length.to_int
           in
           Mina_metrics.Transition_frontier
           .update_max_unvalidated_blocklength_observed blockchain_length ;
           ( if not (Mina_net2.Validation_callback.is_expired valid_cb) then (
             let transition_with_hash =
               Envelope.Incoming.data transition_env
               |> With_hash.of_data ~hash_data:External_transition.state_hashes
             in
             Duplicate_block_detector.check ~precomputed_values
               ~rejected_blocks_logger ~time_received duplicate_checker logger
               transition_with_hash ;
             let sender = Envelope.Incoming.sender transition_env in
             let computation =
               let open Interruptible.Let_syntax in
               let defer f x =
                 Interruptible.uninterruptible @@ Deferred.return (f x)
               in
               let%bind () =
                 Interruptible.lift Deferred.unit
                   (Mina_net2.Validation_callback.await_timeout valid_cb)
               in
               match%bind
                 let open Interruptible.Result.Let_syntax in
                 External_transition.(
                   Validation.wrap transition_with_hash
                   |> defer
                        (validate_time_received ~precomputed_values
                           ~time_received)
                   >>= defer
                         (validate_genesis_protocol_state ~genesis_state_hash)
                   >>= (fun x ->
                         Interruptible.uninterruptible
                           (validate_proofs ~verifier ~genesis_state_hash [ x ])
                         >>| List.hd_exn)
                   >>= defer validate_delta_transition_chain
                   >>= defer validate_protocol_versions)
               with
               | Ok verified_transition ->
                   External_transition.poke_validation_callback
                     (Envelope.Incoming.data transition_env)
                     valid_cb ;
                   Envelope.Incoming.wrap ~data:verified_transition ~sender
                   |> Writer.write valid_transition_writer ;
                   Mina_metrics.Transition_frontier
                   .update_max_blocklength_observed blockchain_length ;
                   Queue.enqueue Transition_frontier.validated_blocks
                     ( State_hash.With_state_hashes.state_hash
                         transition_with_hash
                     , sender
                     , time_received ) ;
                   return ()
               | Error error ->
                   Mina_net2.Validation_callback.fire_if_not_already_fired
                     valid_cb `Reject ;
                   Interruptible.uninterruptible
                   @@ handle_validation_error ~logger ~rejected_blocks_logger
                        ~time_received ~trust_system ~sender
                        ~transition_with_hash
                        ~delta:genesis_constants.protocol.delta error
             in
             Interruptible.force computation )
           else Deferred.Result.fail () )
           >>| function
           | Ok () ->
               ()
           | Error () ->
               let state_hash =
                 ( Envelope.Incoming.data transition_env
                 |> External_transition.state_hashes )
                   .state_hash
               in
               let metadata =
                 [ ("state_hash", State_hash.to_yojson state_hash)
                 ; ( "time_received"
                   , `String
                       (Time.to_string_abs
                          (Block_time.to_time time_received)
                          ~zone:Time.Zone.utc) )
                 ]
               in
               [%log error] ~metadata
                 "Dropping blocks because libp2p validation expired" )
         else Deferred.unit))
>>>>>>> d2bef7f7
<|MERGE_RESOLUTION|>--- conflicted
+++ resolved
@@ -246,7 +246,6 @@
   in
   let open Deferred.Let_syntax in
   let duplicate_checker = Duplicate_block_detector.create () in
-<<<<<<< HEAD
   O1trace.background_thread "initially_validate_blocks" (fun () ->
       Reader.iter transition_reader ~f:(fun network_transition ->
           if Ivar.is_full initialization_finish_signal then (
@@ -266,10 +265,7 @@
             ( if not (Mina_net2.Validation_callback.is_expired valid_cb) then (
               let transition_with_hash =
                 Envelope.Incoming.data transition_env
-                |> With_hash.of_data
-                     ~hash_data:
-                       (Fn.compose Protocol_state.hash
-                          External_transition.protocol_state)
+                |> With_hash.of_data ~hash_data:External_transition.state_hashes
               in
               Duplicate_block_detector.check ~precomputed_values
                 ~rejected_blocks_logger ~time_received duplicate_checker logger
@@ -310,7 +306,8 @@
                     Mina_metrics.Transition_frontier
                     .update_max_blocklength_observed blockchain_length ;
                     Queue.enqueue Transition_frontier.validated_blocks
-                      ( With_hash.hash transition_with_hash
+                      ( State_hash.With_state_hashes.state_hash
+                          transition_with_hash
                       , sender
                       , time_received ) ;
                     return ()
@@ -330,8 +327,9 @@
                 ()
             | Error () ->
                 let state_hash =
-                  Envelope.Incoming.data transition_env
-                  |> External_transition.state_hash
+                  ( Envelope.Incoming.data transition_env
+                  |> External_transition.state_hashes )
+                    .state_hash
                 in
                 let metadata =
                   [ ("state_hash", State_hash.to_yojson state_hash)
@@ -344,102 +342,4 @@
                 in
                 [%log error] ~metadata
                   "Dropping blocks because libp2p validation expired" )
-          else Deferred.unit))
-=======
-  don't_wait_for
-    (Reader.iter transition_reader ~f:(fun network_transition ->
-         if Ivar.is_full initialization_finish_signal then (
-           let ( `Transition transition_env
-               , `Time_received time_received
-               , `Valid_cb valid_cb ) =
-             network_transition
-           in
-           let blockchain_length =
-             Envelope.Incoming.data transition_env
-             |> External_transition.consensus_state
-             |> Consensus.Data.Consensus_state.blockchain_length
-             |> Mina_numbers.Length.to_int
-           in
-           Mina_metrics.Transition_frontier
-           .update_max_unvalidated_blocklength_observed blockchain_length ;
-           ( if not (Mina_net2.Validation_callback.is_expired valid_cb) then (
-             let transition_with_hash =
-               Envelope.Incoming.data transition_env
-               |> With_hash.of_data ~hash_data:External_transition.state_hashes
-             in
-             Duplicate_block_detector.check ~precomputed_values
-               ~rejected_blocks_logger ~time_received duplicate_checker logger
-               transition_with_hash ;
-             let sender = Envelope.Incoming.sender transition_env in
-             let computation =
-               let open Interruptible.Let_syntax in
-               let defer f x =
-                 Interruptible.uninterruptible @@ Deferred.return (f x)
-               in
-               let%bind () =
-                 Interruptible.lift Deferred.unit
-                   (Mina_net2.Validation_callback.await_timeout valid_cb)
-               in
-               match%bind
-                 let open Interruptible.Result.Let_syntax in
-                 External_transition.(
-                   Validation.wrap transition_with_hash
-                   |> defer
-                        (validate_time_received ~precomputed_values
-                           ~time_received)
-                   >>= defer
-                         (validate_genesis_protocol_state ~genesis_state_hash)
-                   >>= (fun x ->
-                         Interruptible.uninterruptible
-                           (validate_proofs ~verifier ~genesis_state_hash [ x ])
-                         >>| List.hd_exn)
-                   >>= defer validate_delta_transition_chain
-                   >>= defer validate_protocol_versions)
-               with
-               | Ok verified_transition ->
-                   External_transition.poke_validation_callback
-                     (Envelope.Incoming.data transition_env)
-                     valid_cb ;
-                   Envelope.Incoming.wrap ~data:verified_transition ~sender
-                   |> Writer.write valid_transition_writer ;
-                   Mina_metrics.Transition_frontier
-                   .update_max_blocklength_observed blockchain_length ;
-                   Queue.enqueue Transition_frontier.validated_blocks
-                     ( State_hash.With_state_hashes.state_hash
-                         transition_with_hash
-                     , sender
-                     , time_received ) ;
-                   return ()
-               | Error error ->
-                   Mina_net2.Validation_callback.fire_if_not_already_fired
-                     valid_cb `Reject ;
-                   Interruptible.uninterruptible
-                   @@ handle_validation_error ~logger ~rejected_blocks_logger
-                        ~time_received ~trust_system ~sender
-                        ~transition_with_hash
-                        ~delta:genesis_constants.protocol.delta error
-             in
-             Interruptible.force computation )
-           else Deferred.Result.fail () )
-           >>| function
-           | Ok () ->
-               ()
-           | Error () ->
-               let state_hash =
-                 ( Envelope.Incoming.data transition_env
-                 |> External_transition.state_hashes )
-                   .state_hash
-               in
-               let metadata =
-                 [ ("state_hash", State_hash.to_yojson state_hash)
-                 ; ( "time_received"
-                   , `String
-                       (Time.to_string_abs
-                          (Block_time.to_time time_received)
-                          ~zone:Time.Zone.utc) )
-                 ]
-               in
-               [%log error] ~metadata
-                 "Dropping blocks because libp2p validation expired" )
-         else Deferred.unit))
->>>>>>> d2bef7f7
+          else Deferred.unit))