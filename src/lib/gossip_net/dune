--- conflicted
+++ resolved
@@ -3,13 +3,8 @@
  (public_name gossip_net)
  (library_flags -linkall)
  (inline_tests)
-<<<<<<< HEAD
- (libraries perf_histograms core coda_base coda_transition coda_net2 network_pool trust_system pipe_lib logger async
+ (libraries perf_histograms core mina_base coda_transition coda_net2 network_pool trust_system pipe_lib logger async
             async_extra o1trace node_addrs_and_ports mina_metrics)
-=======
- (libraries perf_histograms core mina_base coda_transition coda_net2 network_pool trust_system pipe_lib logger async
-            async_extra o1trace node_addrs_and_ports coda_metrics)
->>>>>>> 0f765a4a
  (preprocessor_deps ../../config.mlh)
  (preprocess
   (pps ppx_coda ppx_version ppx_inline_test ppx_deriving.eq ppx_deriving.make ppx_deriving_yojson ppx_optcomp
