--- conflicted
+++ resolved
@@ -39,12 +39,8 @@
                  ; pending_coinbase_stack_state
                  ; sok_digest= () } ~sok_digest ~proof =
     Transaction_snark.create ~source ~target ~pending_coinbase_stack_state
-<<<<<<< HEAD
-      ~supply_increase ~fee_excess ~sok_digest ~proof
-=======
       ~supply_increase ~fee_excess ~next_available_token_before
-      ~next_available_token_after ~sok_digest ~proof ~proof_type
->>>>>>> ccf55f17
+      ~next_available_token_after ~sok_digest ~proof
 end
 
 module Debug :
