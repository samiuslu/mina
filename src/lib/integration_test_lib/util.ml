--- conflicted
+++ resolved
@@ -54,12 +54,8 @@
   let%bind () = Writer.flushed (Lazy.force Writer.stdout) in
   let c = Option.value_exn In_channel.(input_char stdin) in
   print_newline () ;
-<<<<<<< HEAD
-  if Char.equal c 'y' || Char.equal c 'Y' then Deferred.unit else prompt_continue prompt_string
-=======
   if Char.equal c 'y' || Char.equal c 'Y' then Deferred.unit
   else prompt_continue prompt_string
->>>>>>> 7ed00a76
 
 module Make (Engine : Intf.Engine.S) = struct
   let pub_key_of_node node =
