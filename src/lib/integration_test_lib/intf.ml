--- conflicted
+++ resolved
@@ -97,7 +97,6 @@
         -> parties:Mina_base.Parties.t
         -> string Deferred.Or_error.t
 
-<<<<<<< HEAD
       val must_send_test_payments :
            repeat_count:Unsigned.UInt32.t
         -> repeat_delay_ms:Unsigned.UInt32.t
@@ -109,10 +108,7 @@
         -> fee:Currency.Fee.t
         -> unit Malleable_error.t
 
-      val get_balance :
-=======
       val get_balance_total :
->>>>>>> 2986c154
            logger:Logger.t
         -> t
         -> account_id:Mina_base.Account_id.t
