--- conflicted
+++ resolved
@@ -119,11 +119,7 @@
              , 'amount
              , 'pending_coinbase
              , 'fee_excess
-<<<<<<< HEAD
-=======
              , 'token_id
-             , 'proof_type
->>>>>>> ccf55f17
              , 'sok_digest )
              t =
           { source: 'ledger_hash
@@ -131,33 +127,20 @@
           ; supply_increase: 'amount
           ; pending_coinbase_stack_state: 'pending_coinbase
           ; fee_excess: 'fee_excess
-<<<<<<< HEAD
+          ; next_available_token_before: 'token_id
+          ; next_available_token_after: 'token_id
           ; sok_digest: 'sok_digest }
         [@@deriving compare, equal, hash, sexp, yojson]
 
-        let to_latest ledger_hash amount pending_coinbase fee_excess'
+        let to_latest ledger_hash amount pending_coinbase fee_excess' token_id
             sok_digest'
-=======
-          ; next_available_token_before: 'token_id
-          ; next_available_token_after: 'token_id
-          ; proof_type: 'proof_type
-          ; sok_digest: 'sok_digest }
-        [@@deriving compare, equal, hash, sexp, yojson]
-
-        let to_latest ledger_hash amount pending_coinbase fee_excess' token_id
-            proof_type' sok_digest'
->>>>>>> ccf55f17
             { source
             ; target
             ; supply_increase
             ; pending_coinbase_stack_state
             ; fee_excess
-<<<<<<< HEAD
-=======
             ; next_available_token_before
             ; next_available_token_after
-            ; proof_type
->>>>>>> ccf55f17
             ; sok_digest } =
           { source= ledger_hash source
           ; target= ledger_hash target
@@ -165,37 +148,24 @@
           ; pending_coinbase_stack_state=
               pending_coinbase pending_coinbase_stack_state
           ; fee_excess= fee_excess' fee_excess
-<<<<<<< HEAD
-=======
           ; next_available_token_before= token_id next_available_token_before
           ; next_available_token_after= token_id next_available_token_after
-          ; proof_type= proof_type' proof_type
->>>>>>> ccf55f17
           ; sok_digest= sok_digest' sok_digest }
       end
     end]
 
-<<<<<<< HEAD
-    type ('ledger_hash, 'amount, 'pending_coinbase, 'fee_excess, 'sok_digest) t =
-=======
     type ( 'ledger_hash
          , 'amount
          , 'pending_coinbase
          , 'fee_excess
          , 'token_id
-         , 'proof_type
          , 'sok_digest )
          t =
->>>>>>> ccf55f17
           ( 'ledger_hash
           , 'amount
           , 'pending_coinbase
           , 'fee_excess
-<<<<<<< HEAD
-=======
           , 'token_id
-          , 'proof_type
->>>>>>> ccf55f17
           , 'sok_digest )
           Stable.Latest.t =
       { source: 'ledger_hash
@@ -203,12 +173,8 @@
       ; supply_increase: 'amount
       ; pending_coinbase_stack_state: 'pending_coinbase
       ; fee_excess: 'fee_excess
-<<<<<<< HEAD
-=======
       ; next_available_token_before: 'token_id
       ; next_available_token_after: 'token_id
-      ; proof_type: 'proof_type
->>>>>>> ccf55f17
       ; sok_digest: 'sok_digest }
     [@@deriving compare, equal, hash, sexp, yojson]
 
@@ -218,12 +184,8 @@
         ; supply_increase
         ; pending_coinbase_stack_state
         ; fee_excess
-<<<<<<< HEAD
-=======
         ; next_available_token_before
         ; next_available_token_after
-        ; proof_type
->>>>>>> ccf55f17
         ; sok_digest } =
       H_list.
         [ source
@@ -231,12 +193,8 @@
         ; supply_increase
         ; pending_coinbase_stack_state
         ; fee_excess
-<<<<<<< HEAD
-=======
         ; next_available_token_before
         ; next_available_token_after
-        ; proof_type
->>>>>>> ccf55f17
         ; sok_digest ]
 
     let of_hlist
@@ -245,12 +203,8 @@
          ; supply_increase
          ; pending_coinbase_stack_state
          ; fee_excess
-<<<<<<< HEAD
-=======
          ; next_available_token_before
          ; next_available_token_after
-         ; proof_type
->>>>>>> ccf55f17
          ; sok_digest ] :
           (unit, _) H_list.t) =
       { source
@@ -258,31 +212,19 @@
       ; supply_increase
       ; pending_coinbase_stack_state
       ; fee_excess
-<<<<<<< HEAD
-      ; sok_digest }
-
-    let typ ledger_hash amount pending_coinbase fee_excess sok_digest =
-=======
       ; next_available_token_before
       ; next_available_token_after
-      ; proof_type
       ; sok_digest }
 
-    let typ ledger_hash amount pending_coinbase fee_excess token_id proof_type
-        sok_digest =
->>>>>>> ccf55f17
+    let typ ledger_hash amount pending_coinbase fee_excess token_id sok_digest =
       Tick.Typ.of_hlistable
         [ ledger_hash
         ; ledger_hash
         ; amount
         ; pending_coinbase
         ; fee_excess
-<<<<<<< HEAD
-=======
         ; token_id
         ; token_id
-        ; proof_type
->>>>>>> ccf55f17
         ; sok_digest ]
         ~var_to_hlist:to_hlist ~var_of_hlist:of_hlist ~value_to_hlist:to_hlist
         ~value_of_hlist:of_hlist
@@ -292,22 +234,14 @@
        , 'amount
        , 'pending_coinbase
        , 'fee_excess
-<<<<<<< HEAD
-=======
        , 'token_id
-       , 'proof_type
->>>>>>> ccf55f17
        , 'sok_digest )
        poly =
         ( 'ledger_hash
         , 'amount
         , 'pending_coinbase
         , 'fee_excess
-<<<<<<< HEAD
-=======
         , 'token_id
-        , 'proof_type
->>>>>>> ccf55f17
         , 'sok_digest )
         Poly.t =
     { source: 'ledger_hash
@@ -315,12 +249,8 @@
     ; supply_increase: 'amount
     ; pending_coinbase_stack_state: 'pending_coinbase
     ; fee_excess: 'fee_excess
-<<<<<<< HEAD
-=======
     ; next_available_token_before: 'token_id
     ; next_available_token_after: 'token_id
-    ; proof_type: 'proof_type
->>>>>>> ccf55f17
     ; sok_digest: 'sok_digest }
   [@@deriving compare, equal, hash, sexp, yojson]
 
@@ -332,11 +262,7 @@
         , Currency.Amount.Stable.V1.t
         , Pending_coinbase_stack_state.Stable.V1.t
         , Fee_excess.Stable.V1.t
-<<<<<<< HEAD
-=======
         , Token_id.Stable.V1.t
-        , Proof_type.Stable.V1.t
->>>>>>> ccf55f17
         , unit )
         Poly.Stable.V1.t
       [@@deriving compare, equal, hash, sexp, yojson]
@@ -350,11 +276,7 @@
     , Currency.Amount.t
     , Pending_coinbase_stack_state.t
     , Fee_excess.t
-<<<<<<< HEAD
-=======
     , Token_id.t
-    , Proof_type.t
->>>>>>> ccf55f17
     , unit )
     Poly.t
   [@@deriving sexp, hash, compare, yojson]
@@ -368,14 +290,8 @@
           , Currency.Amount.Stable.V1.t
           , Pending_coinbase_stack_state.Stable.V1.t
           , Fee_excess.Stable.V1.t
-<<<<<<< HEAD
-          , (Sok_message.Digest.Stable.V1.t[@to_yojson
-                                             fun _ -> `String "<opaque>"]) )
-=======
           , Token_id.Stable.V1.t
-          , unit
           , Sok_message.Digest.Stable.V1.t )
->>>>>>> ccf55f17
           Poly.Stable.V1.t
         [@@deriving compare, equal, hash, sexp, to_yojson]
 
@@ -390,22 +306,14 @@
       , Currency.Amount.var
       , Pending_coinbase_stack_state.var
       , Fee_excess.var
-<<<<<<< HEAD
-=======
       , Token_id.var
-      , unit
->>>>>>> ccf55f17
       , Sok_message.Digest.Checked.t )
       Poly.t
 
     let typ : (var, t) Tick.Typ.t =
       Poly.typ Frozen_ledger_hash.typ Currency.Amount.typ
-<<<<<<< HEAD
-        Pending_coinbase_stack_state.typ Fee_excess.typ Sok_message.Digest.typ
-=======
         Pending_coinbase_stack_state.typ Fee_excess.typ Token_id.typ
-        Tick.Typ.unit Sok_message.Digest.typ
->>>>>>> ccf55f17
+        Sok_message.Digest.typ
 
     let to_input
         { source
@@ -413,12 +321,8 @@
         ; supply_increase
         ; pending_coinbase_stack_state
         ; fee_excess
-<<<<<<< HEAD
-=======
         ; next_available_token_before
         ; next_available_token_after
-        ; proof_type= _
->>>>>>> ccf55f17
         ; sok_digest } =
       let input =
         Array.reduce_exn ~f:Random_oracle.Input.append
@@ -449,12 +353,8 @@
           ; supply_increase
           ; pending_coinbase_stack_state
           ; fee_excess
-<<<<<<< HEAD
-=======
           ; next_available_token_before
           ; next_available_token_after
-          ; proof_type= _
->>>>>>> ccf55f17
           ; sok_digest } =
         let open Tick in
         let open Checked.Let_syntax in
@@ -530,12 +430,8 @@
     ( { source= s1.source
       ; target= s2.target
       ; fee_excess
-<<<<<<< HEAD
-=======
       ; next_available_token_before= s1.next_available_token_before
       ; next_available_token_after= s2.next_available_token_after
-      ; proof_type= `Merge
->>>>>>> ccf55f17
       ; supply_increase
       ; pending_coinbase_stack_state=
           { source= s1.pending_coinbase_stack_state.source
@@ -553,27 +449,17 @@
     and fee_excess = Fee_excess.gen
     and supply_increase = Currency.Amount.gen
     and pending_coinbase_before = Pending_coinbase.Stack.gen
-<<<<<<< HEAD
-    and pending_coinbase_after = Pending_coinbase.Stack.gen in
-    ( { source
-      ; target
-      ; fee_excess
-=======
     and pending_coinbase_after = Pending_coinbase.Stack.gen
     and next_available_token_before, next_available_token_after =
       let%map token1 = Token_id.gen_non_default
       and token2 = Token_id.gen_non_default in
       (Token_id.min token1 token2, Token_id.max token1 token2)
-    and proof_type =
-      Bool.quickcheck_generator >>| fun b -> if b then `Merge else `Base
     in
     ( { source
       ; target
       ; fee_excess
       ; next_available_token_before
       ; next_available_token_after
-      ; proof_type
->>>>>>> ccf55f17
       ; supply_increase
       ; pending_coinbase_stack_state=
           {source= pending_coinbase_before; target= pending_coinbase_after}
@@ -581,85 +467,11 @@
       : t )
 end
 
-<<<<<<< HEAD
 module Proof = struct
   open Pickles_types
   module T = Pickles.Proof.Make (Nat.N2) (Nat.N2)
 
   [%%versioned
-=======
-[%%versioned
-module Stable = struct
-  module V1 = struct
-    type t =
-      { source: Frozen_ledger_hash.Stable.V1.t
-      ; target: Frozen_ledger_hash.Stable.V1.t
-      ; proof_type: Proof_type.Stable.V1.t
-      ; supply_increase: Amount.Stable.V1.t
-      ; pending_coinbase_stack_state: Pending_coinbase_stack_state.Stable.V1.t
-      ; fee_excess: Fee_excess.Stable.V1.t
-      ; next_available_token_before: Token_id.Stable.V1.t
-      ; next_available_token_after: Token_id.Stable.V1.t
-      ; sok_digest:
-          (Sok_message.Digest.Stable.V1.t[@to_yojson
-                                           fun _ -> `String "<opaque>"])
-      ; proof: Proof.Stable.V1.t }
-    [@@deriving compare, fields, sexp, version, to_yojson]
-
-    let to_latest = Fn.id
-  end
-end]
-
-type t = Stable.Latest.t =
-  { source: Frozen_ledger_hash.t
-  ; target: Frozen_ledger_hash.t
-  ; proof_type: Proof_type.t
-  ; supply_increase: Amount.t
-  ; pending_coinbase_stack_state: Pending_coinbase_stack_state.t
-  ; fee_excess: Fee_excess.t
-  ; next_available_token_before: Token_id.t
-  ; next_available_token_after: Token_id.t
-  ; sok_digest: Sok_message.Digest.t
-  ; proof: Proof.t }
-[@@deriving fields, sexp]
-
-let to_yojson = Stable.Latest.to_yojson
-
-let statement
-    ({ source
-     ; target
-     ; proof_type
-     ; fee_excess
-     ; next_available_token_before
-     ; next_available_token_after
-     ; supply_increase
-     ; pending_coinbase_stack_state
-     ; sok_digest= _
-     ; proof= _ } :
-      t) : Statement.t =
-  { source
-  ; target
-  ; proof_type
-  ; supply_increase
-  ; pending_coinbase_stack_state
-  ; fee_excess
-  ; next_available_token_before
-  ; next_available_token_after
-  ; sok_digest= () }
-
-let create = Fields.create
-
-let base_top_hash t =
-  Random_oracle.hash ~init:Hash_prefix.base_snark
-    (Statement.With_sok.to_field_elements t)
-
-let merge_top_hash wrap_vk_bits t =
-  Random_oracle.hash ~init:wrap_vk_bits
-    (Statement.With_sok.to_field_elements t)
-
-module Verification_keys = struct
-  [%%versioned_asserted
->>>>>>> ccf55f17
   module Stable = struct
     module V1 = struct
       type t = T.t
@@ -695,10 +507,15 @@
 let to_yojson = Stable.Latest.to_yojson
 
 let create ~source ~target ~supply_increase ~pending_coinbase_stack_state
-    ~fee_excess ~sok_digest ~proof =
+    ~fee_excess 
+  ~next_available_token_before
+  ~next_available_token_after
+    ~sok_digest ~proof =
   { statement=
       { source
       ; target
+      ;next_available_token_before
+      ;next_available_token_after
       ; supply_increase
       ; pending_coinbase_stack_state
       ; fee_excess
@@ -713,7 +530,7 @@
     | Transaction : Transaction_union.t Snarky.Request.t
     | State_body : Coda_state.Protocol_state.Body.Value.t Snarky.Request.t
     | Init_stack : Pending_coinbase.Stack.t Snarky.Request.t
-    | Next_available_token : Token_id.t Snarky.Request.t
+(*     | Next_available_token : Token_id.t Snarky.Request.t *)
 
   module User_command_failure = struct
     (** The various ways that a user command may fail. These should be computed
@@ -2005,33 +1822,22 @@
     let%bind pending_coinbase_init =
       exists Pending_coinbase.Stack.typ ~request:(As_prover.return Init_stack)
     in
-    let%bind next_available_token_before =
-      exists Token_id.typ ~request:(As_prover.return Next_available_token)
-    in
     let%bind state_body =
       exists
         (Coda_state.Protocol_state.Body.typ ~constraint_constants)
         ~request:(As_prover.return State_body)
     in
-<<<<<<< HEAD
     let pc = statement.pending_coinbase_stack_state in
-    let%bind root_after, fee_excess, supply_increase =
-=======
     let%bind ( root_after
              , fee_excess
              , supply_increase
              , next_available_token_after ) =
->>>>>>> ccf55f17
       apply_tagged_transaction ~constraint_constants
         (module Shifted)
-        statement.source pending_coinbase_init pc.source pc.target state_body t
+        statement.source pending_coinbase_init pc.source pc.target statement.next_available_token_before state_body t
       (* 
         root_before pending_coinbase_init pending_coinbase_before
-<<<<<<< HEAD
         pending_coinbase_after state_body te*)
-=======
-        pending_coinbase_after next_available_token_before state_body t
->>>>>>> ccf55f17
     in
     let%bind fee_excess =
       (* Use the default token for the fee excess if it is zero.
@@ -2052,12 +1858,14 @@
       ; fee_token_r= Token_id.(var_of_t default)
       ; fee_excess_r= Fee.Signed.(Checked.constant zero) }
     in
-<<<<<<< HEAD
     Checked.all_unit
       [ Frozen_ledger_hash.assert_equal root_after statement.target
       ; Currency.Amount.Checked.assert_equal supply_increase
           statement.supply_increase
-      ; Fee_excess.assert_equal_checked fee_excess statement.fee_excess ]
+      ; Fee_excess.assert_equal_checked fee_excess statement.fee_excess 
+      ; Token_id.Checked.Assert.equal next_available_token_after
+          statement.next_available_token_after
+      ]
 
   let rule ~constraint_constants : _ Pickles.Inductive_rule.t =
     { prevs= []
@@ -2066,40 +1874,11 @@
           Run.run_checked (main ~constraint_constants x) ;
           [] )
     ; main_value= (fun [] _ -> []) }
-=======
-    let%map () =
-      [%with_label "Check that the computed hash matches the input hash"]
-        (let%bind sok_digest =
-           [%with_label "Fetch the sok_digest"]
-             (exists' Sok_message.Digest.typ ~f:Prover_state.sok_digest)
-         in
-         let%bind input =
-           Statement.With_sok.Checked.to_field_elements
-             { source= root_before
-             ; target= root_after
-             ; fee_excess
-             ; next_available_token_before
-             ; next_available_token_after
-             ; supply_increase
-             ; pending_coinbase_stack_state=
-                 { source= pending_coinbase_before
-                 ; target= pending_coinbase_after }
-             ; proof_type= ()
-             ; sok_digest }
-         in
-         [%with_label "Compare the hashes"]
-           ( make_checked (fun () ->
-                 Random_oracle.Checked.(
-                   hash ~init:Hash_prefix.base_snark input) )
-           >>= Field.Checked.Assert.equal top_hash ))
-    in
-    ()
->>>>>>> ccf55f17
 
   let transaction_union_handler handler (transaction : Transaction_union.t)
       (state_body : Coda_state.Protocol_state.Body.Value.t)
       (init_stack : Pending_coinbase.Stack.t)
-      (next_available_token : Token_id.t) : Snarky.Request.request -> _ =
+       : Snarky.Request.request -> _ =
    fun (With {request; respond} as r) ->
     match request with
     | Transaction ->
@@ -2108,75 +1887,8 @@
         respond (Provide state_body)
     | Init_stack ->
         respond (Provide init_stack)
-    | Next_available_token ->
-        respond (Provide next_available_token)
     | _ ->
         handler r
-<<<<<<< HEAD
-=======
-
-  let create_keys () =
-    generate_keypair
-      (main
-         ~constraint_constants:Genesis_constants.Constraint_constants.compiled)
-      ~exposing:(tick_input ())
-
-  let transaction_union_proof ?(preeval = false) ~constraint_constants
-      ~proving_key sok_digest state1 state2 init_stack
-      pending_coinbase_stack_state next_available_token_before
-      next_available_token_after (transaction : Transaction_union.t) state_body
-      handler =
-    if preeval then failwith "preeval currently disabled" ;
-    let prover_state : Prover_state.t =
-      {state1; state2; sok_digest; pending_coinbase_stack_state}
-    in
-    let handler =
-      transaction_union_handler handler transaction state_body init_stack
-        next_available_token_before
-    in
-    let main top_hash = handle (main ~constraint_constants top_hash) handler in
-    let statement : Statement.With_sok.t =
-      { source= state1
-      ; target= state2
-      ; supply_increase= Transaction_union.supply_increase transaction
-      ; pending_coinbase_stack_state
-      ; fee_excess= Transaction_union.fee_excess transaction
-      ; next_available_token_before
-      ; next_available_token_after
-      ; proof_type= ()
-      ; sok_digest }
-    in
-    let top_hash = base_top_hash statement in
-    (top_hash, prove proving_key (tick_input ()) prover_state main top_hash)
-
-  let cached =
-    let load =
-      let open Cached.Let_syntax in
-      let%map verification =
-        Cached.component ~label:"transaction_snark_base_verification"
-          ~f:Keypair.vk
-          (module Verification_key)
-      and proving =
-        Cached.component ~label:"transaction_snark_base_proving" ~f:Keypair.pk
-          (module Proving_key)
-      in
-      (verification, {proving with value= ()})
-    in
-    Cached.Spec.create ~load ~name:"transaction-snark base keys"
-      ~autogen_path:Cache_dir.autogen_path
-      ~manual_install_path:Cache_dir.manual_install_path
-      ~brew_install_path:Cache_dir.brew_install_path
-      ~s3_install_path:Cache_dir.s3_install_path
-      ~digest_input:(fun x ->
-        Md5.to_hex (R1CS_constraint_system.digest (Lazy.force x)) )
-      ~input:
-        ( lazy
-          (constraint_system ~exposing:(tick_input ())
-             (main
-                ~constraint_constants:
-                  Genesis_constants.Constraint_constants.compiled)) )
-      ~create_env:(fun x -> Keypair.generate (Lazy.force x))
->>>>>>> ccf55f17
 end
 
 module Transition_data = struct
@@ -2191,91 +1903,6 @@
 
 module Merge = struct
   open Tick
-<<<<<<< HEAD
-=======
-  open Let_syntax
-
-  module Prover_state = struct
-    type t =
-      { tock_vk: Tock_backend.Verification_key.t
-      ; sok_digest: Sok_message.Digest.t
-      ; ledger_hash1: Frozen_ledger_hash.t
-      ; ledger_hash2: Frozen_ledger_hash.t
-      ; transition12: Transition_data.t
-      ; ledger_hash3: Frozen_ledger_hash.t
-      ; transition23: Transition_data.t
-      ; next_available_token1: Token_id.t
-      ; next_available_token2: Token_id.t
-      ; next_available_token3: Token_id.t
-      ; pending_coinbase_stack1: Pending_coinbase.Stack.t
-      ; pending_coinbase_stack2: Pending_coinbase.Stack.t
-      ; pending_coinbase_stack3: Pending_coinbase.Stack.t
-      ; pending_coinbase_stack4: Pending_coinbase.Stack.t }
-    [@@deriving fields]
-  end
-
-  let input = tick_input
-
-  let wrap_input_size = Tock.Data_spec.size wrap_input
-
-  module Verifier = Tick.Verifier
-
-  let hash_state_if b ~then_ ~else_ =
-    make_checked (fun () ->
-        Random_oracle.State.map2 then_ else_ ~f:(fun then_ else_ ->
-            Run.Field.if_ b ~then_ ~else_ ) )
-
-  (* spec for [verify_transition tock_vk proof_field s1 s2]:
-     returns a bool which is true iff
-     there is a snark proving making tock_vk
-     accept on one of [ H(s1, s2, excess); H(s1, s2, excess, tock_vk) ] *)
-  let%snarkydef verify_transition tock_vk tock_vk_precomp wrap_vk_hash_state
-      get_transition_data s1 s2 ~pending_coinbase_stack1
-      ~pending_coinbase_stack2 supply_increase ~fee_excess
-      ~next_available_token_before ~next_available_token_after =
-    let%bind is_base =
-      let get_type s = get_transition_data s |> Transition_data.proof |> fst in
-      with_label __LOC__
-        (exists' Boolean.typ ~f:(fun s -> Proof_type.is_base (get_type s)))
-    in
-    let%bind sok_digest =
-      exists' Sok_message.Digest.typ
-        ~f:(Fn.compose Transition_data.sok_digest get_transition_data)
-    in
-    let%bind top_hash_init =
-      hash_state_if is_base
-        ~then_:
-          (Random_oracle.State.map ~f:Run.Field.constant Hash_prefix.base_snark)
-        ~else_:wrap_vk_hash_state
-    in
-    let%bind input =
-      let%bind input =
-        Statement.With_sok.Checked.to_field_elements
-          { source= s1
-          ; target= s2
-          ; fee_excess
-          ; next_available_token_before
-          ; next_available_token_after
-          ; supply_increase
-          ; pending_coinbase_stack_state=
-              {source= pending_coinbase_stack1; target= pending_coinbase_stack2}
-          ; proof_type= ()
-          ; sok_digest }
-      in
-      make_checked (fun () ->
-          Random_oracle.Checked.(digest (update ~state:top_hash_init input)) )
-      >>= Wrap_input.Checked.tick_field_to_scalars
-    in
-    let%bind proof =
-      exists Verifier.Proof.typ
-        ~compute:
-          As_prover.(
-            map get_state ~f:(fun s ->
-                get_transition_data s |> Transition_data.proof |> snd
-                |> Verifier.proof_of_backend_proof ))
-    in
-    Verifier.verify tock_vk tock_vk_precomp input proof
->>>>>>> ccf55f17
 
   (* spec for [main top_hash]:
      constraints pass iff
@@ -2284,7 +1911,6 @@
      verify_transition tock_vk _ s1 s2 pending_coinbase_stack12.source, pending_coinbase_stack12.target is true
      verify_transition tock_vk _ s2 s3 pending_coinbase_stack23.source, pending_coinbase_stack23.target is true
   *)
-<<<<<<< HEAD
   let%snarkydef main
       ([s1; s2] :
         (Statement.With_sok.var * (Statement.With_sok.var * _))
@@ -2292,48 +1918,6 @@
     let%bind fee_excess =
       Fee_excess.combine_checked s1.Statement.fee_excess
         s2.Statement.fee_excess
-=======
-  let%snarkydef main (top_hash : Random_oracle.Checked.Digest.t) =
-    let%bind tock_vk =
-      exists' (Verifier.Verification_key.typ ~input_size:wrap_input_size)
-        ~f:(fun {Prover_state.tock_vk; _} -> Verifier.vk_of_backend_vk tock_vk
-      )
-    and s1 = exists' Frozen_ledger_hash.typ ~f:Prover_state.ledger_hash1
-    and s2 = exists' Frozen_ledger_hash.typ ~f:Prover_state.ledger_hash2
-    and s3 = exists' Frozen_ledger_hash.typ ~f:Prover_state.ledger_hash3
-    and fee_excess12 =
-      exists' Fee_excess.typ
-        ~f:(Fn.compose Transition_data.fee_excess Prover_state.transition12)
-    and fee_excess23 =
-      exists' Fee_excess.typ
-        ~f:(Fn.compose Transition_data.fee_excess Prover_state.transition23)
-    and supply_increase12 =
-      exists' Amount.typ
-        ~f:
-          (Fn.compose Transition_data.supply_increase Prover_state.transition12)
-    and supply_increase23 =
-      exists' Amount.typ
-        ~f:
-          (Fn.compose Transition_data.supply_increase Prover_state.transition23)
-    and next_available_token1 =
-      exists' Token_id.typ ~f:Prover_state.next_available_token1
-    and next_available_token2 =
-      exists' Token_id.typ ~f:Prover_state.next_available_token2
-    and next_available_token3 =
-      exists' Token_id.typ ~f:Prover_state.next_available_token3
-    and pending_coinbase1 =
-      exists' Pending_coinbase.Stack.typ
-        ~f:Prover_state.pending_coinbase_stack1
-    and pending_coinbase2 =
-      exists' Pending_coinbase.Stack.typ
-        ~f:Prover_state.pending_coinbase_stack2
-    and pending_coinbase3 =
-      exists' Pending_coinbase.Stack.typ
-        ~f:Prover_state.pending_coinbase_stack3
-    and pending_coinbase4 =
-      exists' Pending_coinbase.Stack.typ
-        ~f:Prover_state.pending_coinbase_stack4
->>>>>>> ccf55f17
     in
     let%bind () =
       with_label __LOC__
@@ -2348,7 +1932,6 @@
          in
          Boolean.Assert.is_true valid_pending_coinbase_stack_transition)
     in
-<<<<<<< HEAD
     let%bind supply_increase =
       Amount.Checked.add s1.supply_increase s2.supply_increase
     in
@@ -2357,7 +1940,17 @@
       ; Amount.Checked.assert_equal supply_increase s.supply_increase
       ; Frozen_ledger_hash.assert_equal s.source s1.source
       ; Frozen_ledger_hash.assert_equal s1.target s2.source
-      ; Frozen_ledger_hash.assert_equal s2.target s.target ]
+      ; Frozen_ledger_hash.assert_equal s2.target s.target 
+      ; Token_id.Checked.Assert.equal
+          s.next_available_token_before
+          s1.next_available_token_before
+      ; Token_id.Checked.Assert.equal
+          s1.next_available_token_after
+          s2.next_available_token_before
+      ; Token_id.Checked.Assert.equal
+          s2.next_available_token_after
+          s.next_available_token_after
+      ]
 
   let rule self : _ Pickles.Inductive_rule.t =
     let prev_should_verify =
@@ -2366,84 +1959,6 @@
           true
       | _ ->
           false
-=======
-    let%bind wrap_vk_hash_state =
-      make_checked (fun () ->
-          Random_oracle.(
-            Checked.update
-              ~state:
-                (State.map Hash_prefix_states.merge_snark ~f:Run.Field.constant)
-              (Verifier.Verification_key.to_field_elements tock_vk)) )
-    in
-    let%bind tock_vk_precomp =
-      Verifier.Verification_key.Precomputation.create tock_vk
-    in
-    let%bind () =
-      [%with_label "Check top hash"]
-        (let%bind fee_excess =
-           Fee_excess.combine_checked fee_excess12 fee_excess23
-         in
-         let%bind supply_increase =
-           Amount.Checked.add supply_increase12 supply_increase23
-         in
-         let%bind input =
-           let%bind sok_digest =
-             exists' Sok_message.Digest.typ ~f:Prover_state.sok_digest
-           in
-           let%bind input =
-             Statement.With_sok.Checked.to_field_elements
-               { source= s1
-               ; target= s3
-               ; fee_excess
-               ; next_available_token_before= next_available_token1
-               ; next_available_token_after= next_available_token3
-               ; supply_increase
-               ; pending_coinbase_stack_state=
-                   {source= pending_coinbase1; target= pending_coinbase4}
-               ; proof_type= ()
-               ; sok_digest }
-           in
-           make_checked (fun () ->
-               Random_oracle.Checked.(
-                 digest (update ~state:wrap_vk_hash_state input)) )
-         in
-         Field.Checked.Assert.equal top_hash input)
-    and verify_12 =
-      [%with_label "Verify left transition"]
-        (verify_transition tock_vk tock_vk_precomp wrap_vk_hash_state
-           Prover_state.transition12 s1 s2
-           ~pending_coinbase_stack1:pending_coinbase1
-           ~pending_coinbase_stack2:pending_coinbase2 supply_increase12
-           ~fee_excess:fee_excess12
-           ~next_available_token_before:next_available_token1
-           ~next_available_token_after:next_available_token2)
-    and verify_23 =
-      [%with_label "Verify right transition"]
-        (verify_transition tock_vk tock_vk_precomp wrap_vk_hash_state
-           Prover_state.transition23 s2 s3
-           ~pending_coinbase_stack1:pending_coinbase3
-           ~pending_coinbase_stack2:pending_coinbase4 supply_increase23
-           ~fee_excess:fee_excess23
-           ~next_available_token_before:next_available_token2
-           ~next_available_token_after:next_available_token3)
-    in
-    Boolean.Assert.all [verify_12; verify_23]
-
-  let create_keys () = generate_keypair ~exposing:(input ()) main
-
-  let cached =
-    let load =
-      let open Cached.Let_syntax in
-      let%map verification =
-        Cached.component ~label:"transaction_snark_merge_verification"
-          ~f:Keypair.vk
-          (module Verification_key)
-      and proving =
-        Cached.component ~label:"transaction_snark_merge_proving" ~f:Keypair.pk
-          (module Proving_key)
-      in
-      (verification, {proving with value= ()})
->>>>>>> ccf55f17
     in
     let b = Boolean.var_of_value prev_should_verify in
     { prevs= [self; self]
@@ -2486,153 +2001,7 @@
   module type S = sig
     val tag : tag
 
-<<<<<<< HEAD
     val verify : (t * Sok_message.t) list -> bool
-=======
-    val verify_against_digest : t -> bool
-
-    val verify_complete_merge :
-         Sok_message.Digest.Checked.t
-      -> Frozen_ledger_hash.var
-      -> Frozen_ledger_hash.var
-      -> Pending_coinbase.Stack.var
-      -> Pending_coinbase.Stack.var
-      -> Currency.Amount.var
-      -> Token_id.var
-      -> Token_id.var
-      -> (Tock.Proof.t, 's) Tick.As_prover.t
-      -> (Tick.Boolean.var, 's) Tick.Checked.t
-  end
-
-  module Make (K : sig
-    val keys : Keys.t
-  end) =
-  struct
-    open K
-
-    let wrap_vk_state =
-      Random_oracle.update ~state:Hash_prefix.merge_snark
-        Snark_params.Tick.Verifier.(
-          let vk = vk_of_backend_vk keys.wrap in
-          let g1 = Tick.Inner_curve.to_affine_exn in
-          let g2 = Tick.Pairing.G2.Unchecked.to_affine_exn in
-          Verification_key.to_field_elements
-            { vk with
-              query_base= g1 vk.query_base
-            ; query= List.map ~f:g1 vk.query
-            ; delta= g2 vk.delta })
-
-    (* someday: Reorganize this module so that the inputs are separated from the proof. *)
-    let verify_against_digest
-        { source
-        ; target
-        ; proof
-        ; proof_type
-        ; fee_excess
-        ; next_available_token_before
-        ; next_available_token_after
-        ; sok_digest
-        ; supply_increase
-        ; pending_coinbase_stack_state } =
-      let (stmt : Statement.With_sok.t) =
-        { source
-        ; target
-        ; proof_type= ()
-        ; fee_excess
-        ; next_available_token_before
-        ; next_available_token_after
-        ; sok_digest
-        ; supply_increase
-        ; pending_coinbase_stack_state }
-      in
-      let input =
-        match proof_type with
-        | `Base ->
-            base_top_hash stmt
-        | `Merge ->
-            merge_top_hash wrap_vk_state stmt
-      in
-      Tock.verify proof keys.wrap wrap_input (Wrap_input.of_tick_field input)
-
-    let verify_one t ~message =
-      Sok_message.Digest.equal t.sok_digest (Sok_message.digest message)
-      && verify_against_digest t
-
-    let verify = List.for_all ~f:(fun (t, m) -> verify_one t ~message:m)
-
-    (* spec for [verify_merge s1 s2 _]:
-      Returns a boolean which is true if there exists a tock proof proving
-      (against the wrap verification key) H(s1, s2, Amount.Signed.zero, wrap_vk).
-      This in turn should only happen if there exists a tick proof proving
-      (against the merge verification key) H(s1, s2, Amount.Signed.zero, wrap_vk).
-
-      We precompute the parts of the pedersen involving wrap_vk and
-      Amount.Signed.zero outside the SNARK since this saves us many constraints.
-    *)
-
-    let wrap_vk = Merge.Verifier.(constant_vk (vk_of_backend_vk keys.wrap))
-
-    let wrap_precomp =
-      Merge.Verifier.(
-        Verification_key.Precomputation.create_constant
-          (vk_of_backend_vk keys.wrap))
-
-    let verify_complete_merge sok_digest s1 s2
-        (pending_coinbase_stack1 : Pending_coinbase.Stack.var)
-        (pending_coinbase_stack2 : Pending_coinbase.Stack.var) supply_increase
-        next_available_token_before next_available_token_after get_proof =
-      let open Tick in
-      let%bind top_hash =
-        let%bind input =
-          Statement.With_sok.Checked.to_field_elements
-            { source= s1
-            ; target= s2
-            ; fee_excess= Fee_excess.(var_of_t empty)
-            ; next_available_token_before
-            ; next_available_token_after
-            ; supply_increase
-            ; pending_coinbase_stack_state=
-                { source= pending_coinbase_stack1
-                ; target= pending_coinbase_stack2 }
-            ; proof_type= ()
-            ; sok_digest }
-        in
-        make_checked (fun () ->
-            Random_oracle.Checked.(
-              digest
-                (update
-                   ~state:
-                     (Random_oracle.State.map wrap_vk_state
-                        ~f:Run.Field.constant)
-                   input)) )
-      in
-      let%bind input = Wrap_input.Checked.tick_field_to_scalars top_hash in
-      let%map result =
-        let%bind proof =
-          exists Merge.Verifier.Proof.typ
-            ~compute:
-              (As_prover.map get_proof ~f:Merge.Verifier.proof_of_backend_proof)
-        in
-        Merge.Verifier.verify wrap_vk wrap_precomp input proof
-      in
-      result
-  end
-end
-
-module Wrap (Vk : sig
-  val merge : Tick.Verification_key.t
-
-  val base : Tick.Verification_key.t
-end) =
-struct
-  open Tock
-  module Verifier = Tock.Groth_verifier
-
-  let merge_vk = Verifier.vk_of_backend_vk Vk.merge
-
-  let merge_vk_precomp =
-    Verifier.Verification_key.Precomputation.create_constant merge_vk
->>>>>>> ccf55f17
 
     val id : Pickles.Verification_key.Id.t Lazy.t
 
@@ -2694,7 +2063,6 @@
   let sok_digest = Sok_message.digest sok_message in
   let handler =
     Base.transaction_union_handler handler transaction state_body init_stack
-      next_available_token_before
   in
   let statement : Statement.With_sok.t =
     { source
@@ -2702,12 +2070,8 @@
     ; supply_increase= Transaction_union.supply_increase transaction
     ; pending_coinbase_stack_state
     ; fee_excess= Transaction_union.fee_excess transaction
-<<<<<<< HEAD
-=======
     ; next_available_token_before
     ; next_available_token_after
-    ; proof_type= ()
->>>>>>> ccf55f17
     ; sok_digest }
   in
   let open Tick in
@@ -2764,7 +2128,6 @@
   let sok_digest = Sok_message.digest sok_message in
   let handler =
     Base.transaction_union_handler handler transaction state_body init_stack
-      next_available_token_before
   in
   let statement : Statement.With_sok.t =
     { source
@@ -2772,12 +2135,8 @@
     ; supply_increase= Transaction_union.supply_increase transaction
     ; pending_coinbase_stack_state
     ; fee_excess= Transaction_union.fee_excess transaction
-<<<<<<< HEAD
-=======
     ; next_available_token_before
     ; next_available_token_after
-    ; proof_type= ()
->>>>>>> ccf55f17
     ; sok_digest }
   in
   let open Tick in
@@ -2799,7 +2158,6 @@
     init_stack next_available_token_before next_available_token_after
     pending_coinbase_stack_state handler
 
-<<<<<<< HEAD
 let verify (ts : (t * _) list) ~key =
   List.for_all ts ~f:(fun ({statement; _}, message) ->
       Sok_message.Digest.equal
@@ -2833,12 +2191,15 @@
          (List.map ts ~f:(fun ({statement; proof}, _) -> (statement, proof)))
 
   let of_transaction_union sok_digest source target
-      ~pending_coinbase_stack_state transaction state_body ~init_stack handler
+      ~init_stack  ~pending_coinbase_stack_state 
+      ~next_available_token_before ~next_available_token_after transaction
+      state_body handler
       =
     let s =
       { Statement.source
       ; target
       ; sok_digest
+      ; next_available_token_before ; next_available_token_after 
       ; fee_excess= Transaction_union.fee_excess transaction
       ; supply_increase= Transaction_union.supply_increase transaction
       ; pending_coinbase_stack_state }
@@ -2852,80 +2213,9 @@
           s }
 
   let of_transaction ~sok_digest ~source ~target ~init_stack
-      ~pending_coinbase_stack_state transaction_in_block handler =
-=======
-let verification_keys_of_keys {Keys0.verification; _} = verification
-
-module Make (K : sig
-  val keys : Keys0.t
-end) =
-struct
-  open K
-
-  include Verification.Make (struct
-    let keys = verification_keys_of_keys keys
-  end)
-
-  module Wrap = Wrap (struct
-    let merge = keys.verification.merge
-
-    let base = keys.verification.base
-  end)
-
-  let wrap proof_type proof input =
-    let prover_state = {Wrap.Prover_state.proof; proof_type} in
-    Tock.prove keys.proving.wrap wrap_input prover_state Wrap.main
-      (Wrap_input.of_tick_field input)
-
-  let merge_proof sok_digest ledger_hash1 ledger_hash2 ledger_hash3
-      next_available_token1 next_available_token2 next_available_token3
-      transition12 transition23 =
-    let fee_excess =
-      Or_error.ok_exn
-      @@ Fee_excess.combine transition12.Transition_data.fee_excess
-           transition23.Transition_data.fee_excess
-    in
-    let supply_increase =
-      Amount.add transition12.supply_increase transition23.supply_increase
-      |> Option.value_exn
-    in
-    let statement : Statement.With_sok.t =
-      { source= ledger_hash1
-      ; target= ledger_hash3
-      ; supply_increase
-      ; pending_coinbase_stack_state=
-          { source= transition12.pending_coinbase_stack_state.source
-          ; target= transition23.pending_coinbase_stack_state.target }
-      ; fee_excess
-      ; next_available_token_before= next_available_token1
-      ; next_available_token_after= next_available_token2
-      ; proof_type= ()
-      ; sok_digest }
-    in
-    let top_hash = merge_top_hash wrap_vk_state statement in
-    let prover_state =
-      { Merge.Prover_state.sok_digest
-      ; ledger_hash1
-      ; ledger_hash2
-      ; ledger_hash3
-      ; next_available_token1
-      ; next_available_token2
-      ; next_available_token3
-      ; pending_coinbase_stack1=
-          transition12.pending_coinbase_stack_state.source
-      ; pending_coinbase_stack2=
-          transition12.pending_coinbase_stack_state.target
-      ; pending_coinbase_stack3=
-          transition23.pending_coinbase_stack_state.source
-      ; pending_coinbase_stack4=
-          transition23.pending_coinbase_stack_state.target
-      ; transition12
-      ; transition23
-      ; tock_vk= keys.verification.wrap }
-    in
-    ( top_hash
-    , Tick.prove keys.proving.merge (tick_input ()) prover_state Merge.main
-        top_hash )
+      ~pending_coinbase_stack_state ~next_available_token_before
+      ~next_available_token_after transaction_in_block handler =
+(*
 
   let of_transaction_union ?preeval ~constraint_constants sok_digest source
       target ~init_stack ~pending_coinbase_stack_state
@@ -2951,98 +2241,60 @@
   let of_transaction ?preeval ~constraint_constants ~sok_digest ~source ~target
       ~init_stack ~pending_coinbase_stack_state ~next_available_token_before
       ~next_available_token_after transaction_in_block handler =
->>>>>>> ccf55f17
+*)
     let transaction =
       Transaction_protocol_state.transaction transaction_in_block
     in
     let state_body =
       Transaction_protocol_state.block_data transaction_in_block
     in
-<<<<<<< HEAD
     of_transaction_union sok_digest source target ~init_stack
       ~pending_coinbase_stack_state
-      (Transaction_union.of_transaction transaction)
-      state_body handler
-
-  let of_user_command ~sok_digest ~source ~target ~init_stack
-      ~pending_coinbase_stack_state user_command_in_block handler =
-    of_transaction ~sok_digest ~source ~target ~init_stack
-      ~pending_coinbase_stack_state
-=======
-    of_transaction_union ?preeval ~constraint_constants sok_digest source
-      target ~init_stack ~pending_coinbase_stack_state
       ~next_available_token_before ~next_available_token_after
       (Transaction_union.of_transaction transaction)
       state_body handler
 
-  let of_user_command ~constraint_constants ~sok_digest ~source ~target
-      ~init_stack ~pending_coinbase_stack_state ~next_available_token_before
+  let of_user_command ~sok_digest ~source ~target ~init_stack
+      ~pending_coinbase_stack_state ~next_available_token_before
       ~next_available_token_after user_command_in_block handler =
-    of_transaction ~constraint_constants ~sok_digest ~source ~target
-      ~init_stack ~pending_coinbase_stack_state ~next_available_token_before
+    of_transaction ~sok_digest ~source ~target ~init_stack
+      ~pending_coinbase_stack_state ~next_available_token_before
       ~next_available_token_after
->>>>>>> ccf55f17
       { user_command_in_block with
         transaction=
           User_command
             (Transaction_protocol_state.transaction user_command_in_block) }
       handler
 
-<<<<<<< HEAD
   let of_fee_transfer ~sok_digest ~source ~target ~init_stack
-      ~pending_coinbase_stack_state transfer_in_block handler =
+      ~pending_coinbase_stack_state ~next_available_token_before
+      ~next_available_token_after transfer_in_block handler =
     of_transaction ~sok_digest ~source ~target ~init_stack
-      ~pending_coinbase_stack_state
-=======
-  let of_fee_transfer ~constraint_constants ~sok_digest ~source ~target
-      ~init_stack ~pending_coinbase_stack_state ~next_available_token_before
-      ~next_available_token_after transfer_in_block handler =
-    of_transaction ~constraint_constants ~sok_digest ~source ~target
-      ~init_stack ~pending_coinbase_stack_state ~next_available_token_before
+      ~pending_coinbase_stack_state ~next_available_token_before
       ~next_available_token_after
->>>>>>> ccf55f17
       { transfer_in_block with
         transaction=
           Fee_transfer
             (Transaction_protocol_state.transaction transfer_in_block) }
       handler
 
-<<<<<<< HEAD
   let merge ({statement= t12; _} as x12) ({statement= t23; _} as x23)
       ~sok_digest =
-=======
-  let merge t1 t2 ~sok_digest =
-    if not (Frozen_ledger_hash.( = ) t1.target t2.source) then
+    if not (Frozen_ledger_hash.( = ) t12.target t23.source) then
       failwithf
-        !"Transaction_snark.merge: t1.target <> t2.source \
+        !"Transaction_snark.merge: t12.target <> t23.source \
           (%{sexp:Frozen_ledger_hash.t} vs %{sexp:Frozen_ledger_hash.t})"
-        t1.target t2.source () ;
+        t12.target t23.source () ;
     if
       not
-        (Token_id.( = ) t1.next_available_token_after
-           t2.next_available_token_before)
+        (Token_id.( = ) t12.next_available_token_after
+           t23.next_available_token_before)
     then
       failwithf
-        !"Transaction_snark.merge: t1.next_available_token_befre <> \
-          t2.next_available_token_after (%{sexp:Token_id.t} vs \
+        !"Transaction_snark.merge: t12.next_available_token_befre <> \
+          t23.next_available_token_after (%{sexp:Token_id.t} vs \
           %{sexp:Token_id.t})"
-        t1.next_available_token_after t2.next_available_token_before () ;
-    let input, proof =
-      merge_proof sok_digest t1.source t1.target t2.target
-        t1.next_available_token_before t1.next_available_token_after
-        t2.next_available_token_after
-        { Transition_data.proof= (t1.proof_type, t1.proof)
-        ; fee_excess= t1.fee_excess
-        ; supply_increase= t1.supply_increase
-        ; sok_digest= t1.sok_digest
-        ; pending_coinbase_stack_state= t1.pending_coinbase_stack_state }
-        { Transition_data.proof= (t2.proof_type, t2.proof)
-        ; fee_excess= t2.fee_excess
-        ; supply_increase= t2.supply_increase
-        ; sok_digest= t2.sok_digest
-        ; pending_coinbase_stack_state= t2.pending_coinbase_stack_state }
-    in
->>>>>>> ccf55f17
+        t12.next_available_token_after t23.next_available_token_before () ;
     let open Or_error.Let_syntax in
     let%map fee_excess = Fee_excess.combine t12.fee_excess t23.fee_excess
     and supply_increase =
@@ -3052,193 +2304,17 @@
              (Or_error.errorf
                 "Transaction_snark.merge: Supply change amount overflow")
     in
-<<<<<<< HEAD
     let s : Statement.With_sok.t =
       { Statement.source= t12.source
       ; target= t23.target
       ; supply_increase
       ; fee_excess
+      ; next_available_token_before= t12.next_available_token_before
+      ; next_available_token_after= t23.next_available_token_after
       ; pending_coinbase_stack_state=
           { source= t12.pending_coinbase_stack_state.source
           ; target= t23.pending_coinbase_stack_state.target }
       ; sok_digest }
-=======
-    { source= t1.source
-    ; target= t2.target
-    ; sok_digest
-    ; fee_excess
-    ; next_available_token_before= t1.next_available_token_before
-    ; next_available_token_after= t2.next_available_token_after
-    ; supply_increase
-    ; pending_coinbase_stack_state=
-        { source= t1.pending_coinbase_stack_state.source
-        ; target= t2.pending_coinbase_stack_state.target }
-    ; proof_type= `Merge
-    ; proof= wrap `Merge proof input }
-end
-
-module Keys = struct
-  module Storage = Storage.List.Make (Storage.Disk)
-
-  module Per_snark_location = struct
-    module T = struct
-      type t =
-        { base: Storage.location
-        ; merge: Storage.location
-        ; wrap: Storage.location }
-      [@@deriving sexp]
-    end
-
-    include T
-    include Sexpable.To_stringable (T)
-  end
-
-  let checksum ~prefix ~base ~merge ~wrap =
-    Md5.digest_string
-      ( "Transaction_snark_" ^ prefix ^ Md5.to_hex base ^ Md5.to_hex merge
-      ^ Md5.to_hex wrap )
-
-  module Verification = struct
-    include Keys0.Verification
-    module Location = Per_snark_location
-
-    let checksum ~base ~merge ~wrap =
-      checksum ~prefix:"transaction_snark_verification" ~base ~merge ~wrap
-
-    let load ({merge; base; wrap} : Location.t) =
-      let open Storage in
-      let logger = Logger.create () in
-      let tick_controller =
-        Controller.create ~logger (module Tick.Verification_key)
-      in
-      let tock_controller =
-        Controller.create ~logger (module Tock.Verification_key)
-      in
-      let open Async in
-      let load c p =
-        match%map load_with_checksum c p with
-        | Ok x ->
-            x
-        | Error _e ->
-            failwithf
-              !"Transaction_snark: load failed on %{sexp:Storage.location}"
-              p ()
-      in
-      let%map base = load tick_controller base
-      and merge = load tick_controller merge
-      and wrap = load tock_controller wrap in
-      let t = {base= base.data; merge= merge.data; wrap= wrap.data} in
-      ( t
-      , checksum ~base:base.checksum ~merge:merge.checksum ~wrap:wrap.checksum
-      )
-  end
-
-  module Proving = struct
-    include Keys0.Proving
-    module Location = Per_snark_location
-
-    let checksum ~base ~merge ~wrap =
-      checksum ~prefix:"transaction_snark_proving" ~base ~merge ~wrap
-
-    let load ({merge; base; wrap} : Location.t) =
-      let open Storage in
-      let logger = Logger.create () in
-      let tick_controller =
-        Controller.create ~logger (module Tick.Proving_key)
-      in
-      let tock_controller =
-        Controller.create ~logger (module Tock.Proving_key)
-      in
-      let open Async in
-      let load c p =
-        match%map load_with_checksum c p with
-        | Ok x ->
-            x
-        | Error _e ->
-            failwithf
-              !"Transaction_snark: load failed on %{sexp:Storage.location}"
-              p ()
-      in
-      let%map base = load tick_controller base
-      and merge = load tick_controller merge
-      and wrap = load tock_controller wrap in
-      let t = {base= base.data; merge= merge.data; wrap= wrap.data} in
-      ( t
-      , checksum ~base:base.checksum ~merge:merge.checksum ~wrap:wrap.checksum
-      )
-  end
-
-  module Location = struct
-    module T = struct
-      type t =
-        {proving: Proving.Location.t; verification: Verification.Location.t}
-      [@@deriving sexp]
-    end
-
-    include T
-    include Sexpable.To_stringable (T)
-  end
-
-  include Keys0.T
-
-  module Checksum = struct
-    type t = {proving: Md5.t; verification: Md5.t}
-  end
-
-  let create () =
-    let base = Base.create_keys () in
-    let merge = Merge.create_keys () in
-    let wrap =
-      let module Wrap = Wrap (struct
-        let base = Tick.Keypair.vk base
-
-        let merge = Tick.Keypair.vk merge
-      end) in
-      Wrap.create_keys ()
-    in
-    { proving=
-        { base= Tick.Keypair.pk base
-        ; merge= Tick.Keypair.pk merge
-        ; wrap= Tock.Keypair.pk wrap }
-    ; verification=
-        { base= Tick.Keypair.vk base
-        ; merge= Tick.Keypair.vk merge
-        ; wrap= Tock.Keypair.vk wrap } }
-
-  let cached () =
-    let paths path = Cache_dir.possible_paths (Filename.basename path) in
-    let open Cached.Deferred_with_track_generated.Let_syntax in
-    let%bind base_vk, base_pk = Cached.run Base.cached in
-    let%bind merge_vk, merge_pk = Cached.run Merge.cached in
-    let%map wrap_vk, wrap_pk =
-      let module Wrap = Wrap (struct
-        let base = base_vk.value
-
-        let merge = merge_vk.value
-      end) in
-      Cached.run Wrap.cached
-    in
-    let t : Verification.t =
-      {base= base_vk.value; merge= merge_vk.value; wrap= wrap_vk.value}
-    in
-    let location : Location.t =
-      { proving=
-          { base= paths base_pk.path
-          ; merge= paths merge_pk.path
-          ; wrap= paths wrap_pk.path }
-      ; verification=
-          { base= paths base_vk.path
-          ; merge= paths merge_vk.path
-          ; wrap= paths wrap_vk.path } }
-    in
-    let checksum =
-      { Checksum.proving=
-          Proving.checksum ~base:base_pk.checksum ~merge:merge_pk.checksum
-            ~wrap:wrap_pk.checksum
-      ; verification=
-          Verification.checksum ~base:base_vk.checksum ~merge:merge_vk.checksum
-            ~wrap:wrap_vk.checksum }
->>>>>>> ccf55f17
     in
     { statement= s
     ; proof= merge [(x12.statement, x12.proof); (x23.statement, x23.proof)] s
@@ -3373,14 +2449,9 @@
         { Transaction_protocol_state.Poly.transaction= user_command
         ; block_data= state_body }
       in
-<<<<<<< HEAD
       of_user_command ~sok_digest ~source ~target ~init_stack
-        ~pending_coinbase_stack_state user_command_in_block handler
-=======
-      of_user_command ~constraint_constants ~sok_digest ~source ~target
-        ~init_stack ~pending_coinbase_stack_state ~next_available_token_before
+        ~pending_coinbase_stack_state ~next_available_token_before
         ~next_available_token_after user_command_in_block handler
->>>>>>> ccf55f17
 
     (*
                 ~proposer:
@@ -3789,11 +2860,7 @@
                   ~prover:wallets.(0).account.public_key
                 |> Sok_message.digest
               in
-<<<<<<< HEAD
-=======
-              let state1 = Ledger.merkle_root ledger in
               let next_available_token1 = Ledger.next_available_token ledger in
->>>>>>> ccf55f17
               let sparse_ledger =
                 Sparse_ledger.of_ledger_subset_exn ledger
                   (List.concat_map
@@ -3834,31 +2901,17 @@
                   pending_coinbase_stack_state1.pc state_body1
                   (unstage @@ Sparse_ledger.handler sparse_ledger)
               in
-<<<<<<< HEAD
-              assert (Proof.verify [(proof12.statement, proof12.proof)]) ;
-              let sparse_ledger =
-                Sparse_ledger.apply_user_command_exn ~constraint_constants
-                  sparse_ledger
-                  (t1 :> User_command.t)
-              in
-=======
->>>>>>> ccf55f17
               let current_global_slot =
                 Coda_state.Protocol_state.Body.consensus_state state_body1
                 |> Consensus.Data.Consensus_state.curr_slot
               in
-<<<<<<< HEAD
-              let pending_coinbase_stack_state2, state_body2 =
-                let previous_stack = pending_coinbase_stack_state1.pc.target in
-=======
               let sparse_ledger =
                 Sparse_ledger.apply_user_command_exn ~constraint_constants
                   ~txn_global_slot:current_global_slot sparse_ledger
                   (t1 :> User_command.t)
               in
-              let pending_coinbase_stack_state2, state_body2, init_stack2 =
-                let previous_stack = pending_coinbase_stack_state1.target in
->>>>>>> ccf55f17
+              let pending_coinbase_stack_state2, state_body2 =
+                let previous_stack = pending_coinbase_stack_state1.pc.target in
                 let stack_with_state2 =
                   Pending_coinbase.Stack.(
                     push_state state_body_hash2 previous_stack)
@@ -3908,60 +2961,16 @@
                   ~txn_global_slot:current_global_slot sparse_ledger
                   (t2 :> User_command.t)
               in
-<<<<<<< HEAD
-              let current_global_slot =
-                Coda_state.Protocol_state.Body.consensus_state state_body2
-                |> Consensus.Data.Consensus_state.curr_slot
-=======
-              let pending_coinbase_stack_state_merge =
-                Pending_coinbase_stack_state.
-                  { source= pending_coinbase_stack_state1.source
-                  ; target= pending_coinbase_stack_state2.target }
->>>>>>> ccf55f17
-              in
               Ledger.apply_user_command ledger ~constraint_constants
                 ~txn_global_slot:current_global_slot t2
               |> Or_error.ok_exn |> ignore ;
               [%test_eq: Frozen_ledger_hash.t]
                 (Ledger.merkle_root ledger)
                 (Sparse_ledger.merkle_root sparse_ledger) ;
-<<<<<<< HEAD
               let proof13 =
                 merge ~sok_digest proof12 proof23 |> Or_error.ok_exn
               in
               Proof.verify [(proof13.statement, proof13.proof)] ) )
-=======
-              let total_fees =
-                let open Fee in
-                let magnitude =
-                  User_command_payload.fee (t1 :> User_command.t).payload
-                  + User_command_payload.fee (t2 :> User_command.t).payload
-                  |> Option.value_exn
-                in
-                Signed.create ~magnitude ~sgn:Sgn.Pos
-              in
-              let state3 = Sparse_ledger.merkle_root sparse_ledger in
-              let next_available_token3 = Ledger.next_available_token ledger in
-              let proof13 =
-                merge ~sok_digest proof12 proof23 |> Or_error.ok_exn
-              in
-              let statement : Statement.With_sok.t =
-                { source= state1
-                ; target= state3
-                ; supply_increase= Amount.zero
-                ; pending_coinbase_stack_state=
-                    pending_coinbase_stack_state_merge
-                ; fee_excess=
-                    Fee_excess.of_single (Token_id.default, total_fees)
-                ; next_available_token_before= next_available_token1
-                ; next_available_token_after= next_available_token3
-                ; proof_type= ()
-                ; sok_digest }
-              in
-              Tock.verify proof13.proof keys.verification.wrap wrap_input
-                (Wrap_input.of_tick_field
-                   (merge_top_hash wrap_vk_state statement)) ) )
->>>>>>> ccf55f17
 
     let%test "base_and_merge: transactions in one block (t1,t2 in b1), \
               carryforward the state from a previous transaction t0 in b1" =
