--- conflicted
+++ resolved
@@ -460,25 +460,11 @@
 [%%versioned
 module Stable = struct
   module V2 = struct
-<<<<<<< HEAD
-=======
     type t =
-      { statement : Statement.With_sok.Stable.V2.t; proof : Proof.Stable.V1.t }
+      { statement : Statement.With_sok.Stable.V2.t; proof : Proof.Stable.V2.t }
     [@@deriving compare, equal, fields, sexp, version, yojson, hash]
 
     let to_latest = Fn.id
-  end
-
-  module V1 = struct
->>>>>>> 8c1dc0c9
-    type t =
-      { statement : Statement.With_sok.Stable.V1.t; proof : Proof.Stable.V2.t }
-    [@@deriving compare, equal, fields, sexp, version, yojson, hash]
-
-    let to_latest (t : t) : Latest.t =
-      { statement = Statement.With_sok.Stable.V1.to_latest t.statement
-      ; proof = t.proof
-      }
   end
 end]
 
@@ -595,14 +581,25 @@
   make_checked
     Impl.(
       fun () ->
-        let b = exists Boolean.typ_unchecked ~compute:(fun _ -> true) in
+        let x = exists Field.typ ~compute:(fun () -> Field.Constant.of_int 3) in
         let g = exists Inner_curve.typ ~compute:(fun _ -> Inner_curve.one) in
         ignore
-          ( Pickles.Step_main_inputs.Ops.scale_fast g
-              (`Plus_two_to_len [| b; b |])
+          ( Pickles.Scalar_challenge.to_field_checked'
+              (module Impl)
+              ~num_bits:16
+              (Pickles_types.Scalar_challenge.create x)
+            : Field.t * Field.t * Field.t ) ;
+        ignore
+          ( Pickles.Step_main_inputs.Ops.scale_fast g ~num_bits:5
+              (Shifted_value x)
             : Pickles.Step_main_inputs.Inner_curve.t ) ;
         ignore
-          ( Pickles.Pairing_main.Scalar_challenge.endo g (Scalar_challenge [ b ])
+          ( Pickles.Step_main_inputs.Ops.scale_fast g ~num_bits:5
+              (Shifted_value x)
+            : Pickles.Step_main_inputs.Inner_curve.t ) ;
+        ignore
+          ( Pickles.Pairing_main.Scalar_challenge.endo g ~num_bits:4
+              (Scalar_challenge.create x)
             : Field.t * Field.t ))
 
 module Base = struct
@@ -1108,30 +1105,7 @@
               ~receiver_account txn)
   end
 
-<<<<<<< HEAD
-  (* Currently, a circuit must have at least 1 of every type of constraint. *)
-  let dummy_constraints () =
-    make_checked
-      Impl.(
-        fun () ->
-          let x =
-            exists Field.typ ~compute:(fun () -> Field.Constant.of_int 3)
-          in
-          let g = exists Inner_curve.typ ~compute:(fun _ -> Inner_curve.one) in
-          ignore
-            ( Pickles.Step_main_inputs.Ops.scale_fast g ~num_bits:5
-                (Shifted_value x)
-              : Pickles.Step_main_inputs.Inner_curve.t ) ;
-          ignore
-            ( Pickles.Pairing_main.Scalar_challenge.endo g
-                (Scalar_challenge.create x)
-              : Field.t * Field.t ))
-
   let%snarkydef check_signature ~payload ~is_user_command ~signer ~signature =
-=======
-  let%snarkydef check_signature shifted ~payload ~is_user_command ~signer
-      ~signature =
->>>>>>> 8c1dc0c9
     let%bind input = Transaction_union_payload.Checked.to_input payload in
     let%bind verifies = Schnorr.Checked.verifies signature signer input in
     Boolean.Assert.any [ Boolean.not is_user_command; verifies ]
@@ -1204,12 +1178,12 @@
           ~value_to_field_elements:to_field_elements
           ~var_to_field_elements:Checked.to_field_elements)
 
-  let signature_verifies ~shifted ~payload_digest signature pk =
+  let signature_verifies ~payload_digest signature pk =
     let%bind pk =
       Public_key.decompress_var pk
       (*           (Account_id.Checked.public_key fee_payer_id) *)
     in
-    Schnorr.Checked.verifies shifted signature pk
+    Schnorr.Checked.verifies signature pk
       (Random_oracle.Input.field payload_digest)
 
   module Parties_snark = struct
@@ -1509,38 +1483,12 @@
               (Set_or_keep.Checked.set_or_keep ~if_:Permissions.Checked.if_
                  permissions a.permissions))
       in
-<<<<<<< HEAD
-      ( { a with balance; snapp; delegate; permissions; timing }
-      , `proof_must_verify proof_must_verify )
-
-    let assert_account_present public_key (acct : Account.var) ~is_new =
-      let%bind account_there =
-        Public_key.Compressed.Checked.equal acct.public_key public_key
-      in
-      let open Boolean in
-      match is_new with
-      | `Maybe is_new ->
-          let%bind is_empty =
-            Public_key.Compressed.Checked.equal acct.public_key
-              Public_key.Compressed.(var_of_t empty)
-          in
-          let%bind there_ok = (not is_new) &&& account_there in
-          let%bind empty_ok = is_new &&& is_empty in
-          with_label __LOC__ (Assert.any [ there_ok; empty_ok ])
-      | `No ->
-          Assert.is_true account_there
-
-    let signature_verifies ~payload_digest req pk =
-      let%bind signature =
-        exists Schnorr.Signature.typ ~request:(As_prover.return req)
-=======
       let nonce =
         !( match predicate with
          | Full _ ->
              Account.Nonce.Checked.succ a.nonce
          | Nonce_or_accept { accept; _ } ->
              Account.Nonce.Checked.succ_if a.nonce (Boolean.not accept) )
->>>>>>> 8c1dc0c9
       in
       let a : Account.Checked.Unhashed.t =
         { a with
@@ -1555,41 +1503,6 @@
         ; token_symbol
         }
       in
-<<<<<<< HEAD
-      Schnorr.Checked.verifies signature pk
-        (Random_oracle.Input.field payload_digest)
-
-    let pay_fee
-        ~(constraint_constants : Genesis_constants.Constraint_constants.t) ~root
-        ~fee ~fee_payer_is_other ~fee_payer_id ~fee_payer_nonce ~payload_digest
-        ~txn_global_slot =
-      let open Tick in
-      let actual_fee_payer_nonce_and_rch = Set_once.create () in
-      let%bind signature_verifies =
-        signature_verifies Fee_payer_signature
-          (Account_id.Checked.public_key fee_payer_id)
-          ~payload_digest
-      in
-      let%map root =
-        Frozen_ledger_hash.modify_account root fee_payer_id
-          ~depth:constraint_constants.ledger_depth
-          ~filter:(fun acct ->
-            Account_id.Checked.(
-              equal fee_payer_id (create acct.public_key acct.token_id))
-            >>= Boolean.Assert.is_true)
-          ~f:(fun () account ->
-            Set_once.set_exn actual_fee_payer_nonce_and_rch [%here]
-              (account.nonce, account.receipt_chain_hash) ;
-            let%bind () =
-              let%bind authorized =
-                make_checked (fun () ->
-                    Permissions.Auth_required.Checked.eval_no_proof
-                      ~signature_verifies account.permissions.send)
-              in
-              (* It's ok for this signature to fail if there is no separate fee payer.
-                 Their control will be checked independently. *)
-              Boolean.(Assert.any [ authorized; not fee_payer_is_other ])
-=======
       (a, `proof_must_verify proof_must_verify)
 
     let create_checker () =
@@ -1703,7 +1616,6 @@
                   ( V.get hd_r |> Parties.Party_or_stack.With_hashes.hash
                   , V.get tl_r |> Parties.Party_or_stack.With_hashes.stack_hash
                   ))
->>>>>>> 8c1dc0c9
             in
             let h' = hash_cons party_or_stack stack in
             Field.Assert.equal h h' ;
@@ -1832,79 +1744,8 @@
           type t = (Account.Checked.Unhashed.t, Field.t) With_hash.t
         end
 
-<<<<<<< HEAD
-    let modify
-        ~(constraint_constants : Genesis_constants.Constraint_constants.t)
-        ~txn_global_slot ~add_check ~root ~fee ~fee_payer_nonce
-        ~fee_payer_receipt_chain_hash ~token_id ~payload_digest ~is_fee_payer
-        ~is_new ~which ~tag ~(body : Snapp_command.Party.Body.Checked.t)
-        ~self_predicate ~other_predicate
-        ~(*         ~(other_predicate : Snapp_predicate.Other.Checked.t) *)
-        check_auth =
-      let open Impl in
-      let ( ! ) = run_checked in
-      let proof_must_verify = Set_once.create () in
-      let public_key = body.pk in
-      let body =
-        (*
-          delta = second_delta + (if is_fee_payer then -fee else 0)
-          second_delta = delta - (if is_fee_payer then -fee else 0)
-          second_delta = delta + (if is_fee_payer then fee else 0)
-        *)
-        { body with
-          delta =
-            !(Amount.Signed.Checked.add body.delta
-                (Amount.Signed.Checked.of_unsigned
-                   !(Amount.Checked.if_ is_fee_payer
-                       ~then_:(Amount.Checked.of_fee fee)
-                       ~else_:(Amount.var_of_t Amount.zero))))
-        }
-      in
-      let root =
-        run_checked
-          (let%bind signature_verifies =
-             signature_verifies (Account_signature which) public_key
-               ~payload_digest
-           in
-           Frozen_ledger_hash.modify_account root
-             (Account_id.Checked.create public_key token_id)
-             ~depth:constraint_constants.ledger_depth
-             ~filter:(assert_account_present public_key ~is_new)
-             ~f:(fun () account ->
-               make_checked (fun () ->
-                   let account = unhash_snapp_account ~which account in
-                   let account', `proof_must_verify must_verify =
-                     apply_body body account ~constraint_constants ~is_new ~tag
-                       ~txn_global_slot ~add_check ~check_auth:(fun t ->
-                         with_label __LOC__ (fun () ->
-                             check_auth t ~signature_verifies))
-                   in
-                   Set_once.set_exn proof_must_verify [%here] must_verify ;
-                   let account =
-                     !(let%map nonce =
-                         Account.Nonce.Checked.if_ is_fee_payer
-                           ~then_:fee_payer_nonce ~else_:account.nonce
-                       and receipt_chain_hash =
-                         Receipt.Chain_hash.Checked.if_ is_fee_payer
-                           ~then_:fee_payer_receipt_chain_hash
-                           ~else_:account.receipt_chain_hash
-                       in
-                       { account with nonce; receipt_chain_hash })
-                   in
-                   List.iter
-                     ~f:(add_check ?label:(Some __LOC__))
-                     (self_predicate account) ;
-                   List.iter
-                     ~f:(add_check ?label:(Some __LOC__))
-                     (other_predicate account) ;
-                   update_nonce_and_rch ~payload_digest ~is_fee_payer
-                     ~should_step:`Yes ~account:account')))
-      in
-      (root, Set_once.get_exn proof_must_verify [%here])
-=======
         module Amount = struct
           type t = Amount.Checked.t
->>>>>>> 8c1dc0c9
 
           type unsigned = t
 
@@ -1914,243 +1755,6 @@
             let if_ b ~then_ ~else_ =
               run_checked (Amount.Signed.Checked.if_ b ~then_ ~else_)
 
-<<<<<<< HEAD
-    module Two_proved = struct
-      let main
-          ~(constraint_constants : Genesis_constants.Constraint_constants.t)
-          (s1 : Snapp_statement.Checked.t) (s2 : Snapp_statement.Checked.t)
-          (s : Statement.With_sok.Checked.t) =
-        let open Impl in
-        let ( ! ) = run_checked in
-        let state_body =
-          (* TODO: How to check this against the statement? *)
-          exists (Mina_state.Protocol_state.Body.typ ~constraint_constants)
-            ~request:(fun () -> State_body)
-        in
-        let curr_state =
-          Mina_state.Protocol_state.Body.view_checked state_body
-        in
-        (* Kind of a hack...
-           We must have
-           s1.body2 = s2.body1
-           and
-           s2.body2 = s1.body1
-           so to save on hashing, we just throw away the bodies in s2 and replace them. *)
-        let s2 =
-          ignore
-            ( Snapp_statement.Checked.to_field_elements s1
-              : Pickles.Impls.Step.Field.t array ) ;
-          (* pickles uses these values to hash the statement  *)
-          let ( := ) x2 x1 =
-            Set_once.set_exn x2 [%here] (Set_once.get_exn x1 [%here])
-          in
-          s2.body1.hash := s1.body2.hash ;
-          s2.body2.hash := s1.body1.hash ;
-          { s2 with body1 = s1.body2; body2 = s1.body1 }
-        in
-        let excess =
-          !(Amount.Signed.Checked.add s1.body1.data.delta s1.body2.data.delta)
-        in
-        let ({ token_id; other_fee_payer_opt } as comp
-              : _ Snapp_statement.Complement.Two_proved.Poly.t) =
-          exists Snapp_statement.Complement.Two_proved.typ ~request:(fun () ->
-              Two_complement)
-        in
-        (* Check fee *)
-        check_fee ~excess ~token_id ~other_fee_payer_opt ;
-        let ( account1_is_fee_payer
-            , account2_is_fee_payer
-            , fee_payer_is_other
-            , fee_payer_id ) =
-          determine_fee_payer ~token_id ~other_fee_payer_opt
-            ~body1:s1.body1.data ~body2:s1.body2.data
-        in
-        (* By here, we know that excess is either zero or negative, so we can throw away the sign. *)
-        let excess = excess.magnitude in
-        let fee =
-          !(Fee.Checked.if_ fee_payer_is_other
-              ~then_:other_fee_payer_opt.data.fee
-              ~else_:(Amount.Checked.to_fee excess))
-        in
-        let payload : Snapp_command.Payload.Digested.Checked.t =
-          Two_proved
-            (Snapp_statement.Complement.Two_proved.Checked.complete comp ~one:s1
-               ~two:s2)
-        in
-        let payload_digest =
-          Snapp_command.Payload.Digested.Checked.digest payload
-        in
-        let txn_global_slot = curr_state.global_slot_since_genesis in
-        let root = s.source in
-        let ( (root as root_after_fee_payer)
-            , (fee_payer_nonce, fee_payer_receipt_chain_hash) ) =
-          !(pay_fee ~constraint_constants ~root ~fee ~fee_payer_is_other
-              ~fee_payer_id ~fee_payer_nonce:other_fee_payer_opt.data.nonce
-              ~payload_digest ~txn_global_slot)
-        in
-        let add_check, checks_succeeded = create_checker () in
-        add_check
-          (Snapp_predicate.Protocol_state.Checked.check
-             s1.predicate.data.protocol_state_predicate curr_state) ;
-        add_check
-          (Snapp_predicate.Protocol_state.Checked.check
-             s2.predicate.data.protocol_state_predicate curr_state) ;
-        add_check
-          (Snapp_predicate.Eq_data.(check_checked (Tc.public_key ()))
-             s1.predicate.data.fee_payer
-             (Account_id.Checked.public_key fee_payer_id)) ;
-        add_check
-          (Snapp_predicate.Eq_data.(check_checked (Tc.public_key ()))
-             s2.predicate.data.fee_payer
-             (Account_id.Checked.public_key fee_payer_id)) ;
-        let modify =
-          modify ~constraint_constants ~txn_global_slot ~add_check
-            ~fee_payer_nonce ~fee_payer_receipt_chain_hash ~token_id
-            ~payload_digest ~is_new:`No
-            ~check_auth:Permissions.Auth_required.Checked.spec_eval
-        in
-        let self_pred = Check_predicate.snapp_self in
-        let other_pred = Check_predicate.snapp_other in
-        let root, proof1_must_verify =
-          modify ~root ~is_fee_payer:account1_is_fee_payer ~which:`One ~fee
-            ~tag:snapp1_tag ~body:s1.body1.data
-            ~self_predicate:(self_pred s1.predicate.data.self_predicate)
-            ~other_predicate:(other_pred s2.predicate.data.other)
-        in
-        let root, proof2_must_verify =
-          modify ~root ~is_fee_payer:account2_is_fee_payer ~which:`Two ~fee
-            ~tag:snapp2_tag ~body:s1.body2.data
-            ~self_predicate:(self_pred s2.predicate.data.self_predicate)
-            ~other_predicate:(other_pred s1.predicate.data.other)
-        in
-        let root =
-          !(Frozen_ledger_hash.if_ (checks_succeeded ()) ~then_:root
-              ~else_:root_after_fee_payer)
-        in
-        let fee_excess = compute_fee_excess ~fee ~fee_payer_id in
-        !((* TODO: s.pending_coinbase_stack_state assertion *)
-          Checked.all_unit
-            [ Frozen_ledger_hash.assert_equal root s.target
-            ; Currency.Amount.Checked.assert_equal s.supply_increase
-                Currency.Amount.(var_of_t zero)
-            ; Fee_excess.assert_equal_checked s.fee_excess fee_excess
-              (* TODO: These should maybe be able to create tokens *)
-            ; Token_id.Checked.Assert.equal s.next_available_token_after
-                s.next_available_token_before
-            ]) ;
-        (proof1_must_verify (), proof2_must_verify ())
-
-      let _rule ~constraint_constants : _ Pickles.Inductive_rule.t =
-        { identifier = "snapp-two-proved"
-        ; prevs = [ snapp1_tag; snapp2_tag ]
-        ; main =
-            (fun [ t1; t2 ] x ->
-              let s1, s2 = main t1 t2 ~constraint_constants x in
-              [ s1; s2 ])
-        ; main_value = (fun _ _ -> [ true; true ])
-        }
-    end
-
-    module One_proved = struct
-      let main
-          ~(constraint_constants : Genesis_constants.Constraint_constants.t)
-          (s1 : Snapp_statement.Checked.t) (s : Statement.With_sok.Checked.t) =
-        let open Impl in
-        let ( ! ) = run_checked in
-        let state_body =
-          (* TODO: How to check this against the statement? *)
-          exists (Mina_state.Protocol_state.Body.typ ~constraint_constants)
-            ~request:(fun () -> State_body)
-        in
-        let curr_state =
-          Mina_state.Protocol_state.Body.view_checked state_body
-        in
-        ignore
-          ( Snapp_statement.Checked.to_field_elements s1
-            : Pickles.Impls.Step.Field.t array ) ;
-        let excess =
-          !(Amount.Signed.Checked.add s1.body1.data.delta s1.body2.data.delta)
-        in
-        let ({ token_id
-             ; other_fee_payer_opt
-             ; second_starts_empty
-             ; second_ends_empty
-             ; account2_nonce
-             } as comp
-              : _ Snapp_statement.Complement.One_proved.Poly.t) =
-          exists Snapp_statement.Complement.One_proved.typ ~request:(fun () ->
-              One_complement)
-        in
-        (* Check fee *)
-        check_fee ~excess ~token_id ~other_fee_payer_opt ;
-        let ( account1_is_fee_payer
-            , account2_is_fee_payer
-            , fee_payer_is_other
-            , fee_payer_id ) =
-          determine_fee_payer ~token_id ~other_fee_payer_opt
-            ~body1:s1.body1.data ~body2:s1.body2.data
-        in
-        (* By here, we know that excess is either zero or negative, so we can throw away the sign. *)
-        let excess = excess.magnitude in
-        let fee =
-          !(Fee.Checked.if_ fee_payer_is_other
-              ~then_:other_fee_payer_opt.data.fee
-              ~else_:(Amount.Checked.to_fee excess))
-        in
-        let payload : Snapp_command.Payload.Digested.Checked.t =
-          One_proved
-            (Snapp_statement.Complement.One_proved.Checked.complete comp
-               ~one:s1)
-        in
-        let payload_digest =
-          Snapp_command.Payload.Digested.Checked.digest payload
-        in
-        let txn_global_slot = curr_state.global_slot_since_genesis in
-        let root_after_fee_payer, (fee_payer_nonce, fee_payer_receipt_chain_hash)
-            =
-          !(pay_fee ~constraint_constants ~root:s.source ~fee
-              ~fee_payer_is_other ~fee_payer_id
-              ~fee_payer_nonce:other_fee_payer_opt.data.nonce ~payload_digest
-              ~txn_global_slot)
-        in
-        let add_check1, checks_succeeded1 = create_checker () in
-        add_check1
-          (Snapp_predicate.Protocol_state.Checked.check
-             s1.predicate.data.protocol_state_predicate curr_state) ;
-        add_check1
-          (Snapp_predicate.Eq_data.(check_checked (Tc.public_key ()))
-             s1.predicate.data.fee_payer
-             (Account_id.Checked.public_key fee_payer_id)) ;
-        let root_after_account1, proof1_must_verify =
-          modify ~constraint_constants ~fee ~txn_global_slot
-            ~add_check:add_check1 ~root:root_after_fee_payer ~fee_payer_nonce
-            ~fee_payer_receipt_chain_hash ~token_id ~payload_digest
-            ~check_auth:Permissions.Auth_required.Checked.spec_eval ~is_new:`No
-            ~is_fee_payer:account1_is_fee_payer ~which:`One ~tag:snapp1_tag
-            ~body:s1.body1.data
-            ~self_predicate:
-              (Check_predicate.snapp_self s1.predicate.data.self_predicate)
-            ~other_predicate:(fun _ -> [])
-        in
-        let add_check2, checks_succeeded2 = create_checker () in
-        let root_after_account2, _ =
-          modify ~constraint_constants ~fee ~txn_global_slot
-            ~add_check:add_check2 ~root:root_after_account1 ~fee_payer_nonce
-            ~fee_payer_receipt_chain_hash ~token_id ~payload_digest
-            ~check_auth:(fun perm ~signature_verifies ->
-              let res =
-                Permissions.Auth_required.Checked.eval_no_proof perm
-                  ~signature_verifies
-              in
-              ( Boolean.(res ||| second_starts_empty)
-              , `proof_must_verify Boolean.true_ ))
-            ~is_new:(`Maybe second_starts_empty)
-            ~is_fee_payer:account2_is_fee_payer ~which:`Two ~tag:snapp2_tag
-            ~body:s1.body2.data
-            ~self_predicate:(Check_predicate.signed_self account2_nonce)
-            ~other_predicate:
-              (Check_predicate.snapp_other s1.predicate.data.other)
-=======
             let is_pos (t : t) = Sgn.Checked.is_pos t.sgn
 
             let negate = Amount.Signed.Checked.negate
@@ -2221,7 +1825,6 @@
           Account_id.create
             (read Public_key.Compressed.typ body.pk)
             (read Token_id.typ body.token_id)
->>>>>>> 8c1dc0c9
         in
         let idx ledger id = Sparse_ledger.find_index_exn ledger id in
         let account_with_hash (account : Account.Checked.Unhashed.t) =
@@ -2414,13 +2017,8 @@
                             assert false)
                   in
                   run_checked
-                    (let%bind (module S) =
-                       Tick.Inner_curve.Checked.Shifted.create ()
-                     in
-                     signature_verifies
-                       ~shifted:(module S)
-                       ~payload_digest:transaction_commitment signature
-                       party.data.body.pk)
+                    (signature_verifies ~payload_digest:transaction_commitment
+                       signature party.data.body.pk)
             in
             let account', `proof_must_verify proof_must_verify =
               let tag =
@@ -2450,108 +2048,6 @@
             Balance.Checked.to_amount account.data.balance
     end
 
-<<<<<<< HEAD
-    module Zero_proved = struct
-      let main
-          ~(constraint_constants : Genesis_constants.Constraint_constants.t)
-          (s : Statement.With_sok.Checked.t) =
-        let open Impl in
-        let ( ! ) = run_checked in
-        let payload =
-          exists Snapp_command.Payload.Zero_proved.typ ~request:(fun () ->
-              Zero_complement)
-        in
-        let ({ token_id
-             ; other_fee_payer_opt
-             ; one
-             ; two
-             ; second_starts_empty
-             ; second_ends_empty
-             }
-              : Snapp_command.Payload.Zero_proved.Checked.t) =
-          payload
-        in
-        let state_body =
-          (* TODO: How to check this against the statement? *)
-          exists (Mina_state.Protocol_state.Body.typ ~constraint_constants)
-            ~request:(fun () -> State_body)
-        in
-        let curr_state =
-          Mina_state.Protocol_state.Body.view_checked state_body
-        in
-        let excess =
-          !(Amount.Signed.Checked.add one.body.delta two.body.delta)
-        in
-        (* Check fee *)
-        check_fee ~excess ~token_id ~other_fee_payer_opt ;
-        let ( account1_is_fee_payer
-            , account2_is_fee_payer
-            , fee_payer_is_other
-            , fee_payer_id ) =
-          determine_fee_payer ~token_id ~other_fee_payer_opt ~body1:one.body
-            ~body2:two.body
-        in
-        (* By here, we know that excess is either zero or negative, so we can throw away the sign. *)
-        let excess = excess.magnitude in
-        let fee =
-          !(Fee.Checked.if_ fee_payer_is_other
-              ~then_:other_fee_payer_opt.data.fee
-              ~else_:(Amount.Checked.to_fee excess))
-        in
-        let payload_digest =
-          Snapp_command.Payload.(
-            Digested.Checked.digest
-              (Zero_proved (Zero_proved.Checked.digested payload)))
-        in
-        let txn_global_slot = curr_state.global_slot_since_genesis in
-        let root_after_fee_payer, (fee_payer_nonce, fee_payer_receipt_chain_hash)
-            =
-          !(pay_fee ~constraint_constants ~root:s.source ~fee
-              ~fee_payer_is_other ~fee_payer_id
-              ~fee_payer_nonce:other_fee_payer_opt.data.nonce ~payload_digest
-              ~txn_global_slot)
-        in
-        let add_check1, checks_succeeded1 = create_checker () in
-        let root_after_account1, _ =
-          modify ~constraint_constants ~fee ~txn_global_slot
-            ~add_check:add_check1 ~root:root_after_fee_payer ~fee_payer_nonce
-            ~fee_payer_receipt_chain_hash ~token_id ~payload_digest
-            ~check_auth:Permissions.Auth_required.Checked.spec_eval ~is_new:`No
-            ~is_fee_payer:account1_is_fee_payer ~which:`One ~tag:snapp1_tag
-            ~body:one.body
-            ~self_predicate:(fun a ->
-              Check_predicate.signed_self one.predicate
-                { a with
-                  nonce =
-                    !(Account.Nonce.Checked.if_ account1_is_fee_payer
-                        ~then_:fee_payer_nonce ~else_:a.nonce)
-                })
-            ~other_predicate:(fun _ -> [])
-        in
-        let add_check2, checks_succeeded2 = create_checker () in
-        let root_after_account2, _ =
-          modify ~constraint_constants ~fee ~txn_global_slot
-            ~add_check:add_check2 ~root:root_after_account1 ~fee_payer_nonce
-            ~fee_payer_receipt_chain_hash ~token_id ~payload_digest
-            ~check_auth:(fun perm ~signature_verifies ->
-              let res =
-                Permissions.Auth_required.Checked.eval_no_proof perm
-                  ~signature_verifies
-              in
-              ( Boolean.(res ||| second_starts_empty)
-              , `proof_must_verify Boolean.true_ ))
-            ~is_new:(`Maybe second_starts_empty)
-            ~is_fee_payer:account2_is_fee_payer ~which:`Two ~tag:snapp2_tag
-            ~body:two.body
-            ~self_predicate:(fun a ->
-              Check_predicate.signed_self two.predicate
-                { a with
-                  nonce =
-                    !(Account.Nonce.Checked.if_ account2_is_fee_payer
-                        ~then_:fee_payer_nonce ~else_:a.nonce)
-                })
-            ~other_predicate:(fun _ -> [])
-=======
     let check_protocol_state ~pending_coinbase_stack_init
         ~pending_coinbase_stack_before ~pending_coinbase_stack_after state_body
         =
@@ -2606,7 +2102,6 @@
           ; protocol_state =
               Mina_state.Protocol_state.Body.view_checked state_body
           }
->>>>>>> 8c1dc0c9
         in
         let l : _ Parties_logic.Local_state.t =
           { parties =
@@ -3659,18 +3154,10 @@
     in
     let%bind root_after, fee_excess, supply_increase, next_available_token_after
         =
-<<<<<<< HEAD
-      apply_tagged_transaction ~constraint_constants statement.source
-        pending_coinbase_init pc.source pc.target
-        statement.next_available_token_before state_body t
-=======
-      apply_tagged_transaction ~constraint_constants
-        (module Shifted)
-        statement.source.ledger pending_coinbase_init
-        statement.source.pending_coinbase_stack
+      apply_tagged_transaction ~constraint_constants statement.source.ledger
+        pending_coinbase_init statement.source.pending_coinbase_stack
         statement.target.pending_coinbase_stack
         statement.source.next_available_token state_body t
->>>>>>> 8c1dc0c9
     in
     let%bind fee_excess =
       (* Use the default token for the fee excess if it is zero.
@@ -5131,8 +4618,7 @@
 
           (* check a signature on msg against a public key *)
           let check_sig pk msg sigma : (Boolean.var, _) Checked.t =
-            let%bind (module S) = Inner_curve.Checked.Shifted.create () in
-            Schnorr.Checked.verifies (module S) sigma pk msg
+            Schnorr.Checked.verifies sigma pk msg
 
           (* verify witness signatures against public keys *)
           let%snarkydef verify_sigs pubkeys commitment witness =
@@ -5236,20 +4722,21 @@
                     init_ledger ledger ;
                   let local_dummy_constraints () =
                     let open Run in
-                    let b =
-                      exists Boolean.typ_unchecked ~compute:(fun _ -> true)
+                    let x =
+                      exists Field.typ ~compute:(fun _ ->
+                          Field.Constant.of_int 3)
                     in
                     let g =
                       exists Pickles.Step_main_inputs.Inner_curve.typ
                         ~compute:(fun _ -> Tick.Inner_curve.(to_affine_exn one))
                     in
                     let (_ : _) =
-                      Pickles.Step_main_inputs.Ops.scale_fast g
-                        (`Plus_two_to_len [| b; b |])
+                      Pickles.Step_main_inputs.Ops.scale_fast g ~num_bits:5
+                        (Shifted_value x)
                     in
                     let (_ : _) =
-                      Pickles.Pairing_main.Scalar_challenge.endo g
-                        (Scalar_challenge [ b ])
+                      Pickles.Pairing_main.Scalar_challenge.endo g ~num_bits:4
+                        (Scalar_challenge.create x)
                     in
                     ()
                   in
@@ -5592,9 +5079,9 @@
                               (fun [ _; _ ] _ ->
                                 let dummy_constraints () =
                                   let open Run in
-                                  let b =
-                                    exists Boolean.typ_unchecked
-                                      ~compute:(fun _ -> true)
+                                  let x =
+                                    exists Field.typ ~compute:(fun _ ->
+                                        Field.Constant.of_int 3)
                                   in
                                   let g =
                                     exists
@@ -5604,11 +5091,12 @@
                                   in
                                   let (_ : _) =
                                     Pickles.Step_main_inputs.Ops.scale_fast g
-                                      (`Plus_two_to_len [| b; b |])
+                                      ~num_bits:5 (Shifted_value x)
                                   in
                                   let (_ : _) =
                                     Pickles.Pairing_main.Scalar_challenge.endo g
-                                      (Scalar_challenge [ b ])
+                                      ~num_bits:4
+                                      (Scalar_challenge.create x)
                                   in
                                   ()
                                 in
