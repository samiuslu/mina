open Core
open Signature_lib
open Mina_base
open Mina_state
open Snark_params
module Global_slot = Mina_numbers.Global_slot
open Currency
open Pickles_types
module Impl = Pickles.Impls.Step
module Ledger = Mina_ledger.Ledger
module Sparse_ledger = Mina_ledger.Sparse_ledger
module Transaction_validator = Transaction_validator

let top_hash_logging_enabled = ref false

let to_preunion (t : Transaction.t) =
  match t with
  | Command (Signed_command x) ->
      `Transaction (Transaction.Command x)
  | Fee_transfer x ->
      `Transaction (Fee_transfer x)
  | Coinbase x ->
      `Transaction (Coinbase x)
  | Command (Parties x) ->
      `Parties x

let with_top_hash_logging f =
  let old = !top_hash_logging_enabled in
  top_hash_logging_enabled := true ;
  try
    let ret = f () in
    top_hash_logging_enabled := old ;
    ret
  with err ->
    top_hash_logging_enabled := old ;
    raise err

module Proof_type = struct
  [%%versioned
  module Stable = struct
    module V1 = struct
      type t = [ `Base | `Merge ]
      [@@deriving compare, equal, hash, sexp, yojson]

      let to_latest = Fn.id
    end
  end]
end

module Pending_coinbase_stack_state = struct
  module Init_stack = struct
    [%%versioned
    module Stable = struct
      module V1 = struct
        type t = Base of Pending_coinbase.Stack_versioned.Stable.V1.t | Merge
        [@@deriving sexp, hash, compare, equal, yojson]

        let to_latest = Fn.id
      end
    end]
  end

  module Poly = struct
    [%%versioned
    module Stable = struct
      module V1 = struct
        type 'pending_coinbase t =
          { source : 'pending_coinbase; target : 'pending_coinbase }
        [@@deriving sexp, hash, compare, equal, fields, yojson, hlist]

        let to_latest pending_coinbase { source; target } =
          { source = pending_coinbase source; target = pending_coinbase target }
      end
    end]

    let typ pending_coinbase =
      Tick.Typ.of_hlistable
        [ pending_coinbase; pending_coinbase ]
        ~var_to_hlist:to_hlist ~var_of_hlist:of_hlist ~value_to_hlist:to_hlist
        ~value_of_hlist:of_hlist
  end

  type 'pending_coinbase poly = 'pending_coinbase Poly.t =
    { source : 'pending_coinbase; target : 'pending_coinbase }
  [@@deriving sexp, hash, compare, equal, fields, yojson]

  (* State of the coinbase stack for the current transaction snark *)
  [%%versioned
  module Stable = struct
    module V1 = struct
      type t = Pending_coinbase.Stack_versioned.Stable.V1.t Poly.Stable.V1.t
      [@@deriving sexp, hash, compare, equal, yojson]

      let to_latest = Fn.id
    end
  end]

  type var = Pending_coinbase.Stack.var Poly.t

  let typ = Poly.typ Pending_coinbase.Stack.typ

  let to_input ({ source; target } : t) =
    Random_oracle.Input.Chunked.append
      (Pending_coinbase.Stack.to_input source)
      (Pending_coinbase.Stack.to_input target)

  let var_to_input ({ source; target } : var) =
    Random_oracle.Input.Chunked.append
      (Pending_coinbase.Stack.var_to_input source)
      (Pending_coinbase.Stack.var_to_input target)

  include Hashable.Make_binable (Stable.Latest)
  include Comparable.Make (Stable.Latest)
end

module Statement = struct
  module Poly = struct
    [%%versioned
    module Stable = struct
      module V2 = struct
        type ( 'ledger_hash
             , 'amount
             , 'pending_coinbase
             , 'fee_excess
             , 'token_id
             , 'sok_digest
             , 'local_state )
             t =
          { source :
              ( 'ledger_hash
              , 'pending_coinbase
              , 'token_id
              , 'local_state )
              Registers.Stable.V1.t
          ; target :
              ( 'ledger_hash
              , 'pending_coinbase
              , 'token_id
              , 'local_state )
              Registers.Stable.V1.t
          ; supply_increase : 'amount
          ; fee_excess : 'fee_excess
          ; sok_digest : 'sok_digest
          }
        [@@deriving compare, equal, hash, sexp, yojson, hlist]
      end

      module V1 = struct
        type ( 'ledger_hash
             , 'amount
             , 'pending_coinbase
             , 'fee_excess
             , 'token_id
             , 'sok_digest )
             t =
          { source : 'ledger_hash
          ; target : 'ledger_hash
          ; supply_increase : 'amount
          ; pending_coinbase_stack_state : 'pending_coinbase
          ; fee_excess : 'fee_excess
          ; next_available_token_before : 'token_id
          ; next_available_token_after : 'token_id
          ; sok_digest : 'sok_digest
          }
        [@@deriving compare, equal, hash, sexp, yojson, hlist]
      end
    end]

    let to_latest (t : _ Stable.V1.t) : _ Stable.V2.t =
      { supply_increase = t.supply_increase
      ; fee_excess = t.fee_excess
      ; sok_digest = t.sok_digest
      ; source =
          { ledger = t.source
          ; pending_coinbase_stack =
              t.pending_coinbase_stack_state.Pending_coinbase_stack_state.source
          ; next_available_token = t.next_available_token_before
          ; local_state = Local_state.empty
          }
      ; target =
          { ledger = t.target
          ; pending_coinbase_stack = t.pending_coinbase_stack_state.target
          ; next_available_token = t.next_available_token_after
          ; local_state = Local_state.empty
          }
      }

    let typ ledger_hash amount pending_coinbase fee_excess token_id sok_digest
        local_state_typ =
      let registers =
        let open Registers in
        Tick.Typ.of_hlistable
          [ ledger_hash; pending_coinbase; token_id; local_state_typ ]
          ~var_to_hlist:to_hlist ~var_of_hlist:of_hlist ~value_to_hlist:to_hlist
          ~value_of_hlist:of_hlist
      in
      Tick.Typ.of_hlistable
        [ registers; registers; amount; fee_excess; sok_digest ]
        ~var_to_hlist:to_hlist ~var_of_hlist:of_hlist ~value_to_hlist:to_hlist
        ~value_of_hlist:of_hlist
  end

  type ( 'ledger_hash
       , 'amount
       , 'pending_coinbase
       , 'fee_excess
       , 'token_id
       , 'sok_digest
       , 'local_state )
       poly =
        ( 'ledger_hash
        , 'amount
        , 'pending_coinbase
        , 'fee_excess
        , 'token_id
        , 'sok_digest
        , 'local_state )
        Poly.t =
    { source :
        ('ledger_hash, 'pending_coinbase, 'token_id, 'local_state) Registers.t
    ; target :
        ('ledger_hash, 'pending_coinbase, 'token_id, 'local_state) Registers.t
    ; supply_increase : 'amount
    ; fee_excess : 'fee_excess
    ; sok_digest : 'sok_digest
    }
  [@@deriving compare, equal, hash, sexp, yojson]

  [%%versioned
  module Stable = struct
    module V2 = struct
      type t =
        ( Frozen_ledger_hash.Stable.V1.t
        , Currency.Amount.Stable.V1.t
        , Pending_coinbase.Stack_versioned.Stable.V1.t
        , Fee_excess.Stable.V1.t
        , Token_id.Stable.V1.t
        , unit
        , Local_state.Stable.V1.t )
        Poly.Stable.V2.t
      [@@deriving compare, equal, hash, sexp, yojson]

      let to_latest = Fn.id
    end

    module V1 = struct
      type t =
        ( Frozen_ledger_hash.Stable.V1.t
        , Currency.Amount.Stable.V1.t
        , Pending_coinbase_stack_state.Stable.V1.t
        , Fee_excess.Stable.V1.t
        , Token_id.Stable.V1.t
        , unit )
        Poly.Stable.V1.t
      [@@deriving compare, equal, hash, sexp, yojson]

      let to_latest : t -> V2.t = Poly.to_latest
    end
  end]

  module With_sok = struct
    [%%versioned
    module Stable = struct
      module V2 = struct
        type t =
          ( Frozen_ledger_hash.Stable.V1.t
          , Currency.Amount.Stable.V1.t
          , Pending_coinbase.Stack_versioned.Stable.V1.t
          , Fee_excess.Stable.V1.t
          , Token_id.Stable.V1.t
          , Sok_message.Digest.Stable.V1.t
          , Local_state.Stable.V1.t )
          Poly.Stable.V2.t
        [@@deriving compare, equal, hash, sexp, yojson]

        let to_latest = Fn.id
      end

      module V1 = struct
        type t =
          ( Frozen_ledger_hash.Stable.V1.t
          , Currency.Amount.Stable.V1.t
          , Pending_coinbase_stack_state.Stable.V1.t
          , Fee_excess.Stable.V1.t
          , Token_id.Stable.V1.t
          , Sok_message.Digest.Stable.V1.t )
          Poly.Stable.V1.t
        [@@deriving compare, equal, hash, sexp, yojson]

        let to_latest = Poly.to_latest
      end
    end]

    type var =
      ( Frozen_ledger_hash.var
      , Currency.Amount.var
      , Pending_coinbase.Stack.var
      , Fee_excess.var
      , Token_id.var
      , Sok_message.Digest.Checked.t
      , Local_state.Checked.t )
      Poly.t

    let typ : (var, t) Tick.Typ.t =
      Poly.typ Frozen_ledger_hash.typ Currency.Amount.typ
        Pending_coinbase.Stack.typ Fee_excess.typ Token_id.typ
        Sok_message.Digest.typ Local_state.typ

    let to_input { source; target; supply_increase; fee_excess; sok_digest } =
      let input =
        Array.reduce_exn ~f:Random_oracle.Input.Chunked.append
          [| Sok_message.Digest.to_input sok_digest
           ; Registers.to_input source
           ; Registers.to_input target
           ; Amount.to_input supply_increase
           ; Fee_excess.to_input fee_excess
          |]
      in
      if !top_hash_logging_enabled then
        Format.eprintf
          !"Generating unchecked top hash from:@.%{sexp: Tick.Field.t \
            Random_oracle.Input.Chunked.t}@."
          input ;
      input

    let to_field_elements t = Random_oracle.pack_input (to_input t)

    module Checked = struct
      type t = var

      let to_input { source; target; supply_increase; fee_excess; sok_digest } =
        let open Tick in
        let open Checked.Let_syntax in
        let%bind fee_excess = Fee_excess.to_input_checked fee_excess in
        let source = Registers.Checked.to_input source
        and target = Registers.Checked.to_input target in
        let input =
          Array.reduce_exn ~f:Random_oracle.Input.Chunked.append
            [| Sok_message.Digest.Checked.to_input sok_digest
             ; source
             ; target
             ; Amount.var_to_input supply_increase
             ; fee_excess
            |]
        in
        let%map () =
          as_prover
            As_prover.(
              if !top_hash_logging_enabled then
                let%map input = Random_oracle.read_typ' input in
                Format.eprintf
                  !"Generating checked top hash from:@.%{sexp: Field.t \
                    Random_oracle.Input.Chunked.t}@."
                  input
              else return ())
        in
        input

      let to_field_elements t =
        let open Tick.Checked.Let_syntax in
        Tick.Run.run_checked (to_input t >>| Random_oracle.Checked.pack_input)
    end
  end

  let option lab =
    Option.value_map ~default:(Or_error.error_string lab) ~f:(fun x -> Ok x)

  let merge (s1 : _ Poly.t) (s2 : _ Poly.t) =
    let open Or_error.Let_syntax in
    let registers_check_equal (t1 : _ Registers.t) (t2 : _ Registers.t) =
      let check' k f =
        let x1 = Field.get f t1 and x2 = Field.get f t2 in
        k x1 x2
      in
      let module S = struct
        module type S = sig
          type t [@@deriving eq, sexp_of]
        end
      end in
      let check (type t) (module T : S.S with type t = t) f =
        let open T in
        check'
          (fun x1 x2 ->
            if equal x1 x2 then return ()
            else
              Or_error.errorf
                !"%s is inconsistent between transitions (%{sexp: t} vs \
                  %{sexp: t})"
                (Field.name f) x1 x2)
          f
      in
      let module PC = struct
        type t = Pending_coinbase.Stack.t [@@deriving sexp_of]

        let equal t1 t2 =
          Pending_coinbase.Stack.connected ~first:t1 ~second:t2 ()
      end in
      Registers.Fields.to_list
        ~ledger:(check (module Ledger_hash))
        ~pending_coinbase_stack:(check (module PC))
        ~next_available_token:(check (module Token_id))
        ~local_state:(check (module Local_state))
      |> Or_error.combine_errors_unit
    in
    let%map fee_excess = Fee_excess.combine s1.fee_excess s2.fee_excess
    and supply_increase =
      Currency.Amount.add s1.supply_increase s2.supply_increase
      |> option "Error adding supply_increase"
    and () = registers_check_equal s1.target s2.source in
    ( { source = s1.source
      ; target = s2.target
      ; fee_excess
      ; supply_increase
      ; sok_digest = ()
      }
      : t )

  include Hashable.Make_binable (Stable.Latest)
  include Comparable.Make (Stable.Latest)

  let gen =
    let open Quickcheck.Generator.Let_syntax in
    let%map source = Registers.gen
    and target = Registers.gen
    and fee_excess = Fee_excess.gen
    and supply_increase = Currency.Amount.gen in
    let source, target =
      let t1, t2 = (source.next_available_token, target.next_available_token) in
      ( { source with next_available_token = Token_id.min t1 t2 }
      , { target with next_available_token = Token_id.max t1 t2 } )
    in
    ({ source; target; fee_excess; supply_increase; sok_digest = () } : t)
end

module Proof = struct
  [%%versioned
  module Stable = struct
    module V2 = struct
      type t = Pickles.Proof.Branching_2.Stable.V2.t
      [@@deriving
        version { asserted }, yojson, bin_io, compare, equal, sexp, hash]

      let to_latest = Fn.id
    end
  end]
end

[%%versioned
module Stable = struct
  module V2 = struct
    type t =
      { statement : Statement.With_sok.Stable.V2.t; proof : Proof.Stable.V2.t }
    [@@deriving compare, equal, fields, sexp, version, yojson, hash]

    let to_latest = Fn.id
  end
end]

let proof t = t.proof

let statement t = { t.statement with sok_digest = () }

let sok_digest t = t.statement.sok_digest

let to_yojson = Stable.Latest.to_yojson

let create ~statement ~proof = { statement; proof }

open Tick
open Let_syntax

let chain if_ b ~then_ ~else_ =
  let%bind then_ = then_ and else_ = else_ in
  if_ b ~then_ ~else_

module Parties_segment = struct
  module Spec = struct
    type single =
      { auth_type : Control.Tag.t
      ; is_start : [ `Yes | `No | `Compute_in_circuit ]
      }

    type t = single list
  end

  module Basic = struct
    module N = Side_loaded_verification_key.Max_branches

    [%%versioned
    module Stable = struct
      module V1 = struct
        type t =
          | Opt_signed_unsigned
          | Opt_signed_opt_signed
          | Opt_signed
          | Proved
        [@@deriving sexp, yojson]

        let to_latest = Fn.id
      end
    end]

    let of_controls = function
      | [ Control.Proof _ ] ->
          Proved
      | [ (Control.Signature _ | Control.None_given) ] ->
          Opt_signed
      | [ Control.(Signature _ | None_given); Control.None_given ] ->
          Opt_signed_unsigned
      | [ Control.(Signature _ | None_given); Control.Signature _ ] ->
          Opt_signed_opt_signed
      | _ ->
          failwith "Parties_segment.Basic.of_controls: Unsupported combination"

    let opt_signed ~is_start : Spec.single = { auth_type = Signature; is_start }

    let unsigned : Spec.single = { auth_type = None_given; is_start = `No }

    let opt_signed = opt_signed ~is_start:`Compute_in_circuit

    let to_single_list : t -> Spec.single list =
     fun t ->
      match t with
      | Opt_signed_unsigned ->
          [ opt_signed; unsigned ]
      | Opt_signed_opt_signed ->
          [ opt_signed; opt_signed ]
      | Opt_signed ->
          [ opt_signed ]
      | Proved ->
          [ { auth_type = Proof; is_start = `No } ]

    type (_, _, _, _) t_typed =
      (* Corresponds to payment *)
      | Opt_signed_unsigned : (unit, unit, unit, unit) t_typed
      | Opt_signed_opt_signed : (unit, unit, unit, unit) t_typed
      | Opt_signed : (unit, unit, unit, unit) t_typed
      | Proved
          : ( Snapp_statement.Checked.t * unit
            , Snapp_statement.t * unit
            , Nat.N2.n * unit
            , N.n * unit )
            t_typed

    let spec : type a b c d. (a, b, c, d) t_typed -> Spec.single list =
     fun t ->
      match t with
      | Opt_signed_unsigned ->
          [ opt_signed; unsigned ]
      | Opt_signed_opt_signed ->
          [ opt_signed; opt_signed ]
      | Opt_signed ->
          [ opt_signed ]
      | Proved ->
          [ { auth_type = Proof; is_start = `No } ]
  end

  module Witness = Transaction_witness.Parties_segment_witness
end

(* Currently, a circuit must have at least 1 of every type of constraint. *)
let dummy_constraints () =
  make_checked
    Impl.(
      fun () ->
        let x = exists Field.typ ~compute:(fun () -> Field.Constant.of_int 3) in
        let g = exists Inner_curve.typ ~compute:(fun _ -> Inner_curve.one) in
        ignore
          ( Pickles.Scalar_challenge.to_field_checked'
              (module Impl)
              ~num_bits:16
              (Kimchi_backend_common.Scalar_challenge.create x)
            : Field.t * Field.t * Field.t ) ;
        ignore
          ( Pickles.Step_main_inputs.Ops.scale_fast g ~num_bits:5
              (Shifted_value x)
            : Pickles.Step_main_inputs.Inner_curve.t ) ;
        ignore
          ( Pickles.Step_main_inputs.Ops.scale_fast g ~num_bits:5
              (Shifted_value x)
            : Pickles.Step_main_inputs.Inner_curve.t ) ;
        ignore
          ( Pickles.Pairing_main.Scalar_challenge.endo g ~num_bits:4
              (Kimchi_backend_common.Scalar_challenge.create x)
            : Field.t * Field.t ))

module Base = struct
  module User_command_failure = struct
    (** The various ways that a user command may fail. These should be computed
        before applying the snark, to ensure that only the base fee is charged
        to the fee-payer if executing the user command will later fail.
    *)
    type 'bool t =
      { predicate_failed : 'bool (* All *)
      ; source_not_present : 'bool (* All *)
      ; receiver_not_present : 'bool (* Delegate, Mint_tokens *)
      ; amount_insufficient_to_create : 'bool (* Payment only *)
      ; token_cannot_create : 'bool (* Payment only, token<>default *)
      ; source_insufficient_balance : 'bool (* Payment only *)
      ; source_minimum_balance_violation : 'bool (* Payment only *)
      ; source_bad_timing : 'bool (* Payment only *)
      ; receiver_exists : 'bool (* Create_account only *)
      ; not_token_owner : 'bool (* Create_account, Mint_tokens *)
      ; token_auth : 'bool (* Create_account *)
      }

    let num_fields = 11

    let to_list
        { predicate_failed
        ; source_not_present
        ; receiver_not_present
        ; amount_insufficient_to_create
        ; token_cannot_create
        ; source_insufficient_balance
        ; source_minimum_balance_violation
        ; source_bad_timing
        ; receiver_exists
        ; not_token_owner
        ; token_auth
        } =
      [ predicate_failed
      ; source_not_present
      ; receiver_not_present
      ; amount_insufficient_to_create
      ; token_cannot_create
      ; source_insufficient_balance
      ; source_minimum_balance_violation
      ; source_bad_timing
      ; receiver_exists
      ; not_token_owner
      ; token_auth
      ]

    let of_list = function
      | [ predicate_failed
        ; source_not_present
        ; receiver_not_present
        ; amount_insufficient_to_create
        ; token_cannot_create
        ; source_insufficient_balance
        ; source_minimum_balance_violation
        ; source_bad_timing
        ; receiver_exists
        ; not_token_owner
        ; token_auth
        ] ->
          { predicate_failed
          ; source_not_present
          ; receiver_not_present
          ; amount_insufficient_to_create
          ; token_cannot_create
          ; source_insufficient_balance
          ; source_minimum_balance_violation
          ; source_bad_timing
          ; receiver_exists
          ; not_token_owner
          ; token_auth
          }
      | _ ->
          failwith
            "Transaction_snark.Base.User_command_failure.to_list: bad length"

    let typ : (Boolean.var t, bool t) Typ.t =
      let open Typ in
      list ~length:num_fields Boolean.typ
      |> transport ~there:to_list ~back:of_list
      |> transport_var ~there:to_list ~back:of_list

    let any t = Boolean.any (to_list t)

    (** Compute which -- if any -- of the failure cases will be hit when
        evaluating the given user command, and indicate whether the fee-payer
        would need to pay the account creation fee if the user command were to
        succeed (irrespective or whether it actually will or not).
    *)
    let compute_unchecked
        ~(constraint_constants : Genesis_constants.Constraint_constants.t)
        ~txn_global_slot ~creating_new_token ~(fee_payer_account : Account.t)
        ~(receiver_account : Account.t) ~(source_account : Account.t)
        ({ payload; signature = _; signer = _ } : Transaction_union.t) =
      match payload.body.tag with
      | Fee_transfer | Coinbase ->
          (* Not user commands, return no failure. *)
          of_list (List.init num_fields ~f:(fun _ -> false))
      | _ -> (
          let fail s =
            failwithf
              "Transaction_snark.Base.User_command_failure.compute_unchecked: \
               %s"
              s ()
          in
          let fee_token = payload.common.fee_token in
          let token = payload.body.token_id in
          let fee_payer =
            Account_id.create payload.common.fee_payer_pk fee_token
          in
          let source = Account_id.create payload.body.source_pk token in
          let receiver = Account_id.create payload.body.receiver_pk token in
          (* This should shadow the logic in [Sparse_ledger]. *)
          let fee_payer_account =
            { fee_payer_account with
              balance =
                Option.value_exn ?here:None ?error:None ?message:None
                @@ Balance.sub_amount fee_payer_account.balance
                     (Amount.of_fee payload.common.fee)
            }
          in
          let predicate_failed, predicate_result =
            if
              Public_key.Compressed.equal payload.common.fee_payer_pk
                payload.body.source_pk
            then (false, true)
            else
              match payload.body.tag with
              | Create_account when creating_new_token ->
                  (* Any account is allowed to create a new token associated
                     with a public key.
                  *)
                  (false, true)
              | Create_account ->
                  (* Predicate failure is deferred here. It will be checked
                     later.
                  *)
                  let predicate_result =
                    (* TODO(#4554): Hook predicate evaluation in here once
                       implemented.
                    *)
                    false
                  in
                  (false, predicate_result)
              | Payment | Stake_delegation | Mint_tokens ->
                  (* TODO(#4554): Hook predicate evaluation in here once
                     implemented.
                  *)
                  (true, false)
              | Fee_transfer | Coinbase ->
                  assert false
          in
          match payload.body.tag with
          | Fee_transfer | Coinbase ->
              assert false
          | Stake_delegation ->
              let receiver_account =
                if Account_id.equal receiver fee_payer then fee_payer_account
                else receiver_account
              in
              let receiver_not_present =
                let id = Account.identifier receiver_account in
                if Account_id.equal Account_id.empty id then true
                else if Account_id.equal receiver id then false
                else fail "bad receiver account ID"
              in
              let source_account =
                if Account_id.equal source fee_payer then fee_payer_account
                else source_account
              in
              let source_not_present =
                let id = Account.identifier source_account in
                if Account_id.equal Account_id.empty id then true
                else if Account_id.equal source id then false
                else fail "bad source account ID"
              in
              { predicate_failed
              ; source_not_present
              ; receiver_not_present
              ; amount_insufficient_to_create = false
              ; token_cannot_create = false
              ; source_insufficient_balance = false
              ; source_minimum_balance_violation = false
              ; source_bad_timing = false
              ; receiver_exists = false
              ; not_token_owner = false
              ; token_auth = false
              }
          | Payment ->
              let receiver_account =
                if Account_id.equal receiver fee_payer then fee_payer_account
                else receiver_account
              in
              let receiver_needs_creating =
                let id = Account.identifier receiver_account in
                if Account_id.equal Account_id.empty id then true
                else if Account_id.equal receiver id then false
                else fail "bad receiver account ID"
              in
              let token_is_default = Token_id.(equal default) token in
              let token_cannot_create =
                receiver_needs_creating && not token_is_default
              in
              let amount_insufficient_to_create =
                let creation_amount =
                  Amount.of_fee constraint_constants.account_creation_fee
                in
                receiver_needs_creating
                && Option.is_none
                     (Amount.sub payload.body.amount creation_amount)
              in
              let fee_payer_is_source = Account_id.equal fee_payer source in
              let source_account =
                if fee_payer_is_source then fee_payer_account
                else source_account
              in
              let source_not_present =
                let id = Account.identifier source_account in
                if Account_id.equal Account_id.empty id then true
                else if Account_id.equal source id then false
                else fail "bad source account ID"
              in
              let source_insufficient_balance =
                (* This failure is fatal if fee-payer and source account are
                   the same. This is checked in the transaction pool.
                *)
                (not fee_payer_is_source)
                &&
                if Account_id.equal source receiver then
                  (* The final balance will be [0 - account_creation_fee]. *)
                  receiver_needs_creating
                else
                  Amount.(
                    Balance.to_amount source_account.balance
                    < payload.body.amount)
              in
              let timing_or_error =
                Transaction_logic.validate_timing
                  ~txn_amount:payload.body.amount ~txn_global_slot
                  ~account:source_account
              in
              let source_minimum_balance_violation =
                match timing_or_error with
                | Ok _ ->
                    false
                | Error err ->
                    let open Mina_base in
                    Transaction_status.Failure.equal
                      (Transaction_logic.timing_error_to_user_command_status
                         err)
                      Transaction_status.Failure
                      .Source_minimum_balance_violation
              in
              let source_bad_timing =
                (* This failure is fatal if fee-payer and source account are
                   the same. This is checked in the transaction pool.
                *)
                (not fee_payer_is_source)
                && (not source_insufficient_balance)
                && Or_error.is_error timing_or_error
              in
              { predicate_failed
              ; source_not_present
              ; receiver_not_present = false
              ; amount_insufficient_to_create
              ; token_cannot_create
              ; source_insufficient_balance
              ; source_minimum_balance_violation
              ; source_bad_timing
              ; receiver_exists = false
              ; not_token_owner = false
              ; token_auth = false
              }
          | Create_account ->
              let receiver_account =
                if Account_id.equal receiver fee_payer then fee_payer_account
                else receiver_account
              in
              let receiver_exists =
                let id = Account.identifier receiver_account in
                if Account_id.equal Account_id.empty id then false
                else if Account_id.equal receiver id then true
                else fail "bad receiver account ID"
              in
              let receiver_account =
                { receiver_account with
                  public_key = Account_id.public_key receiver
                ; token_id = Account_id.token_id receiver
                ; token_permissions =
                    ( if receiver_exists then receiver_account.token_permissions
                    else if creating_new_token then
                      Token_permissions.Token_owned
                        { disable_new_accounts = payload.body.token_locked }
                    else
                      Token_permissions.Not_owned
                        { account_disabled = payload.body.token_locked } )
                }
              in
              let source_account =
                if Account_id.equal source fee_payer then fee_payer_account
                else if Account_id.equal source receiver then receiver_account
                else source_account
              in
              let source_not_present =
                let id = Account.identifier source_account in
                if Account_id.equal Account_id.empty id then true
                else if Account_id.equal source id then false
                else fail "bad source account ID"
              in
              let token_auth, not_token_owner =
                if Token_id.(equal default) (Account_id.token_id receiver) then
                  (false, false)
                else
                  match source_account.token_permissions with
                  | Token_owned { disable_new_accounts } ->
                      ( not
                          ( Bool.equal payload.body.token_locked
                              disable_new_accounts
                          || predicate_result )
                      , false )
                  | Not_owned { account_disabled } ->
                      (* NOTE: This [token_auth] value doesn't matter, since we
                         know that there will be a [not_token_owner] failure
                         anyway. We choose this value, since it aliases to the
                         check above in the snark representation of accounts,
                         and so simplifies the snark code.
                      *)
                      ( not
                          ( Bool.equal payload.body.token_locked account_disabled
                          || predicate_result )
                      , true )
              in
              let ret =
                { predicate_failed = false
                ; source_not_present
                ; receiver_not_present = false
                ; amount_insufficient_to_create = false
                ; token_cannot_create = false
                ; source_insufficient_balance = false
                ; source_minimum_balance_violation = false
                ; source_bad_timing = false
                ; receiver_exists
                ; not_token_owner
                ; token_auth
                }
              in
              (* Note: This logic is dependent upon all failures above, so we
                 have to calculate it separately here. *)
              if
                (* If we think the source exists *)
                (not source_not_present)
                (* and there is a failure *)
                && List.exists ~f:Fn.id (to_list ret)
                (* and the receiver account did not exist *)
                && (not receiver_exists)
                (* and the source account was the receiver account *)
                && Account_id.equal source receiver
              then
                (* then the receiver account will not be initialized, and so
                   the source (=receiver) account will not be present.
                *)
                { ret with
                  source_not_present = true
                ; not_token_owner =
                    not Token_id.(equal default (Account_id.token_id receiver))
                ; token_auth =
                    not ((not payload.body.token_locked) || predicate_result)
                }
              else ret
          | Mint_tokens ->
              let receiver_account =
                if Account_id.equal receiver fee_payer then fee_payer_account
                else receiver_account
              in
              let receiver_not_present =
                let id = Account.identifier receiver_account in
                if Account_id.equal Account_id.empty id then true
                else if Account_id.equal receiver id then false
                else fail "bad receiver account ID"
              in
              let source_not_present =
                let id = Account.identifier source_account in
                if Account_id.equal Account_id.empty id then true
                else if Account_id.equal source id then false
                else fail "bad source account ID"
              in
              let not_token_owner =
                match source_account.token_permissions with
                | Token_owned _ ->
                    false
                | Not_owned _ ->
                    true
              in
              { predicate_failed
              ; source_not_present
              ; receiver_not_present
              ; amount_insufficient_to_create = false
              ; token_cannot_create = false
              ; source_insufficient_balance = false
              ; source_minimum_balance_violation = false
              ; source_bad_timing = false
              ; receiver_exists = false
              ; not_token_owner
              ; token_auth = false
              } )

    let%snarkydef compute_as_prover ~constraint_constants ~txn_global_slot
        ~creating_new_token ~next_available_token (txn : Transaction_union.var)
        =
      let%bind data =
        exists (Typ.Internal.ref ())
          ~compute:
            As_prover.(
              let%bind txn = read Transaction_union.typ txn in
              let fee_token = txn.payload.common.fee_token in
              let token = txn.payload.body.token_id in
              let%map token =
                if Token_id.(equal invalid) token then
                  read Token_id.typ next_available_token
                else return token
              in
              let fee_payer =
                Account_id.create txn.payload.common.fee_payer_pk fee_token
              in
              let source = Account_id.create txn.payload.body.source_pk token in
              let receiver =
                Account_id.create txn.payload.body.receiver_pk token
              in
              (txn, fee_payer, source, receiver))
      in
      let%bind fee_payer_idx =
        exists (Typ.Internal.ref ())
          ~request:
            As_prover.(
              let%map _txn, fee_payer, _source, _receiver =
                read (Typ.Internal.ref ()) data
              in
              Ledger_hash.Find_index fee_payer)
      in
      let%bind fee_payer_account =
        exists (Typ.Internal.ref ())
          ~request:
            As_prover.(
              let%map fee_payer_idx =
                read (Typ.Internal.ref ()) fee_payer_idx
              in
              Ledger_hash.Get_element fee_payer_idx)
      in
      let%bind source_idx =
        exists (Typ.Internal.ref ())
          ~request:
            As_prover.(
              let%map _txn, _fee_payer, source, _receiver =
                read (Typ.Internal.ref ()) data
              in
              Ledger_hash.Find_index source)
      in
      let%bind source_account =
        exists (Typ.Internal.ref ())
          ~request:
            As_prover.(
              let%map source_idx = read (Typ.Internal.ref ()) source_idx in
              Ledger_hash.Get_element source_idx)
      in
      let%bind receiver_idx =
        exists (Typ.Internal.ref ())
          ~request:
            As_prover.(
              let%map _txn, _fee_payer, _source, receiver =
                read (Typ.Internal.ref ()) data
              in
              Ledger_hash.Find_index receiver)
      in
      let%bind receiver_account =
        exists (Typ.Internal.ref ())
          ~request:
            As_prover.(
              let%map receiver_idx = read (Typ.Internal.ref ()) receiver_idx in
              Ledger_hash.Get_element receiver_idx)
      in
      exists typ
        ~compute:
          As_prover.(
            let%bind txn, _fee_payer, _source, _receiver =
              read (Typ.Internal.ref ()) data
            in
            let%bind fee_payer_account, _path =
              read (Typ.Internal.ref ()) fee_payer_account
            in
            let%bind source_account, _path =
              read (Typ.Internal.ref ()) source_account
            in
            let%bind receiver_account, _path =
              read (Typ.Internal.ref ()) receiver_account
            in
            let%bind creating_new_token = read Boolean.typ creating_new_token in
            let%map txn_global_slot = read Global_slot.typ txn_global_slot in
            compute_unchecked ~constraint_constants ~txn_global_slot
              ~creating_new_token ~fee_payer_account ~source_account
              ~receiver_account txn)
  end

  let%snarkydef check_signature shifted ~payload ~is_user_command ~signer
      ~signature =
    let%bind input =
      Transaction_union_payload.Checked.to_input_legacy payload
    in
    let%bind verifies =
      Schnorr.Legacy.Checked.verifies shifted signature signer input
    in
    [%with_label "check signature"]
      (Boolean.Assert.any [ Boolean.not is_user_command; verifies ])

  let check_timing ~balance_check ~timed_balance_check ~account ~txn_amount
      ~txn_global_slot =
    (* calculations should track Transaction_logic.validate_timing *)
    let open Account.Poly in
    let open Account.Timing.As_record in
    let { is_timed
        ; initial_minimum_balance
        ; cliff_time
        ; cliff_amount
        ; vesting_period
        ; vesting_increment
        } =
      account.timing
    in
    let%bind curr_min_balance =
      Account.Checked.min_balance_at_slot ~global_slot:txn_global_slot
        ~cliff_time ~cliff_amount ~vesting_period ~vesting_increment
        ~initial_minimum_balance
    in
    let%bind proposed_balance =
      match txn_amount with
      | Some txn_amount ->
          let%bind proposed_balance, `Underflow underflow =
            Balance.Checked.sub_amount_flagged account.balance txn_amount
          in
          (* underflow indicates insufficient balance *)
          let%map () = balance_check (Boolean.not underflow) in
          proposed_balance
      | None ->
          return account.balance
    in
    let%bind sufficient_timed_balance =
      Balance.Checked.( >= ) proposed_balance curr_min_balance
    in
    let%bind () =
      let%bind ok = Boolean.(any [ not is_timed; sufficient_timed_balance ]) in
      timed_balance_check ok
    in
    let%bind is_timed_balance_zero =
      Balance.Checked.equal curr_min_balance
        (Balance.Checked.Unsafe.of_field Field.(Var.constant zero))
    in
    (* if current min balance is zero, then timing becomes untimed *)
    let%bind is_untimed = Boolean.((not is_timed) ||| is_timed_balance_zero) in
    let%map timing =
      Account.Timing.if_ is_untimed ~then_:Account.Timing.untimed_var
        ~else_:account.timing
    in
    (`Min_balance curr_min_balance, timing)

  let side_loaded =
    Memo.of_comparable
      (module Int)
      (fun i ->
        let open Snapp_statement in
        Pickles.Side_loaded.create ~typ ~name:(sprintf "snapp_%d" i)
          ~max_branching:(module Pickles.Side_loaded.Verification_key.Max_width)
          ~value_to_field_elements:to_field_elements
          ~var_to_field_elements:Checked.to_field_elements)

  let signature_verifies ~shifted ~payload_digest signature pk =
    let%bind pk =
      Public_key.decompress_var pk
      (*           (Account_id.Checked.public_key fee_payer_id) *)
    in
    Schnorr.Chunked.Checked.verifies shifted signature pk
      (Random_oracle.Input.Chunked.field payload_digest)

  module Parties_snark = struct
    open Parties_segment
    open Spec

    module Prover_value : sig
      type 'a t

      val get : 'a t -> 'a

      val create : (unit -> 'a) -> 'a t

      val map : 'a t -> f:('a -> 'b) -> 'b t

      val if_ : Boolean.var -> then_:'a t -> else_:'a t -> 'a t
    end = struct
      open Impl

      type 'a t = 'a As_prover.Ref.t

      let get = As_prover.Ref.get

      let create = As_prover.Ref.create

      let if_ b ~then_ ~else_ =
        create (fun () ->
            get (if Impl.As_prover.read Boolean.typ b then then_ else else_))

      let map t ~f = create (fun () -> f (get t))
    end

    module Global_state = struct
      type t =
        { ledger : Ledger_hash.var * Sparse_ledger.t Prover_value.t
        ; fee_excess : Amount.Signed.var
        ; protocol_state : Snapp_predicate.Protocol_state.View.Checked.t
        }
    end

    let implied_root account incl =
      let open Impl in
      List.foldi incl ~init:(With_hash.hash account)
        ~f:(fun height acc (b, h) ->
          let l = Field.if_ b ~then_:h ~else_:acc
          and r = Field.if_ b ~then_:acc ~else_:h in
          let acc' = Ledger_hash.merge_var ~height l r in
          acc')

    let apply_body ~is_start
        ({ body =
             { public_key
             ; token_id = _
             ; update =
                 { app_state = _
                 ; delegate = _
                 ; verification_key = _
                 ; permissions = _
                 ; snapp_uri = _
                 ; token_symbol = _
                 ; timing = _
                 ; voting_for = _
                 }
             ; balance_change = _
             ; increment_nonce
             ; events = _ (* This is for the snapp to use, we don't need it. *)
             ; call_data =
                 _ (* This is for the snapp to use, we don't need it. *)
             ; sequence_events = _
             ; call_depth = _ (* This is used to build the 'stack of stacks'. *)
             ; protocol_state = _
             ; use_full_commitment
             }
         ; predicate
         } :
          Party.Predicated.Checked.t) (a : Account.Checked.Unhashed.t) :
        Account.Checked.Unhashed.t * _ =
      let open Impl in
      let r = ref [] in
      let proof_must_verify () = Boolean.any (List.map !r ~f:Lazy.force) in

      (* enforce that either the predicate is `Accept`,
         the nonce is incremented,
         or the full commitment is used to avoid replays. *)
      let predicate_is_accept =
        let accept_digest =
          Snapp_predicate.Account.digest Snapp_predicate.Account.accept
          |> Field.constant
        in
        let predicate_digest =
          Snapp_predicate.Account.Checked.digest predicate
        in
        Field.equal accept_digest predicate_digest
      in
      with_label __LOC__ (fun () ->
          Boolean.Assert.any
            [ predicate_is_accept
            ; increment_nonce
            ; Boolean.(use_full_commitment &&& not is_start)
            ]) ;
      let a : Account.Checked.Unhashed.t = { a with public_key } in
      (a, `proof_must_verify proof_must_verify)

    module type Single_inputs = sig
      val constraint_constants : Genesis_constants.Constraint_constants.t

      val spec : single

      val snapp_statement : (int * Snapp_statement.Checked.t) option
    end

    type party =
      { party : (Party.Predicated.Checked.t, Impl.Field.t) With_hash.t
      ; control : Control.t Prover_value.t
      }

    module Single (I : Single_inputs) = struct
      open I

      let { auth_type; is_start = _ } = spec

      module V = Prover_value
      open Impl

      module Inputs = struct
        module Transaction_commitment = struct
          type t = Field.t

          let if_ = Field.if_

          let empty = Field.constant Parties.Transaction_commitment.empty

          let commitment ~party:{ party; _ }
              ~other_parties:{ With_hash.hash = other_parties; _ } ~memo_hash =
            Parties.Transaction_commitment.Checked.create
              ~other_parties_hash:other_parties
              ~protocol_state_predicate_hash:
                (Snapp_predicate.Protocol_state.Checked.digest
                   party.data.body.protocol_state)
              ~memo_hash

          let full_commitment ~party:{ party; _ } ~commitment =
            Parties.Transaction_commitment.Checked.with_fee_payer commitment
              ~fee_payer_hash:party.hash
        end

        module Bool = struct
          include Boolean

          type t = var

          let assert_ = Assert.is_true

          type failure_status = unit

          let assert_with_failure_status b _failure_status = Assert.is_true b
        end

        module Controller = struct
          type t = Permissions.Auth_required.Checked.t

          let if_ = Permissions.Auth_required.Checked.if_

          let check =
            match auth_type with
            | Proof ->
                fun ~proof_verifies:_ ~signature_verifies:_ perm ->
                  Permissions.Auth_required.Checked.eval_proof perm
            | Signature | None_given ->
                fun ~proof_verifies:_ ~signature_verifies perm ->
                  Permissions.Auth_required.Checked.eval_no_proof
                    ~signature_verifies perm
        end

        module Global_slot = struct
          include Global_slot.Checked

          let ( > ) x y = run_checked (x > y)

          let if_ b ~then_ ~else_ = run_checked (if_ b ~then_ ~else_)

          let equal x y = run_checked (equal x y)
        end

        module Nonce = struct
          type t = Account.Nonce.Checked.t

          let if_ b ~then_ ~else_ =
            run_checked (Account.Nonce.Checked.if_ b ~then_ ~else_)

          let succ t = run_checked (Account.Nonce.Checked.succ t)
        end

        module State_hash = struct
          type t = State_hash.var

          let if_ b ~then_ ~else_ = run_checked (State_hash.if_ b ~then_ ~else_)
        end

        module Timing = struct
          type t = Account_timing.var

          let if_ b ~then_ ~else_ =
            run_checked (Account_timing.if_ b ~then_ ~else_)

          let vesting_period (t : t) = t.vesting_period
        end

        module Balance = struct
          include Balance.Checked

          let if_ b ~then_ ~else_ = run_checked (if_ b ~then_ ~else_)

          let sub_amount_flagged x y = run_checked (sub_amount_flagged x y)

          let add_signed_amount_flagged x y =
            run_checked (add_signed_amount_flagged x y)
        end

        module Verification_key = struct
          type t =
            ( Boolean.var
            , ( Side_loaded_verification_key.t option
              , Field.Constant.t )
              With_hash.t
              Data_as_hash.t )
            Snapp_basic.Flagged_option.t

          let if_ b ~(then_ : t) ~(else_ : t) : t =
            Snapp_basic.Flagged_option.if_ ~if_:Data_as_hash.if_ b ~then_ ~else_
        end

        module Events = struct
          type t = Snapp_account.Events.var

          let is_empty x = run_checked (Party.Events.is_empty_var x)

          let push_events = Party.Sequence_events.push_events_checked
        end

        module Snapp_uri = struct
          type t = string Data_as_hash.t

          let if_ = Data_as_hash.if_
        end

        module Token_symbol = struct
          type t = Account.Token_symbol.var

          let if_ = Account.Token_symbol.if_
        end

        module Account = struct
          type t = (Account.Checked.Unhashed.t, Field.t) With_hash.t

          module Permissions = struct
            let edit_state : t -> Controller.t =
             fun a -> a.data.permissions.edit_state

            let send : t -> Controller.t = fun a -> a.data.permissions.send

            let receive : t -> Controller.t =
             fun a -> a.data.permissions.receive

            let set_delegate : t -> Controller.t =
             fun a -> a.data.permissions.set_delegate

            let set_permissions : t -> Controller.t =
             fun a -> a.data.permissions.set_permissions

            let set_verification_key : t -> Controller.t =
             fun a -> a.data.permissions.set_verification_key

            let set_snapp_uri : t -> Controller.t =
             fun a -> a.data.permissions.set_snapp_uri

            let edit_sequence_state : t -> Controller.t =
             fun a -> a.data.permissions.edit_sequence_state

            let set_token_symbol : t -> Controller.t =
             fun a -> a.data.permissions.set_token_symbol

            let increment_nonce : t -> Controller.t =
             fun a -> a.data.permissions.increment_nonce

            let set_voting_for : t -> Controller.t =
             fun a -> a.data.permissions.set_voting_for

            type t = Permissions.Checked.t

            let if_ b ~then_ ~else_ = Permissions.Checked.if_ b ~then_ ~else_
          end

          let account_with_hash (account : Account.Checked.Unhashed.t) =
            With_hash.of_data account ~hash_data:(fun a ->
                let a =
                  { a with
                    snapp =
                      ( Snapp_account.Checked.digest a.snapp
                      , As_prover.Ref.create (fun () -> None) )
                  }
                in
                run_checked (Account.Checked.digest a))

          type timing = Account_timing.var

          let timing (account : t) : timing = account.data.timing

          let set_timing (timing : timing) (account : t) : t =
            { account with data = { account.data with timing } }

          let balance (a : t) : Balance.t = a.data.balance

          let set_balance (balance : Balance.t) ({ data = a; hash } : t) : t =
            { data = { a with balance }; hash }

          let check_timing ~txn_global_slot ({ data = account; _ } : t) =
            let invalid_timing = ref None in
            let balance_check _ = failwith "Should not be called" in
            let timed_balance_check b =
              invalid_timing := Some (Boolean.not b) ;
              return ()
            in
            let `Min_balance _, timing =
              run_checked
              @@ [%with_label "Check snapp timing"]
                   (check_timing ~balance_check ~timed_balance_check ~account
                      ~txn_amount:None ~txn_global_slot)
            in
            (`Invalid_timing (Option.value_exn !invalid_timing), timing)

          let make_snapp (a : t) = a

          let unmake_snapp (a : t) = a

          let proved_state (a : t) = a.data.snapp.proved_state

          let set_proved_state proved_state ({ data = a; hash } : t) : t =
            { data = { a with snapp = { a.snapp with proved_state } }; hash }

          let app_state (a : t) = a.data.snapp.app_state

          let set_app_state app_state ({ data = a; hash } : t) : t =
            { data = { a with snapp = { a.snapp with app_state } }; hash }

          let register_verification_key ({ data = a; _ } : t) =
            Option.iter snapp_statement ~f:(fun (tag, _) ->
                let vk =
                  exists Side_loaded_verification_key.typ ~compute:(fun () ->
                      Option.value_exn
                        (As_prover.Ref.get
                           (Data_as_hash.ref a.snapp.verification_key.data))
                          .data)
                in
                let expected_hash =
                  Data_as_hash.hash a.snapp.verification_key.data
                in
                let actual_hash = Snapp_account.Checked.digest_vk vk in
                Field.Assert.equal expected_hash actual_hash ;
                Pickles.Side_loaded.in_circuit (side_loaded tag) vk)

          let verification_key (a : t) : Verification_key.t =
            a.data.snapp.verification_key

          let set_verification_key (verification_key : Verification_key.t)
              ({ data = a; hash } : t) : t =
            { data = { a with snapp = { a.snapp with verification_key } }
            ; hash
            }

          let last_sequence_slot (a : t) = a.data.snapp.last_sequence_slot

          let set_last_sequence_slot last_sequence_slot ({ data = a; hash } : t)
              : t =
            { data = { a with snapp = { a.snapp with last_sequence_slot } }
            ; hash
            }

          let sequence_state (a : t) = a.data.snapp.sequence_state

          let set_sequence_state sequence_state ({ data = a; hash } : t) : t =
            { data = { a with snapp = { a.snapp with sequence_state } }; hash }

          let snapp_uri (a : t) = a.data.snapp_uri

          let set_snapp_uri snapp_uri ({ data = a; hash } : t) : t =
            { data = { a with snapp_uri }; hash }

          let token_symbol (a : t) = a.data.token_symbol

          let set_token_symbol token_symbol ({ data = a; hash } : t) : t =
            { data = { a with token_symbol }; hash }

          let public_key (a : t) = a.data.public_key

          let set_public_key public_key ({ data = a; hash } : t) : t =
            { data = { a with public_key }; hash }

          let delegate (a : t) = a.data.delegate

          let set_delegate delegate ({ data = a; hash } : t) : t =
            { data = { a with delegate }; hash }

          let nonce (a : t) = a.data.nonce

          let set_nonce nonce ({ data = a; hash } : t) : t =
            { data = { a with nonce }; hash }

          let voting_for (a : t) = a.data.voting_for

          let set_voting_for voting_for ({ data = a; hash } : t) : t =
            { data = { a with voting_for }; hash }

          let permissions (a : t) = a.data.permissions

          let set_permissions permissions ({ data = a; hash } : t) : t =
            { data = { a with permissions }; hash }
        end

        module Ledger = struct
          type t = Ledger_hash.var * Sparse_ledger.t V.t

          type inclusion_proof = (Boolean.var * Field.t) list

          let if_ b ~then_:(xt, rt) ~else_:(xe, re) =
            ( run_checked (Ledger_hash.if_ b ~then_:xt ~else_:xe)
            , V.if_ b ~then_:rt ~else_:re )

          let empty ~depth () : t =
            let t = Sparse_ledger.empty ~depth () in
            ( Ledger_hash.var_of_t (Sparse_ledger.merkle_root t)
            , V.create (fun () -> t) )

          let idx ledger id = Sparse_ledger.find_index_exn ledger id

          let body_id (body : Party.Body.Checked.t) =
            let open As_prover in
            Account_id.create
              (read Public_key.Compressed.typ body.public_key)
              (read Token_id.typ body.token_id)

          let get_account { party; _ } (_root, ledger) =
            let idx =
              V.map ledger ~f:(fun l -> idx l (body_id party.data.body))
            in
            let account =
              exists Mina_base.Account.Checked.Unhashed.typ ~compute:(fun () ->
                  Sparse_ledger.get_exn (V.get ledger) (V.get idx))
            in
            let account = Account.account_with_hash account in
            let incl =
              exists
                Typ.(
                  list ~length:constraint_constants.ledger_depth
                    (Boolean.typ * field))
                ~compute:(fun () ->
                  List.map
                    (Sparse_ledger.path_exn (V.get ledger) (V.get idx))
                    ~f:(fun x ->
                      match x with
                      | `Left h ->
                          (false, h)
                      | `Right h ->
                          (true, h)))
            in
            (account, incl)

          let set_account (_root, ledger) (a, incl) =
            ( implied_root a incl |> Ledger_hash.var_of_hash_packed
            , V.map ledger
                ~f:
                  As_prover.(
                    fun ledger ->
                      let a : Mina_base.Account.t =
                        read Mina_base.Account.Checked.Unhashed.typ a.data
                      in
                      let idx = idx ledger (Mina_base.Account.identifier a) in
                      Sparse_ledger.set_exn ledger idx a) )

          let check_inclusion (root, _) (account, incl) =
            with_label __LOC__
              (fun () -> Field.Assert.equal (implied_root account incl))
              (Ledger_hash.var_to_hash_packed root)

          let check_account public_key token_id
              (({ data = account; _ }, _) : Account.t * _) =
            let is_new =
              run_checked
                (Public_key.Compressed.Checked.equal account.public_key
                   Public_key.Compressed.(var_of_t empty))
            in
            with_label __LOC__ (fun () ->
                Boolean.Assert.any
                  [ is_new
                  ; run_checked
                      (Public_key.Compressed.Checked.equal public_key
                         account.public_key)
                  ]) ;
            with_label __LOC__ (fun () ->
                Boolean.Assert.any
                  [ is_new
                  ; run_checked
                      (Token_id.Checked.equal token_id account.token_id)
                  ]) ;
            `Is_new is_new
        end

        module Opt = struct
          open Snapp_basic

          type 'a t = (Bool.t, 'a) Flagged_option.t

          let is_some = Flagged_option.is_some

          let map x ~f = Flagged_option.map ~f x

          let or_default ~if_ x ~default =
            if_ (is_some x) ~then_:(Flagged_option.data x) ~else_:default

          let or_exn x =
            with_label "or_exn is_some" (fun () -> Bool.assert_ (is_some x)) ;
            Flagged_option.data x
        end

        module Stack (Elt : sig
          type t

          val default : t

          val hash : t -> Field.Constant.t

          val push :
               consed_hash:Field.Constant.t
            -> t
            -> (t, Field.Constant.t) With_stack_hash.t list
            -> (t, Field.Constant.t) With_stack_hash.t list
        end) :
          Parties_logic.Stack_intf
            with type elt = (Elt.t V.t, Field.t) With_hash.t
             and type t =
                  ( (Elt.t, Field.Constant.t) With_stack_hash.t list V.t
                  , Field.t )
                  With_hash.t
             and type bool := Bool.t
             and module Opt := Opt = struct
          type elt = (Elt.t V.t, Field.t) With_hash.t

          type t =
            ( (Elt.t, Field.Constant.t) With_stack_hash.t list V.t
            , Field.t )
            With_hash.t

          let if_ b ~then_:(t : t) ~else_:(e : t) : t =
            { hash = Field.if_ b ~then_:t.hash ~else_:e.hash
            ; data = V.if_ b ~then_:t.data ~else_:e.data
            }

          let empty_constant = Parties.Call_forest.With_hashes.empty

          let empty = Field.constant empty_constant

          let is_empty ({ hash = x; _ } : t) = Field.equal empty x

          let empty : t = { hash = empty; data = V.create (fun () -> []) }

          let hash_cons hash h_tl =
            Random_oracle.Checked.hash ~init:Hash_prefix_states.party_cons
              [| hash; h_tl |]

          let stack_hash (type a)
              (xs : (a, Field.Constant.t) With_stack_hash.t list) :
              Field.Constant.t =
            match xs with [] -> empty_constant | e :: _ -> e.stack_hash

          let pop ({ hash = h; data = r } as t : t) : (elt * t) Opt.t =
            let input_is_empty = is_empty t in
            let hd_r =
              V.create (fun () ->
                  V.get r |> List.hd
                  |> Option.value_map ~default:Elt.default ~f:(fun x -> x.elt))
            in
            let tl_r =
              V.create (fun () ->
                  V.get r |> List.tl |> Option.value ~default:[])
            in
            let elt, stack =
              exists
                Typ.(Field.typ * Field.typ)
                ~compute:(fun () ->
                  (V.get hd_r |> Elt.hash, stack_hash (V.get tl_r)))
            in
            let h' = hash_cons elt stack in
            with_label __LOC__ (fun () ->
                Boolean.Assert.any [ input_is_empty; Field.equal h h' ]) ;
            { is_some = Boolean.not input_is_empty
            ; data = ({ hash = elt; data = hd_r }, { hash = stack; data = tl_r })
            }

          let pop_exn ({ hash = h; data = r } : t) : elt * t =
            let hd_r = V.create (fun () -> (V.get r |> List.hd_exn).elt) in
            let tl_r = V.create (fun () -> V.get r |> List.tl_exn) in
            let elt, stack =
              exists
                Typ.(Field.typ * Field.typ)
                ~compute:(fun () ->
                  (V.get hd_r |> Elt.hash, stack_hash (V.get tl_r)))
            in
            let h' = hash_cons elt stack in
            with_label __LOC__ (fun () -> Field.Assert.equal h h') ;
            ({ hash = elt; data = hd_r }, { hash = stack; data = tl_r })

          let push ({ hash = h_hd; data = r_hd } : elt)
              ~onto:({ hash = h_tl; data = r_tl } : t) : t =
            let h = hash_cons h_hd h_tl in
            let r =
              V.create (fun () ->
                  let hd = V.get r_hd in
                  let tl = V.get r_tl in
                  Elt.push ~consed_hash:(As_prover.read Field.typ h) hd tl)
            in
            { hash = h; data = r }
        end

        module Parties = struct
          type t =
            ( (Party.t * unit, Parties.Digest.t) Parties.Call_forest.t V.t
            , Field.t )
            With_hash.t

          let if_ b ~then_:(t : t) ~else_:(e : t) : t =
            { hash = Field.if_ b ~then_:t.hash ~else_:e.hash
            ; data = V.if_ b ~then_:t.data ~else_:e.data
            }

          let empty = Field.constant Parties.Call_forest.With_hashes.empty

          let is_empty ({ hash = x; _ } : t) = Field.equal empty x

          let empty : t = { hash = empty; data = V.create (fun () -> []) }

          let hash_cons hash h_tl =
            Random_oracle.Checked.hash ~init:Hash_prefix_states.party_cons
              [| hash; h_tl |]

          let pop_exn ({ hash = h; data = r } : t) : (party * t) * t =
            let hd_r =
              V.create (fun () -> V.get r |> List.hd_exn |> With_stack_hash.elt)
            in
            let party = V.create (fun () -> (V.get hd_r).party |> fst) in
            let body =
              exists (Party.Body.typ ()) ~compute:(fun () ->
                  (V.get party).data.body)
            in
            let predicate : Party.Predicate.Checked.t =
              exists (Party.Predicate.typ ()) ~compute:(fun () ->
                  (V.get party).data.predicate)
            in
            let auth = V.(create (fun () -> (V.get party).authorization)) in
            let party : Party.Predicated.Checked.t = { body; predicate } in
            let party =
              With_hash.of_data party ~hash_data:Party.Predicated.Checked.digest
            in
            let subforest : t =
              let subforest = V.create (fun () -> (V.get hd_r).calls) in
              let subforest_hash =
                exists Field.typ ~compute:(fun () ->
                    Parties.Call_forest.hash (V.get subforest))
              in
              { hash = subforest_hash; data = subforest }
            in
            let tl_hash =
              exists Field.typ ~compute:(fun () ->
                  V.get r |> List.tl_exn |> Parties.Call_forest.hash)
            in
            let tree_hash =
              Random_oracle.Checked.hash ~init:Hash_prefix_states.party_node
                [| party.hash; subforest.hash |]
            in
            Field.Assert.equal (hash_cons tree_hash tl_hash) h ;
            ( ({ party; control = auth }, subforest)
            , { hash = tl_hash
              ; data = V.(create (fun () -> List.tl_exn (get r)))
              } )
        end

        module Call_stack = Stack (struct
          module Parties = Mina_base.Parties

          type t =
            (Party.t * unit, Parties.Digest.t) Mina_base.Parties.Call_forest.t

          let default : t = []

          let hash : t -> Field.Constant.t = Mina_base.Parties.Call_forest.hash

          let push ~consed_hash (t : t) (xs : (t, _) With_stack_hash.t list) :
              (t, _) With_stack_hash.t list =
            { stack_hash = consed_hash; elt = t } :: xs
        end)

        module Party = struct
          type t = party

          type parties = Parties.t

          type transaction_commitment = Transaction_commitment.t

          let balance_change (t : t) = t.party.data.body.balance_change

          let protocol_state (t : t) = t.party.data.body.protocol_state

          let token_id (t : t) = t.party.data.body.token_id

          let public_key (t : t) = t.party.data.body.public_key

          let use_full_commitment (t : t) =
            t.party.data.body.use_full_commitment

          let increment_nonce (t : t) = t.party.data.body.increment_nonce

          let check_authorization ~commitment
              ~at_party:({ hash = at_party; _ } : Parties.t)
              ({ party; control; _ } : t) =
            let proof_verifies =
              match (auth_type, snapp_statement) with
              | Proof, Some (_i, s) ->
                  with_label __LOC__ (fun () ->
                      Snapp_statement.Checked.Assert.equal
                        { transaction = commitment; at_party }
                        s) ;
                  Boolean.true_
              | (Signature | None_given), None ->
                  Boolean.false_
              | Proof, None | (Signature | None_given), Some _ ->
                  assert false
            in
            let signature_verifies =
              match auth_type with
              | None_given | Proof ->
                  Boolean.false_
              | Signature ->
                  let signature =
                    exists Signature_lib.Schnorr.Chunked.Signature.typ
                      ~compute:(fun () ->
                        match V.get control with
                        | Signature s ->
                            s
                        | None_given ->
                            Signature.dummy
                        | Proof _ ->
                            assert false)
                  in
                  run_checked
                    (let%bind (module S) =
                       Tick.Inner_curve.Checked.Shifted.create ()
                     in
                     signature_verifies
                       ~shifted:(module S)
                       ~payload_digest:commitment signature
                       party.data.body.public_key)
            in
            ( `Proof_verifies proof_verifies
            , `Signature_verifies signature_verifies )

          module Update = struct
            open Snapp_basic

            type 'a set_or_keep = 'a Set_or_keep.Checked.t

            let timing ({ party; _ } : t) : Account.timing set_or_keep =
              Set_or_keep.Checked.map
                ~f:Party.Update.Timing_info.Checked.to_account_timing
                party.data.body.update.timing

            let app_state ({ party; _ } : t) = party.data.body.update.app_state

            let verification_key ({ party; _ } : t) =
              party.data.body.update.verification_key

            let sequence_events ({ party; _ } : t) =
              party.data.body.sequence_events

            let snapp_uri ({ party; _ } : t) = party.data.body.update.snapp_uri

            let token_symbol ({ party; _ } : t) =
              party.data.body.update.token_symbol

            let delegate ({ party; _ } : t) = party.data.body.update.delegate

            let voting_for ({ party; _ } : t) =
              party.data.body.update.voting_for

            let permissions ({ party; _ } : t) =
              party.data.body.update.permissions
          end
        end

        module Set_or_keep = struct
          include Snapp_basic.Set_or_keep.Checked
        end

        module Amount = struct
          type t = Amount.Checked.t

          type unsigned = t

          module Signed = struct
            type t = Amount.Signed.Checked.t

            let equal t t' = run_checked (Amount.Signed.Checked.equal t t')

            let if_ b ~then_ ~else_ =
              run_checked (Amount.Signed.Checked.if_ b ~then_ ~else_)

            let is_pos (t : t) =
              Sgn.Checked.is_pos
                (run_checked (Currency.Amount.Signed.Checked.sgn t))

            let negate = Amount.Signed.Checked.negate

            let of_unsigned = Amount.Signed.Checked.of_unsigned

            let add_flagged x y =
              run_checked (Amount.Signed.Checked.add_flagged x y)
          end

          let if_ b ~then_ ~else_ =
            run_checked (Amount.Checked.if_ b ~then_ ~else_)

          let equal t t' = run_checked (Amount.Checked.equal t t')

          let zero = Amount.(var_of_t zero)

          let add_flagged x y = run_checked (Amount.Checked.add_flagged x y)

          let add_signed_flagged (x : t) (y : Signed.t) =
            run_checked (Amount.Checked.add_signed_flagged x y)

          let of_constant_fee fee = Amount.var_of_t (Amount.of_fee fee)
        end

        module Token_id = struct
          type t = Token_id.Checked.t

          let if_ b ~then_ ~else_ =
            run_checked (Token_id.Checked.if_ b ~then_ ~else_)

          let equal x y = run_checked (Token_id.Checked.equal x y)

          let default = Token_id.(var_of_t default)

          let invalid = Token_id.(var_of_t invalid)
        end

        module Public_key = struct
          type t = Public_key.Compressed.var

          let if_ b ~then_ ~else_ =
            run_checked (Public_key.Compressed.Checked.if_ b ~then_ ~else_)
        end

        module Protocol_state_predicate = struct
          type t = Snapp_predicate.Protocol_state.Checked.t
        end

        module Field = struct
          type t = Field.t

          let if_ = Field.if_
        end

        module Local_state = struct
          type t =
            ( Parties.t
            , Call_stack.t
            , Token_id.t
            , Amount.t
            , Ledger.t
            , Bool.t
            , Transaction_commitment.t
            , Bool.failure_status )
            Parties_logic.Local_state.t

          let add_check (t : t) _failure b =
            { t with success = Bool.(t.success &&& b) }
        end

        module Global_state = struct
          type t = Global_state.t =
            { ledger : Ledger_hash.var * Sparse_ledger.t Prover_value.t
            ; fee_excess : Amount.Signed.t
            ; protocol_state : Snapp_predicate.Protocol_state.View.Checked.t
            }

          let fee_excess { fee_excess; _ } = fee_excess

          let set_fee_excess t fee_excess = { t with fee_excess }

          let ledger { ledger; _ } = ledger

          let set_ledger ~should_update t ledger =
            { t with
              ledger = Ledger.if_ should_update ~then_:ledger ~else_:t.ledger
            }

          let global_slot_since_genesis { protocol_state; _ } =
            protocol_state.global_slot_since_genesis
        end
      end

      module Env = struct
        open Inputs

        type t =
          < party : Party.t
          ; account : Account.t
          ; ledger : Ledger.t
          ; amount : Amount.t
          ; signed_amount : Amount.Signed.t
          ; bool : Bool.t
          ; token_id : Token_id.t
          ; global_state : Global_state.t
          ; inclusion_proof : (Bool.t * Field.t) list
          ; parties : Parties.t
          ; local_state :
              ( Parties.t
              , Call_stack.t
              , Token_id.t
              , Amount.t
              , Ledger.t
              , Bool.t
              , Transaction_commitment.t
              , unit )
              Parties_logic.Local_state.t
          ; protocol_state_predicate : Snapp_predicate.Protocol_state.Checked.t
          ; transaction_commitment : Transaction_commitment.t
          ; full_transaction_commitment : Transaction_commitment.t
          ; field : Field.t
          ; failure : unit >
      end

      include Parties_logic.Make (Inputs)

      let perform (type r) (eff : (r, Env.t) Parties_logic.Eff.t) : r =
        match eff with
        | Check_protocol_state_predicate (protocol_state_predicate, global_state)
          ->
            Snapp_predicate.Protocol_state.Checked.check
              protocol_state_predicate global_state.protocol_state
        | Check_predicate (_is_start, { party; _ }, account, _global) ->
            Snapp_predicate.Account.Checked.check party.data.predicate
              account.data
        | Check_auth { is_start; party = { party; _ }; account } ->
            (* If there's a valid signature, it must increment the nonce or use full commitment *)
            let account', `proof_must_verify proof_must_verify =
              apply_body ~is_start party.data account.data
            in
            let proof_must_verify = proof_must_verify () in
            let success =
              match auth_type with
              | None_given | Signature ->
                  Boolean.(not proof_must_verify)
              | Proof ->
                  (* We always assert that the proof verifies. *)
                  Boolean.true_
            in
            (* omit failure status here, unlike `Transaction_logic` *)
            (Inputs.Account.account_with_hash account', success, ())
    end

    let check_protocol_state ~pending_coinbase_stack_init
        ~pending_coinbase_stack_before ~pending_coinbase_stack_after state_body
        =
      [%with_label "Compute pending coinbase stack"]
        (let%bind state_body_hash =
           Mina_state.Protocol_state.Body.hash_checked state_body
         in
         let%bind computed_pending_coinbase_stack_after =
           Pending_coinbase.Stack.Checked.push_state state_body_hash
             pending_coinbase_stack_init
         in
         [%with_label "Check pending coinbase stack"]
           (let%bind correct_coinbase_target_stack =
              Pending_coinbase.Stack.equal_var
                computed_pending_coinbase_stack_after
                pending_coinbase_stack_after
            in
            let%bind valid_init_state =
              Pending_coinbase.Stack.equal_var pending_coinbase_stack_init
                pending_coinbase_stack_before
            in
            Boolean.Assert.all
              [ correct_coinbase_target_stack; valid_init_state ]))

    let main ?(witness : Witness.t option) (spec : Spec.t) ~constraint_constants
        snapp_statements (statement : Statement.With_sok.Checked.t) =
      let open Impl in
      run_checked (dummy_constraints ()) ;
      let ( ! ) x = Option.value_exn x in
      let state_body =
        exists (Mina_state.Protocol_state.Body.typ ~constraint_constants)
          ~compute:(fun () -> !witness.state_body)
      in
      let pending_coinbase_stack_init =
        exists Pending_coinbase.Stack.typ ~compute:(fun () ->
            !witness.init_stack)
      in
      let module V = Prover_value in
      run_checked
        (check_protocol_state ~pending_coinbase_stack_init
           ~pending_coinbase_stack_before:
             statement.source.pending_coinbase_stack
           ~pending_coinbase_stack_after:statement.target.pending_coinbase_stack
           state_body) ;
      let init : Global_state.t * _ Parties_logic.Local_state.t =
        let g : Global_state.t =
          { ledger =
              ( statement.source.ledger
              , V.create (fun () -> !witness.global_ledger) )
          ; fee_excess = Amount.Signed.(Checked.constant zero)
          ; protocol_state =
              Mina_state.Protocol_state.Body.view_checked state_body
          }
        in
        let l : _ Parties_logic.Local_state.t =
          { parties =
              { With_hash.hash = statement.source.local_state.parties
              ; data = V.create (fun () -> !witness.local_state_init.parties)
              }
          ; call_stack =
              { With_hash.hash = statement.source.local_state.call_stack
              ; data = V.create (fun () -> !witness.local_state_init.call_stack)
              }
          ; transaction_commitment =
              statement.source.local_state.transaction_commitment
          ; full_transaction_commitment =
              statement.source.local_state.full_transaction_commitment
          ; token_id = statement.source.local_state.token_id
          ; excess = statement.source.local_state.excess
          ; ledger =
              ( statement.source.local_state.ledger
              , V.create (fun () -> !witness.local_state_init.ledger) )
          ; success = statement.source.local_state.success
          ; failure_status = ()
          }
        in
        (g, l)
      in
      let start_parties =
        As_prover.Ref.create (fun () -> !witness.start_parties)
      in
      let (global, local), snapp_statements =
        List.fold_left spec ~init:(init, snapp_statements)
          ~f:(fun (((_, local) as acc), statements) party_spec ->
            let snapp_statement, statements =
              match party_spec.auth_type with
              | Signature | None_given ->
                  (None, statements)
              | Proof -> (
                  match statements with
                  | [] ->
                      assert false
                  | s :: ss ->
                      (Some s, ss) )
            in
            let module S = Single (struct
              let constraint_constants = constraint_constants

              let spec = party_spec

              let snapp_statement = snapp_statement
            end) in
            let finish v =
              let open Parties_logic.Start_data in
              let ps =
                V.map v ~f:(function
                  | `Skip ->
                      []
                  | `Start p ->
                      Party.of_fee_payer p.parties.Parties.fee_payer
                      :: p.parties.Parties.other_parties
                      |> List.map ~f:(fun party -> (party, ()))
                      |> Parties.Call_forest.With_hashes.of_parties_list)
              in
              let h =
                exists Field.typ ~compute:(fun () ->
                    Parties.Call_forest.hash (V.get ps))
              in
              let start_data =
                { Parties_logic.Start_data.parties =
                    { With_hash.hash = h; data = ps }
                ; memo_hash =
                    exists Field.typ ~compute:(fun () ->
                        match V.get v with
                        | `Skip ->
                            Field.Constant.zero
                        | `Start p ->
                            p.memo_hash)
                }
              in
              let global_state, local_state =
                S.apply ~constraint_constants
                  ~is_start:
                    ( match party_spec.is_start with
                    | `No ->
                        `No
                    | `Yes ->
                        `Yes start_data
                    | `Compute_in_circuit ->
                        `Compute start_data )
                  S.{ perform }
                  acc
              in
              (* replace any transaction failure with unit value *)
              (global_state, { local_state with failure_status = () })
            in
            let acc' =
              match party_spec.is_start with
              | `No ->
                  let global_state, local_state =
                    S.apply ~constraint_constants ~is_start:`No
                      S.{ perform }
                      acc
                  in
                  (* replace any transaction failure with unit value *)
                  (global_state, { local_state with failure_status = () })
              | `Compute_in_circuit ->
                  V.create (fun () ->
                      match As_prover.Ref.get start_parties with
                      | [] ->
                          `Skip
                      | p :: ps ->
                          let should_pop =
                            Field.Constant.equal Parties.Call_forest.empty
                              (As_prover.read_var local.parties.hash)
                          in
                          if should_pop then (
                            As_prover.Ref.set start_parties ps ;
                            `Start p )
                          else `Skip)
                  |> finish
              | `Yes ->
                  as_prover
                    As_prover.(
                      fun () ->
                        [%test_eq: Impl.Field.Constant.t]
                          Parties.Call_forest.empty
                          (read_var local.parties.hash)) ;
                  V.create (fun () ->
                      match As_prover.Ref.get start_parties with
                      | [] ->
                          assert false
                      | p :: ps ->
                          As_prover.Ref.set start_parties ps ;
                          `Start p)
                  |> finish
            in
            (acc', statements))
      in
      with_label __LOC__ (fun () -> assert (List.is_empty snapp_statements)) ;
      let local_state_ledger =
        (* The actual output ledger may differ from the one generated by
           transaction logic, because we handle failures differently between
           the two. However, in the case of failure, we never use this ledger:
           it will never be upgraded to the global ledger. If we have such a
           failure, we just pretend we achieved the target hash.
        *)
        Field.if_ local.success ~then_:local.parties.hash
          ~else_:statement.target.local_state.parties
      in
      with_label __LOC__ (fun () ->
          Local_state.Checked.assert_equal statement.target.local_state
            { local with
              parties = local_state_ledger
            ; call_stack = local.call_stack.hash
            ; ledger = fst local.ledger
            }) ;
      with_label __LOC__ (fun () ->
          run_checked
            (Frozen_ledger_hash.assert_equal (fst global.ledger)
               statement.target.ledger)) ;
      with_label __LOC__ (fun () ->
          run_checked
            (Amount.Checked.assert_equal statement.supply_increase
               Amount.(var_of_t zero))) ;
      with_label __LOC__ (fun () ->
          run_checked
            (let expected = statement.fee_excess in
             let got =
               { fee_token_l = Token_id.(var_of_t default)
               ; fee_excess_l = Amount.Signed.Checked.to_fee global.fee_excess
               ; Fee_excess.fee_token_r = Token_id.(var_of_t default)
               ; fee_excess_r =
                   Amount.Signed.Checked.to_fee (fst init).fee_excess
               }
             in
             Fee_excess.assert_equal_checked expected got)) ;
      let `Needs_some_work_for_snapps_on_mainnet = Mina_base.Util.todo_snapps in
      (* TODO: Check various consistency equalities between local and global and the statement *)
      ()

    (* Horrible hack :( *)
    let witness : Witness.t option ref = ref None

    let rule (type a b c d) ~constraint_constants ~proof_level
        (t : (a, b, c, d) Basic.t_typed) :
        ( a
        , b
        , c
        , d
        , Statement.With_sok.var
        , Statement.With_sok.t )
        Pickles.Inductive_rule.t =
      let open Hlist in
      let open Basic in
      let module M = H4.T (Pickles.Tag) in
      let s = Basic.spec t in
      let prev_should_verify =
        match proof_level with
        | Genesis_constants.Proof_level.Full ->
            true
        | _ ->
            false
      in
      let b = Boolean.var_of_value prev_should_verify in
      match t with
      | Proved ->
          { identifier = "proved"
          ; prevs = M.[ side_loaded 0 ]
          ; main_value = (fun [ _ ] _ -> [ prev_should_verify ])
          ; main =
              (fun [ snapp_statement ] stmt ->
                main ?witness:!witness s ~constraint_constants
                  (List.mapi [ snapp_statement ] ~f:(fun i x -> (i, x)))
                  stmt ;
                [ b ])
          }
      | Opt_signed_unsigned ->
          { identifier = "opt_signed-unsigned"
          ; prevs = M.[]
          ; main_value = (fun [] _ -> [])
          ; main =
              (fun [] stmt ->
                main ?witness:!witness s ~constraint_constants [] stmt ;
                [])
          }
      | Opt_signed_opt_signed ->
          { identifier = "opt_signed-opt_signed"
          ; prevs = M.[]
          ; main_value = (fun [] _ -> [])
          ; main =
              (fun [] stmt ->
                main ?witness:!witness s ~constraint_constants [] stmt ;
                [])
          }
      | Opt_signed ->
          { identifier = "opt_signed"
          ; prevs = M.[]
          ; main_value = (fun [] _ -> [])
          ; main =
              (fun [] stmt ->
                main ?witness:!witness s ~constraint_constants [] stmt ;
                [])
          }
  end

  type _ Snarky_backendless.Request.t +=
    | Transaction : Transaction_union.t Snarky_backendless.Request.t
    | State_body :
        Mina_state.Protocol_state.Body.Value.t Snarky_backendless.Request.t
    | Init_stack : Pending_coinbase.Stack.t Snarky_backendless.Request.t

  let%snarkydef apply_tagged_transaction
      ~(constraint_constants : Genesis_constants.Constraint_constants.t)
      (type shifted)
      (shifted : (module Inner_curve.Checked.Shifted.S with type t = shifted))
      root pending_coinbase_stack_init pending_coinbase_stack_before
      pending_coinbase_after next_available_token state_body
      ({ signer; signature; payload } as txn : Transaction_union.var) =
    let tag = payload.body.tag in
    let is_user_command = Transaction_union.Tag.Unpacked.is_user_command tag in
    let%bind () =
      [%with_label "Check transaction signature"]
        (check_signature shifted ~payload ~is_user_command ~signer ~signature)
    in
    let%bind signer_pk = Public_key.compress_var signer in
    let%bind () =
      [%with_label "Fee-payer must sign the transaction"]
        ((* TODO: Enable multi-sig. *)
         Public_key.Compressed.Checked.Assert.equal signer_pk
           payload.common.fee_payer_pk)
    in
    (* Compute transaction kind. *)
    let is_payment = Transaction_union.Tag.Unpacked.is_payment tag in
    let is_mint_tokens = Transaction_union.Tag.Unpacked.is_mint_tokens tag in
    let is_stake_delegation =
      Transaction_union.Tag.Unpacked.is_stake_delegation tag
    in
    let is_create_account =
      Transaction_union.Tag.Unpacked.is_create_account tag
    in
    let is_fee_transfer = Transaction_union.Tag.Unpacked.is_fee_transfer tag in
    let is_coinbase = Transaction_union.Tag.Unpacked.is_coinbase tag in
    let fee_token = payload.common.fee_token in
    let%bind fee_token_invalid =
      Token_id.(Checked.equal fee_token (var_of_t invalid))
    in
    let%bind fee_token_default =
      Token_id.(Checked.equal fee_token (var_of_t default))
    in
    let token = payload.body.token_id in
    let%bind token_invalid =
      Token_id.(Checked.equal token (var_of_t invalid))
    in
    let%bind token_default =
      Token_id.(Checked.equal token (var_of_t default))
    in
    let%bind () =
      Checked.all_unit
        [ [%with_label
            "Token_locked value is compatible with the transaction kind"]
            (Boolean.Assert.any
               [ Boolean.not payload.body.token_locked; is_create_account ])
        ; [%with_label "Token_locked cannot be used with the default token"]
            (Boolean.Assert.any
               [ Boolean.not payload.body.token_locked
               ; Boolean.not token_default
               ])
        ]
    in
    let%bind () =
      [%with_label "Validate tokens"]
        (Checked.all_unit
           [ [%with_label "Fee token is valid"]
               Boolean.(Assert.is_true (not fee_token_invalid))
           ; [%with_label
               "Fee token is default or command allows non-default fee"]
               (Boolean.Assert.any
                  [ fee_token_default
                  ; is_payment
                  ; is_mint_tokens
                  ; is_stake_delegation
                  ; is_fee_transfer
                  ])
           ; (* TODO: Remove this check and update the transaction snark once we
                have an exchange rate mechanism. See issue #4447.
             *)
             [%with_label "Fees in tokens disabled"]
               (Boolean.Assert.is_true fee_token_default)
           ; [%with_label "Token is valid or command allows invalid token"]
               Boolean.(Assert.any [ not token_invalid; is_create_account ])
           ; [%with_label
               "Token is default or command allows non-default token"]
               (Boolean.Assert.any
                  [ token_default
                  ; is_payment
                  ; is_create_account
                  ; is_mint_tokens
                    (* TODO: Enable this when fees in tokens are enabled. *)
                    (*; is_fee_transfer*)
                  ])
           ; [%with_label
               "Token is non-default or command allows default token"]
               Boolean.(
                 Assert.any
                   [ not token_default
                   ; is_payment
                   ; is_stake_delegation
                   ; is_create_account
                   ; is_fee_transfer
                   ; is_coinbase
                   ])
           ])
    in
    let current_global_slot =
      Mina_state.Protocol_state.Body.consensus_state state_body
      |> Consensus.Data.Consensus_state.global_slot_since_genesis_var
    in
    let%bind creating_new_token =
      Boolean.(is_create_account &&& token_invalid)
    in
    (* Query user command predicted failure/success. *)
    let%bind user_command_failure =
      User_command_failure.compute_as_prover ~constraint_constants
        ~txn_global_slot:current_global_slot ~creating_new_token
        ~next_available_token txn
    in
    let%bind user_command_fails =
      User_command_failure.any user_command_failure
    in
    let%bind next_available_token_after, token =
      let%bind token =
        Token_id.Checked.if_ creating_new_token ~then_:next_available_token
          ~else_:token
      in
      let%bind will_create_new_token =
        Boolean.(creating_new_token &&& not user_command_fails)
      in
      let%map next_available_token =
        Token_id.Checked.next_if next_available_token will_create_new_token
      in
      (next_available_token, token)
    in
    let fee = payload.common.fee in
    let receiver = Account_id.Checked.create payload.body.receiver_pk token in
    let source = Account_id.Checked.create payload.body.source_pk token in
    (* Information for the fee-payer. *)
    let nonce = payload.common.nonce in
    let fee_payer =
      Account_id.Checked.create payload.common.fee_payer_pk fee_token
    in
    let%bind () =
      [%with_label "Check slot validity"]
        ( Global_slot.Checked.(current_global_slot <= payload.common.valid_until)
        >>= Boolean.Assert.is_true )
    in

    (* Check coinbase stack. Protocol state body is pushed into the Pending
       coinbase stack once per block. For example, consider any two
       transactions in a block. Their pending coinbase stacks would be:

       transaction1: s1 -> t1 = s1+ protocol_state_body + maybe_coinbase
       transaction2: t1 -> t1 + maybe_another_coinbase
         (Note: protocol_state_body is not pushed again)

       However, for each transaction, we need to constrain the protocol state
       body. This is done is by using the stack ([init_stack]) without the
       current protocol state body, pushing the state body to it in every
       transaction snark and checking if it matches the target.
       We also need to constrain the source for the merges to work correctly.
       Basically,

       init_stack + protocol_state_body + maybe_coinbase = target
       AND
       init_stack = source || init_stack + protocol_state_body = source *)

    (* These are all the possible cases:

        Init_stack     Source                 Target
       --------------------------------------------------------------
         i               i                       i + state
         i               i                       i + state + coinbase
         i               i + state               i + state
         i               i + state               i + state + coinbase
         i + coinbase    i + state + coinbase    i + state + coinbase
    *)
    let%bind () =
      [%with_label "Compute coinbase stack"]
        (let%bind state_body_hash =
           Mina_state.Protocol_state.Body.hash_checked state_body
         in
         let%bind pending_coinbase_stack_with_state =
           Pending_coinbase.Stack.Checked.push_state state_body_hash
             pending_coinbase_stack_init
         in
         let%bind computed_pending_coinbase_stack_after =
           let coinbase =
             (Account_id.Checked.public_key receiver, payload.body.amount)
           in
           let%bind stack' =
             Pending_coinbase.Stack.Checked.push_coinbase coinbase
               pending_coinbase_stack_with_state
           in
           Pending_coinbase.Stack.Checked.if_ is_coinbase ~then_:stack'
             ~else_:pending_coinbase_stack_with_state
         in
         [%with_label "Check coinbase stack"]
           (let%bind correct_coinbase_target_stack =
              Pending_coinbase.Stack.equal_var
                computed_pending_coinbase_stack_after pending_coinbase_after
            in
            let%bind valid_init_state =
              let%bind equal_source =
                Pending_coinbase.Stack.equal_var pending_coinbase_stack_init
                  pending_coinbase_stack_before
              in
              let%bind equal_source_with_state =
                Pending_coinbase.Stack.equal_var
                  pending_coinbase_stack_with_state
                  pending_coinbase_stack_before
              in
              Boolean.(equal_source ||| equal_source_with_state)
            in
            [%with_label "target stack and valid init state"]
              (Boolean.Assert.all
                 [ correct_coinbase_target_stack; valid_init_state ])))
    in
    (* Interrogate failure cases. This value is created without constraints;
       the failures should be checked against potential failures to ensure
       consistency.
    *)
    let%bind () =
      [%with_label "A failing user command is a user command"]
        Boolean.(Assert.any [ is_user_command; not user_command_fails ])
    in
    let predicate_deferred =
      (* Predicate check is to be performed later if this is true. *)
      is_create_account
    in
    let%bind predicate_result =
      let%bind is_own_account =
        Public_key.Compressed.Checked.equal payload.common.fee_payer_pk
          payload.body.source_pk
      in
      let predicate_result =
        (* TODO: Predicates. *)
        Boolean.false_
      in
      Boolean.(is_own_account ||| predicate_result)
    in
    let%bind () =
      [%with_label "Check predicate failure against predicted"]
        (let%bind predicate_failed =
           Boolean.((not predicate_result) &&& not predicate_deferred)
         in
         assert_r1cs
           (predicate_failed :> Field.Var.t)
           (is_user_command :> Field.Var.t)
           (user_command_failure.predicate_failed :> Field.Var.t))
    in
    let account_creation_amount =
      Amount.Checked.of_fee
        Fee.(var_of_t constraint_constants.account_creation_fee)
    in
    let%bind is_zero_fee = Fee.(equal_var fee (var_of_t zero)) in
    let is_coinbase_or_fee_transfer = Boolean.not is_user_command in
    let%bind can_create_fee_payer_account =
      (* Fee transfers and coinbases may create an account. We check the normal
         invariants to ensure that the account creation fee is paid.
      *)
      let%bind fee_may_be_charged =
        (* If the fee is zero, we do not create the account at all, so we allow
           this through. Otherwise, the fee must be the default.
        *)
        Boolean.(token_default ||| is_zero_fee)
      in
      Boolean.(is_coinbase_or_fee_transfer &&& fee_may_be_charged)
    in
    let%bind root_after_fee_payer_update =
      [%with_label "Update fee payer"]
        (Frozen_ledger_hash.modify_account_send
           ~depth:constraint_constants.ledger_depth root
           ~is_writeable:can_create_fee_payer_account fee_payer
           ~f:(fun ~is_empty_and_writeable account ->
             (* this account is:
                - the fee-payer for payments
                - the fee-payer for stake delegation
                - the fee-payer for account creation
                - the fee-payer for token minting
                - the fee-receiver for a coinbase
                - the second receiver for a fee transfer
             *)
             let%bind next_nonce =
               Account.Nonce.Checked.succ_if account.nonce is_user_command
             in
             let%bind () =
               [%with_label "Check fee nonce"]
                 (let%bind nonce_matches =
                    Account.Nonce.Checked.equal nonce account.nonce
                  in
                  Boolean.Assert.any
                    [ Boolean.not is_user_command; nonce_matches ])
             in
             let%bind receipt_chain_hash =
               let current = account.receipt_chain_hash in
               let%bind r =
                 Receipt.Chain_hash.Checked.cons (Signed_command payload)
                   current
               in
               Receipt.Chain_hash.Checked.if_ is_user_command ~then_:r
                 ~else_:current
             in
             let%bind is_empty_and_writeable =
               (* If this is a coinbase with zero fee, do not create the
                  account, since the fee amount won't be enough to pay for it.
               *)
               Boolean.(is_empty_and_writeable &&& not is_zero_fee)
             in
             let%bind should_pay_to_create =
               (* Coinbases and fee transfers may create, or we may be creating
                  a new token account. These are mutually exclusive, so we can
                  encode this as a boolean.
               *)
               let%bind is_create_account =
                 Boolean.(is_create_account &&& not user_command_fails)
               in
               Boolean.(is_empty_and_writeable ||| is_create_account)
             in
             let%bind amount =
               [%with_label "Compute fee payer amount"]
                 (let fee_payer_amount =
                    let sgn = Sgn.Checked.neg_if_true is_user_command in
                    Amount.Signed.create_var
                      ~magnitude:(Amount.Checked.of_fee fee)
                      ~sgn
                  in
                  (* Account creation fee for fee transfers/coinbases. *)
                  let%bind account_creation_fee =
                    let%map magnitude =
                      Amount.Checked.if_ should_pay_to_create
                        ~then_:account_creation_amount
                        ~else_:Amount.(var_of_t zero)
                    in
                    Amount.Signed.create_var ~magnitude ~sgn:Sgn.Checked.neg
                  in
                  Amount.Signed.Checked.(
                    add fee_payer_amount account_creation_fee))
             in
             let txn_global_slot = current_global_slot in
             let%bind `Min_balance _, timing =
               [%with_label "Check fee payer timing"]
                 (let%bind txn_amount =
                    let%bind sgn = Amount.Signed.Checked.sgn amount in
                    let%bind magnitude =
                      Amount.Signed.Checked.magnitude amount
                    in
                    Amount.Checked.if_ (Sgn.Checked.is_neg sgn) ~then_:magnitude
                      ~else_:Amount.(var_of_t zero)
                  in
                  let balance_check ok =
                    [%with_label "Check fee payer balance"]
                      (Boolean.Assert.is_true ok)
                  in
                  let timed_balance_check ok =
                    [%with_label "Check fee payer timed balance"]
                      (Boolean.Assert.is_true ok)
                  in
                  check_timing ~balance_check ~timed_balance_check ~account
                    ~txn_amount:(Some txn_amount) ~txn_global_slot)
             in
             let%bind balance =
               [%with_label "Check payer balance"]
                 (Balance.Checked.add_signed_amount account.balance amount)
             in
             let%map public_key =
               Public_key.Compressed.Checked.if_ is_empty_and_writeable
                 ~then_:(Account_id.Checked.public_key fee_payer)
                 ~else_:account.public_key
             and token_id =
               Token_id.Checked.if_ is_empty_and_writeable
                 ~then_:(Account_id.Checked.token_id fee_payer)
                 ~else_:account.token_id
             and delegate =
               Public_key.Compressed.Checked.if_ is_empty_and_writeable
                 ~then_:(Account_id.Checked.public_key fee_payer)
                 ~else_:account.delegate
             in
             { Account.Poly.balance
             ; public_key
             ; token_id
             ; token_permissions = account.token_permissions
             ; token_symbol = account.token_symbol
             ; nonce = next_nonce
             ; receipt_chain_hash
             ; delegate
             ; voting_for = account.voting_for
             ; timing
             ; permissions = account.permissions
             ; snapp = account.snapp
             ; snapp_uri = account.snapp_uri
             }))
    in
    let%bind receiver_increase =
      (* - payments:         payload.body.amount
         - stake delegation: 0
         - account creation: 0
         - token minting:    payload.body.amount
         - coinbase:         payload.body.amount - payload.common.fee
         - fee transfer:     payload.body.amount
      *)
      [%with_label "Compute receiver increase"]
        (let%bind base_amount =
           let%bind zero_transfer =
             Boolean.any [ is_stake_delegation; is_create_account ]
           in
           Amount.Checked.if_ zero_transfer
             ~then_:(Amount.var_of_t Amount.zero)
             ~else_:payload.body.amount
         in
         (* The fee for entering the coinbase transaction is paid up front. *)
         let%bind coinbase_receiver_fee =
           Amount.Checked.if_ is_coinbase
             ~then_:(Amount.Checked.of_fee fee)
             ~else_:(Amount.var_of_t Amount.zero)
         in
         Amount.Checked.sub base_amount coinbase_receiver_fee)
    in
    let receiver_overflow = ref Boolean.false_ in
    let%bind root_after_receiver_update =
      [%with_label "Update receiver"]
        (Frozen_ledger_hash.modify_account_recv
           ~depth:constraint_constants.ledger_depth root_after_fee_payer_update
           receiver ~f:(fun ~is_empty_and_writeable account ->
             (* this account is:
                - the receiver for payments
                - the delegated-to account for stake delegation
                - the created account for an account creation
                - the receiver for minted tokens
                - the receiver for a coinbase
                - the first receiver for a fee transfer
             *)
             let%bind is_empty_failure =
               let%bind must_not_be_empty =
                 Boolean.(is_stake_delegation ||| is_mint_tokens)
               in
               Boolean.(is_empty_and_writeable &&& must_not_be_empty)
             in
             let%bind () =
               [%with_label "Receiver existence failure matches predicted"]
                 (Boolean.Assert.( = ) is_empty_failure
                    user_command_failure.receiver_not_present)
             in
             let%bind () =
               [%with_label "Receiver creation failure matches predicted"]
                 (let%bind is_nonempty_creating =
                    Boolean.((not is_empty_and_writeable) &&& is_create_account)
                  in
                  Boolean.Assert.( = ) is_nonempty_creating
                    user_command_failure.receiver_exists)
             in
             let is_empty_and_writeable =
               (* is_empty_and_writable && not is_empty_failure *)
               Boolean.Unsafe.of_cvar
               @@ Field.Var.(
                    sub (is_empty_and_writeable :> t) (is_empty_failure :> t))
             in
             let%bind should_pay_to_create =
               Boolean.(is_empty_and_writeable &&& not is_create_account)
             in
             let%bind () =
               [%with_label
                 "Check whether creation fails due to a non-default token"]
                 (let%bind token_should_not_create =
                    Boolean.(should_pay_to_create &&& Boolean.not token_default)
                  in
                  let%bind token_cannot_create =
                    Boolean.(token_should_not_create &&& is_user_command)
                  in
                  let%bind () =
                    [%with_label
                      "Check that account creation is paid in the default \
                       token for non-user-commands"]
                      ((* This expands to
                          [token_should_not_create =
                            token_should_not_create && is_user_command]
                          which is
                          - [token_should_not_create = token_should_not_create]
                            (ie. always satisfied) for user commands
                          - [token_should_not_create = false] for coinbases/fee
                            transfers.
                       *)
                       Boolean.Assert.( = ) token_should_not_create
                         token_cannot_create)
                  in
                  [%with_label "equal token_cannot_create"]
                    (Boolean.Assert.( = ) token_cannot_create
                       user_command_failure.token_cannot_create))
             in
             let%bind balance =
               (* [receiver_increase] will be zero in the stake delegation
                  case.
               *)
               let%bind receiver_amount =
                 let%bind account_creation_amount =
                   Amount.Checked.if_ should_pay_to_create
                     ~then_:account_creation_amount
                     ~else_:Amount.(var_of_t zero)
                 in
                 let%bind amount_for_new_account, `Underflow underflow =
                   Amount.Checked.sub_flagged receiver_increase
                     account_creation_amount
                 in
                 let%bind () =
                   [%with_label
                     "Receiver creation fee failure matches predicted"]
                     (Boolean.Assert.( = ) underflow
                        user_command_failure.amount_insufficient_to_create)
                 in
                 Currency.Amount.Checked.if_ user_command_fails
                   ~then_:Amount.(var_of_t zero)
                   ~else_:amount_for_new_account
               in

               (* NOTE: Instead of capturing this as part of the user command
                  failures, we capture it inline here and bubble it out to a
                  reference. This behavior is still in line with the
                  out-of-snark transaction logic.

                  Updating [user_command_fails] to include this value from here
                  onwards will ensure that we do not update the source or
                  receiver accounts. The only places where [user_command_fails]
                  may have already affected behaviour are
                  * when the fee-payer is paying the account creation fee, and
                  * when a new token is created.
                  In both of these, this account is new, and will have a
                  balance of 0, so we can guarantee that there is no overflow.
               *)
               let%bind balance, `Overflow overflow =
                 Balance.Checked.add_amount_flagged account.balance
                   receiver_amount
               in
               let%bind () =
                 [%with_label "Overflow error only occurs in user commands"]
                   Boolean.(Assert.any [ is_user_command; not overflow ])
               in
               receiver_overflow := overflow ;
               Balance.Checked.if_ overflow ~then_:account.balance
                 ~else_:balance
             in
             let%bind user_command_fails =
               Boolean.(!receiver_overflow ||| user_command_fails)
             in
             let%bind is_empty_and_writeable =
               (* Do not create a new account if the user command will fail. *)
               Boolean.(is_empty_and_writeable &&& not user_command_fails)
             in
             let%bind may_delegate =
               (* Only default tokens may participate in delegation. *)
               Boolean.(is_empty_and_writeable &&& token_default)
             in
             let%map delegate =
               Public_key.Compressed.Checked.if_ may_delegate
                 ~then_:(Account_id.Checked.public_key receiver)
                 ~else_:account.delegate
             and public_key =
               Public_key.Compressed.Checked.if_ is_empty_and_writeable
                 ~then_:(Account_id.Checked.public_key receiver)
                 ~else_:account.public_key
             and token_id =
               Token_id.Checked.if_ is_empty_and_writeable ~then_:token
                 ~else_:account.token_id
             and token_owner =
               Boolean.if_ is_empty_and_writeable ~then_:creating_new_token
                 ~else_:account.token_permissions.token_owner
             and token_locked =
               Boolean.if_ is_empty_and_writeable
                 ~then_:payload.body.token_locked
                 ~else_:account.token_permissions.token_locked
             in
             { Account.Poly.balance
             ; public_key
             ; token_id
             ; token_permissions =
                 { Token_permissions.token_owner; token_locked }
             ; token_symbol = account.token_symbol
             ; nonce = account.nonce
             ; receipt_chain_hash = account.receipt_chain_hash
             ; delegate
             ; voting_for = account.voting_for
             ; timing = account.timing
             ; permissions = account.permissions
             ; snapp = account.snapp
             ; snapp_uri = account.snapp_uri
             }))
    in
    let%bind user_command_fails =
      Boolean.(!receiver_overflow ||| user_command_fails)
    in
    let%bind fee_payer_is_source = Account_id.Checked.equal fee_payer source in
    let%bind root_after_source_update =
      [%with_label "Update source"]
        (Frozen_ledger_hash.modify_account_send
           ~depth:constraint_constants.ledger_depth
           ~is_writeable:
             (* [modify_account_send] does this failure check for us. *)
             user_command_failure.source_not_present root_after_receiver_update
           source ~f:(fun ~is_empty_and_writeable account ->
             (* this account is:
                - the source for payments
                - the delegator for stake delegation
                - the token owner for account creation
                - the token owner for token minting
                - the fee-receiver for a coinbase
                - the second receiver for a fee transfer
             *)
             let%bind () =
               [%with_label "Check source presence failure matches predicted"]
                 (Boolean.Assert.( = ) is_empty_and_writeable
                    user_command_failure.source_not_present)
             in
             let%bind () =
               [%with_label
                 "Check source failure cases do not apply when fee-payer is \
                  source"]
                 (let num_failures =
                    let open Field.Var in
                    add
                      (user_command_failure.source_insufficient_balance :> t)
                      (user_command_failure.source_bad_timing :> t)
                  in
                  let not_fee_payer_is_source =
                    (Boolean.not fee_payer_is_source :> Field.Var.t)
                  in
                  (* Equivalent to:
                     if fee_payer_is_source then
                       num_failures = 0
                     else
                       num_failures = num_failures
                  *)
                  [%with_label "Check num_failures"]
                    (assert_r1cs not_fee_payer_is_source num_failures
                       num_failures))
             in
             let%bind amount =
               (* Only payments should affect the balance at this stage. *)
               if_ is_payment ~typ:Amount.typ ~then_:payload.body.amount
                 ~else_:Amount.(var_of_t zero)
             in
             let txn_global_slot = current_global_slot in
             let%bind `Min_balance _, timing =
               [%with_label "Check source timing"]
                 (let balance_check ok =
                    [%with_label
                      "Check source balance failure matches predicted"]
                      (Boolean.Assert.( = ) ok
                         (Boolean.not
                            user_command_failure.source_insufficient_balance))
                  in
                  let timed_balance_check ok =
                    [%with_label
                      "Check source timed balance failure matches predicted"]
                      (let%bind not_ok =
                         Boolean.(
                           (not ok)
                           &&& not
                                 user_command_failure
                                   .source_insufficient_balance)
                       in
                       Boolean.Assert.( = ) not_ok
                         user_command_failure.source_bad_timing)
                  in
                  check_timing ~balance_check ~timed_balance_check ~account
                    ~txn_amount:(Some amount) ~txn_global_slot)
             in
             let%bind balance, `Underflow underflow =
               Balance.Checked.sub_amount_flagged account.balance amount
             in
             let%bind () =
               (* TODO: Remove the redundancy in balance calculation between
                  here and [check_timing].
               *)
               [%with_label "Check source balance failure matches predicted"]
                 (Boolean.Assert.( = ) underflow
                    user_command_failure.source_insufficient_balance)
             in
             let%bind () =
               [%with_label "Check not_token_owner failure matches predicted"]
                 (let%bind token_owner_ok =
                    let%bind command_needs_token_owner =
                      Boolean.(is_create_account ||| is_mint_tokens)
                    in
                    Boolean.(
                      any
                        [ account.token_permissions.token_owner
                        ; token_default
                        ; not command_needs_token_owner
                        ])
                  in
                  Boolean.(
                    Assert.( = ) (not token_owner_ok)
                      user_command_failure.not_token_owner))
             in
             let%bind () =
               [%with_label "Check that token_auth failure matches predicted"]
                 (let%bind token_auth_needed =
                    Field.Checked.equal
                      (payload.body.token_locked :> Field.Var.t)
                      (account.token_permissions.token_locked :> Field.Var.t)
                    >>| Boolean.not
                  in
                  let%bind token_auth_failed =
                    Boolean.(
                      all
                        [ token_auth_needed
                        ; not token_default
                        ; is_create_account
                        ; not creating_new_token
                        ; not predicate_result
                        ])
                  in
                  Boolean.Assert.( = ) token_auth_failed
                    user_command_failure.token_auth)
             in
             let%map delegate =
               Public_key.Compressed.Checked.if_ is_stake_delegation
                 ~then_:(Account_id.Checked.public_key receiver)
                 ~else_:account.delegate
             in
             (* NOTE: Technically we update the account here even in the case
                of [user_command_fails], but we throw the resulting hash away
                in [final_root] below, so it shouldn't matter.
             *)
             { Account.Poly.balance
             ; public_key = account.public_key
             ; token_id = account.token_id
             ; token_permissions = account.token_permissions
             ; token_symbol = account.token_symbol
             ; nonce = account.nonce
             ; receipt_chain_hash = account.receipt_chain_hash
             ; delegate
             ; voting_for = account.voting_for
             ; timing
             ; permissions = account.permissions
             ; snapp = account.snapp
             ; snapp_uri = account.snapp_uri
             }))
    in
    let%bind fee_excess =
      (* - payments:         payload.common.fee
         - stake delegation: payload.common.fee
         - account creation: payload.common.fee
         - token minting:    payload.common.fee
         - coinbase:         0 (fee already paid above)
         - fee transfer:     - payload.body.amount - payload.common.fee
      *)
      let open Amount in
      chain Signed.Checked.if_ is_coinbase
        ~then_:(return (Signed.Checked.of_unsigned (var_of_t zero)))
        ~else_:
          (let user_command_excess =
             Signed.Checked.of_unsigned (Checked.of_fee payload.common.fee)
           in
           let%bind fee_transfer_excess, fee_transfer_excess_overflowed =
             let%map magnitude, `Overflow overflowed =
               Checked.(
                 add_flagged payload.body.amount (of_fee payload.common.fee))
             in
             (Signed.create_var ~magnitude ~sgn:Sgn.Checked.neg, overflowed)
           in
           let%bind () =
             (* TODO: Reject this in txn pool before fees-in-tokens. *)
             [%with_label "Fee excess does not overflow"]
               Boolean.(
                 Assert.any
                   [ not is_fee_transfer; not fee_transfer_excess_overflowed ])
           in
           Signed.Checked.if_ is_fee_transfer ~then_:fee_transfer_excess
             ~else_:user_command_excess)
    in
    let%bind supply_increase =
      Amount.Checked.if_ is_coinbase ~then_:payload.body.amount
        ~else_:Amount.(var_of_t zero)
    in
    let%map final_root =
      (* Ensure that only the fee-payer was charged if this was an invalid user
         command.
      *)
      Frozen_ledger_hash.if_ user_command_fails
        ~then_:root_after_fee_payer_update ~else_:root_after_source_update
    in
    (final_root, fee_excess, supply_increase, next_available_token_after)

  (* Someday:
     write the following soundness tests:
     - apply a transaction where the signature is incorrect
     - apply a transaction where the sender does not have enough money in their account
     - apply a transaction and stuff in the wrong target hash
  *)

  (* spec for [main statement]:
     constraints pass iff there exists
        t : Tagged_transaction.t
     such that
      - applying [t] to ledger with merkle hash [l1] results in ledger with merkle hash [l2].
      - applying [t] to [pc.source] with results in pending coinbase stack [pc.target]
      - t has fee excess equal to [fee_excess]
      - t has supply increase equal to [supply_increase]
     where statement includes
        l1 : Frozen_ledger_hash.t,
        l2 : Frozen_ledger_hash.t,
        fee_excess : Amount.Signed.t,
        supply_increase : Amount.t
        pc: Pending_coinbase_stack_state.t
  *)
  let%snarkydef main ~constraint_constants
      (statement : Statement.With_sok.Checked.t) =
    let%bind () = dummy_constraints () in
    let%bind (module Shifted) = Tick.Inner_curve.Checked.Shifted.create () in
    let%bind t =
      with_label __LOC__
        (exists Transaction_union.typ ~request:(As_prover.return Transaction))
    in
    let%bind pending_coinbase_init =
      exists Pending_coinbase.Stack.typ ~request:(As_prover.return Init_stack)
    in
    let%bind state_body =
      exists
        (Mina_state.Protocol_state.Body.typ ~constraint_constants)
        ~request:(As_prover.return State_body)
    in
    let%bind root_after, fee_excess, supply_increase, next_available_token_after
        =
      apply_tagged_transaction ~constraint_constants
        (module Shifted)
        statement.source.ledger pending_coinbase_init
        statement.source.pending_coinbase_stack
        statement.target.pending_coinbase_stack
        statement.source.next_available_token state_body t
    in
    let%bind fee_excess =
      (* Use the default token for the fee excess if it is zero.
         This matches the behaviour of [Fee_excess.rebalance], which allows
         [verify_complete_merge] to verify a proof without knowledge of the
         particular fee tokens used.
      *)
      let%bind fee_excess_zero =
        Amount.Signed.Checked.equal fee_excess
          Amount.Signed.(Checked.constant zero)
      in
      let%map fee_token_l =
        Token_id.Checked.if_ fee_excess_zero
          ~then_:Token_id.(var_of_t default)
          ~else_:t.payload.common.fee_token
      in
      { Fee_excess.fee_token_l
      ; fee_excess_l = Amount.Signed.Checked.to_fee fee_excess
      ; fee_token_r = Token_id.(var_of_t default)
      ; fee_excess_r = Fee.Signed.(Checked.constant zero)
      }
    in
    let%bind () =
      [%with_label "local state check"]
        (make_checked (fun () ->
             Local_state.Checked.assert_equal statement.source.local_state
               statement.target.local_state))
    in
    Checked.all_unit
      [ [%with_label "equal roots"]
          (Frozen_ledger_hash.assert_equal root_after statement.target.ledger)
      ; [%with_label "equal supply_increases"]
          (Currency.Amount.Checked.assert_equal supply_increase
             statement.supply_increase)
      ; [%with_label "equal fee excesses"]
          (Fee_excess.assert_equal_checked fee_excess statement.fee_excess)
      ; [%with_label "equal next available tokens"]
          (Token_id.Checked.Assert.equal next_available_token_after
             statement.target.next_available_token)
      ]

  let rule ~constraint_constants : _ Pickles.Inductive_rule.t =
    { identifier = "transaction"
    ; prevs = []
    ; main =
        (fun [] x ->
          Run.run_checked (main ~constraint_constants x) ;
          [])
    ; main_value = (fun [] _ -> [])
    }

  let transaction_union_handler handler (transaction : Transaction_union.t)
      (state_body : Mina_state.Protocol_state.Body.Value.t)
      (init_stack : Pending_coinbase.Stack.t) :
      Snarky_backendless.Request.request -> _ =
   fun (With { request; respond } as r) ->
    match request with
    | Transaction ->
        respond (Provide transaction)
    | State_body ->
        respond (Provide state_body)
    | Init_stack ->
        respond (Provide init_stack)
    | _ ->
        handler r
end

module Transition_data = struct
  type t =
    { proof : Proof_type.t
    ; supply_increase : Amount.t
    ; fee_excess : Fee_excess.t
    ; sok_digest : Sok_message.Digest.t
    ; pending_coinbase_stack_state : Pending_coinbase_stack_state.t
    }
  [@@deriving fields]
end

module Merge = struct
  open Tick

  (* spec for [main top_hash]:
     constraints pass iff
     there exist digest, s1, s3, fee_excess, supply_increase pending_coinbase_stack12.source, pending_coinbase_stack23.target, tock_vk such that
     H(digest,s1, s3, pending_coinbase_stack12.source, pending_coinbase_stack23.target, fee_excess, supply_increase, tock_vk) = top_hash,
     verify_transition tock_vk _ s1 s2 pending_coinbase_stack12.source, pending_coinbase_stack12.target is true
     verify_transition tock_vk _ s2 s3 pending_coinbase_stack23.source, pending_coinbase_stack23.target is true
  *)
  let%snarkydef main
      ([ s1; s2 ] :
        (Statement.With_sok.var * (Statement.With_sok.var * _))
        Pickles_types.Hlist.HlistId.t) (s : Statement.With_sok.Checked.t) =
    let%bind fee_excess =
      Fee_excess.combine_checked s1.Statement.fee_excess s2.Statement.fee_excess
    in
    let%bind () =
      with_label __LOC__
        (let%bind valid_pending_coinbase_stack_transition =
           Pending_coinbase.Stack.Checked.check_merge
             ~transition1:
               ( s1.source.pending_coinbase_stack
               , s1.target.pending_coinbase_stack )
             ~transition2:
               ( s2.source.pending_coinbase_stack
               , s2.target.pending_coinbase_stack )
         in
         Boolean.Assert.is_true valid_pending_coinbase_stack_transition)
    in
    let%bind supply_increase =
      Amount.Checked.add s1.supply_increase s2.supply_increase
    in
    let%bind () =
      make_checked (fun () ->
          Local_state.Checked.assert_equal s.source.local_state
            s1.source.local_state ;
          Local_state.Checked.assert_equal s.target.local_state
            s2.target.local_state)
    in
    Checked.all_unit
      [ [%with_label "equal fee excesses"]
          (Fee_excess.assert_equal_checked fee_excess s.fee_excess)
      ; [%with_label "equal supply increases"]
          (Amount.Checked.assert_equal supply_increase s.supply_increase)
      ; [%with_label "equal source ledger hashes"]
          (Frozen_ledger_hash.assert_equal s.source.ledger s1.source.ledger)
      ; [%with_label "equal target, source ledger hashes"]
          (Frozen_ledger_hash.assert_equal s1.target.ledger s2.source.ledger)
      ; [%with_label "equal target ledger hashes"]
          (Frozen_ledger_hash.assert_equal s2.target.ledger s.target.ledger)
      ; [%with_label "equal source next available tokens"]
          (Token_id.Checked.Assert.equal s.source.next_available_token
             s1.source.next_available_token)
      ; [%with_label "equal target, source available tokens"]
          (Token_id.Checked.Assert.equal s1.target.next_available_token
             s2.source.next_available_token)
      ; [%with_label "equal target available tokens"]
          (Token_id.Checked.Assert.equal s2.target.next_available_token
             s.target.next_available_token)
      ]

  let rule ~proof_level self : _ Pickles.Inductive_rule.t =
    let prev_should_verify =
      match proof_level with
      | Genesis_constants.Proof_level.Full ->
          true
      | _ ->
          false
    in
    let b = Boolean.var_of_value prev_should_verify in
    { identifier = "merge"
    ; prevs = [ self; self ]
    ; main =
        (fun ps x ->
          Run.run_checked (main ps x) ;
          [ b; b ])
    ; main_value = (fun _ _ -> [ prev_should_verify; prev_should_verify ])
    }
end

open Pickles_types

type tag =
  ( Statement.With_sok.Checked.t
  , Statement.With_sok.t
  , Nat.N2.n
  , Nat.N6.n )
  Pickles.Tag.t

let time lab f =
  let start = Time.now () in
  let x = f () in
  let stop = Time.now () in
  printf "%s: %s\n%!" lab (Time.Span.to_string_hum (Time.diff stop start)) ;
  x

let system ~proof_level ~constraint_constants =
  time "Transaction_snark.system" (fun () ->
      Pickles.compile ~cache:Cache_dir.cache
        (module Statement.With_sok.Checked)
        (module Statement.With_sok)
        ~typ:Statement.With_sok.typ
        ~branches:(module Nat.N6)
        ~max_branching:(module Nat.N2)
        ~name:"transaction-snark"
        ~constraint_constants:
          (Genesis_constants.Constraint_constants.to_snark_keys_header
             constraint_constants)
        ~choices:(fun ~self ->
          let parties x =
            Base.Parties_snark.rule ~constraint_constants ~proof_level x
          in
          [ Base.rule ~constraint_constants
          ; Merge.rule ~proof_level self
          ; parties Opt_signed_unsigned
          ; parties Opt_signed_opt_signed
          ; parties Opt_signed
          ; parties Proved
          ]))

module Verification = struct
  module type S = sig
    val tag : tag

    val verify : (t * Sok_message.t) list -> bool Async.Deferred.t

    val id : Pickles.Verification_key.Id.t Lazy.t

    val verification_key : Pickles.Verification_key.t Lazy.t

    val verify_against_digest : t -> bool Async.Deferred.t

    val constraint_system_digests : (string * Md5_lib.t) list Lazy.t
  end
end

module type S = sig
  include Verification.S

  val constraint_constants : Genesis_constants.Constraint_constants.t

  val cache_handle : Pickles.Cache_handle.t

  val of_non_parties_transaction :
       statement:Statement.With_sok.t
    -> init_stack:Pending_coinbase.Stack.t
    -> Transaction.Valid.t Transaction_protocol_state.t
    -> Tick.Handler.t
    -> t Async.Deferred.t

  val of_user_command :
       statement:Statement.With_sok.t
    -> init_stack:Pending_coinbase.Stack.t
    -> Signed_command.With_valid_signature.t Transaction_protocol_state.t
    -> Tick.Handler.t
    -> t Async.Deferred.t

  val of_fee_transfer :
       statement:Statement.With_sok.t
    -> init_stack:Pending_coinbase.Stack.t
    -> Fee_transfer.t Transaction_protocol_state.t
    -> Tick.Handler.t
    -> t Async.Deferred.t

  val of_parties_segment_exn :
       statement:Statement.With_sok.t
    -> snapp_statement:(int * Snapp_statement.t) option
    -> witness:Parties_segment.Witness.t
    -> spec:Parties_segment.Basic.t
    -> t Async.Deferred.t

  val merge :
    t -> t -> sok_digest:Sok_message.Digest.t -> t Async.Deferred.Or_error.t
end

let check_transaction_union ?(preeval = false) ~constraint_constants sok_message
    source target init_stack pending_coinbase_stack_state
    next_available_token_before next_available_token_after transaction
    state_body handler =
  if preeval then failwith "preeval currently disabled" ;
  let sok_digest = Sok_message.digest sok_message in
  let handler =
    Base.transaction_union_handler handler transaction state_body init_stack
  in
  let statement : Statement.With_sok.t =
    Statement.Poly.to_latest
      { source
      ; target
      ; supply_increase = Transaction_union.supply_increase transaction
      ; pending_coinbase_stack_state
      ; fee_excess = Transaction_union.fee_excess transaction
      ; next_available_token_before
      ; next_available_token_after
      ; sok_digest
      }
  in
  let open Tick in
  ignore
    ( Or_error.ok_exn
        (run_and_check
           (handle
              (Checked.map ~f:As_prover.return
                 (let open Checked in
                 exists Statement.With_sok.typ
                   ~compute:(As_prover.return statement)
                 >>= Base.main ~constraint_constants))
              handler)
           ())
      : unit * unit )

let check_transaction ?preeval ~constraint_constants ~sok_message ~source
    ~target ~init_stack ~pending_coinbase_stack_state
    ~next_available_token_before ~next_available_token_after ~snapp_account1:_
    ~snapp_account2:_
    (transaction_in_block : Transaction.Valid.t Transaction_protocol_state.t)
    handler =
  let transaction =
    Transaction_protocol_state.transaction transaction_in_block
  in
  let state_body = Transaction_protocol_state.block_data transaction_in_block in
  match to_preunion (transaction :> Transaction.t) with
  | `Parties _ ->
      failwith "Called non-party transaction with parties transaction"
  | `Transaction t ->
      check_transaction_union ?preeval ~constraint_constants sok_message source
        target init_stack pending_coinbase_stack_state
        next_available_token_before next_available_token_after
        (Transaction_union.of_transaction t)
        state_body handler

let check_user_command ~constraint_constants ~sok_message ~source ~target
    ~init_stack ~pending_coinbase_stack_state ~next_available_token_before
    ~next_available_token_after t_in_block handler =
  let user_command = Transaction_protocol_state.transaction t_in_block in
  check_transaction ~constraint_constants ~sok_message ~source ~target
    ~init_stack ~pending_coinbase_stack_state ~next_available_token_before
    ~next_available_token_after ~snapp_account1:None ~snapp_account2:None
    { t_in_block with transaction = Command (Signed_command user_command) }
    handler

let generate_transaction_union_witness ?(preeval = false) ~constraint_constants
    sok_message source target transaction_in_block init_stack
    next_available_token_before next_available_token_after
    pending_coinbase_stack_state handler =
  if preeval then failwith "preeval currently disabled" ;
  let transaction =
    Transaction_protocol_state.transaction transaction_in_block
  in
  let state_body = Transaction_protocol_state.block_data transaction_in_block in
  let sok_digest = Sok_message.digest sok_message in
  let handler =
    Base.transaction_union_handler handler transaction state_body init_stack
  in
  let statement : Statement.With_sok.t =
    Statement.Poly.to_latest
      { source
      ; target
      ; supply_increase = Transaction_union.supply_increase transaction
      ; pending_coinbase_stack_state
      ; fee_excess = Transaction_union.fee_excess transaction
      ; next_available_token_before
      ; next_available_token_after
      ; sok_digest
      }
  in
  let open Tick in
  let main x = handle (Base.main ~constraint_constants x) handler in
  generate_auxiliary_input [ Statement.With_sok.typ ] () main statement

let generate_transaction_witness ?preeval ~constraint_constants ~sok_message
    ~source ~target ~init_stack ~pending_coinbase_stack_state
    ~next_available_token_before ~next_available_token_after ~snapp_account1:_
    ~snapp_account2:_
    (transaction_in_block : Transaction.Valid.t Transaction_protocol_state.t)
    handler =
  match
    to_preunion
      ( Transaction_protocol_state.transaction transaction_in_block
        :> Transaction.t )
  with
  | `Parties _ ->
      failwith "Called non-party transaction with parties transaction"
  | `Transaction t ->
      generate_transaction_union_witness ?preeval ~constraint_constants
        sok_message source target
        { transaction_in_block with
          transaction = Transaction_union.of_transaction t
        }
        init_stack next_available_token_before next_available_token_after
        pending_coinbase_stack_state handler

let verify (ts : (t * _) list) ~key =
  if
    List.for_all ts ~f:(fun ({ statement; _ }, message) ->
        Sok_message.Digest.equal
          (Sok_message.digest message)
          statement.sok_digest)
  then
    Pickles.verify
      (module Nat.N2)
      (module Statement.With_sok)
      key
      (List.map ts ~f:(fun ({ statement; proof }, _) -> (statement, proof)))
    |> Promise_native_helpers.to_deferred
  else Async.return false

let constraint_system_digests ~constraint_constants () =
  let digest = Tick.R1CS_constraint_system.digest in
  [ ( "transaction-merge"
    , digest
        Merge.(
          Tick.constraint_system ~exposing:[ Statement.With_sok.typ ] (fun x ->
              let open Tick in
              let%bind x1 = exists Statement.With_sok.typ in
              let%bind x2 = exists Statement.With_sok.typ in
              main [ x1; x2 ] x)) )
  ; ( "transaction-base"
    , digest
        Base.(
          Tick.constraint_system ~exposing:[ Statement.With_sok.typ ]
            (main ~constraint_constants)) )
  ]

type local_state =
  ( (Party.t, unit) Parties.Call_forest.t
  , (Party.t, unit) Parties.Call_forest.t list
  , Token_id.t
  , Currency.Amount.t
  , Sparse_ledger.t
  , bool
  , unit
  , Transaction_status.Failure.t option )
  Parties_logic.Local_state.t

type global_state = Sparse_ledger.Global_state.t

module Parties_intermediate_state = struct
  type state = { global : global_state; local : local_state }

  type t =
    { kind : [ `Same | `New | `Two_new ]
    ; spec : Parties_segment.Basic.t
    ; state_before : state
    ; state_after : state
    ; use_full_commitment : [ `Others | `Proved_use_full_commitment of bool ]
    }
end

(** [group_by_parties_rev partiess stmtss] identifies before/after pairs of
    statements, corresponding to parties in [partiess] which minimize the
    number of snark proofs needed to prove all of the parties.

    This function is intended to take the parties from multiple transactions as
    its input, which may be converted from a [Parties.t list] using
    [List.map ~f:Parties.parties]. The [stmtss] argument should be a list of
    the same length, with 1 more state than the number of parties for each
    transaction.

    For example, two transactions made up of parties [[p1; p2; p3]] and
    [[p4; p5]] should have the statements [[[s0; s1; s2; s3]; [s3; s4; s5]]],
    where each [s_n] is the state after applying [p_n] on top of [s_{n-1}], and
    where [s0] is the initial state before any of the transactions have been
    applied.

    Each pair is also identified with one of [`Same], [`New], or [`Two_new],
    indicating that the next one ([`New]) or next two ([`Two_new]) [Parties.t]s
    will need to be passed as part of the snark witness while applying that
    pair.
*)
let group_by_parties_rev partiess stmtss : Parties_intermediate_state.t list =
  let use_full_commitment (p : Party.t) =
    match p.authorization with
    | Proof _ ->
        `Proved_use_full_commitment p.data.body.use_full_commitment
    | _ ->
        `Others
  in
  let intermediate_state p ~kind ~spec ~before ~after =
    { Parties_intermediate_state.kind
    ; spec
    ; state_before = { global = fst before; local = snd before }
    ; state_after = { global = fst after; local = snd after }
    ; use_full_commitment = use_full_commitment p
    }
  in
  let rec group_by_parties_rev partiess stmtss acc =
    match (partiess, stmtss) with
    | ([] | [ [] ]), [ _ ] ->
        (* We've associated statements with all given parties. *)
        acc
    | [ [ ({ Party.authorization = a1; _ } as p) ] ], [ [ before; after ] ] ->
        (* There are no later parties to pair this one with. Prove it on its
           own.
        *)
        intermediate_state p ~kind:`Same
          ~spec:(Parties_segment.Basic.of_controls [ a1 ])
          ~before ~after
        :: acc
    | ( [ []; [ ({ Party.authorization = a1; _ } as p) ] ]
      , [ [ _ ]; [ before; after ] ] ) ->
        (* This party is part of a new transaction, and there are no later
           parties to pair it with. Prove it on its own.
        *)
        intermediate_state p ~kind:`New
          ~spec:(Parties_segment.Basic.of_controls [ a1 ])
          ~before ~after
        :: acc
    | ( (({ Party.authorization = Proof _ as a1; _ } as p) :: parties)
        :: partiess
      , (before :: (after :: _ as stmts)) :: stmtss ) ->
        (* This party contains a proof, don't pair it with other parties. *)
        group_by_parties_rev (parties :: partiess) (stmts :: stmtss)
          ( intermediate_state p ~kind:`Same
              ~spec:(Parties_segment.Basic.of_controls [ a1 ])
              ~before ~after
          :: acc )
    | ( []
        :: (({ Party.authorization = Proof _ as a1; _ } as p) :: parties)
           :: partiess
      , [ _ ] :: (before :: (after :: _ as stmts)) :: stmtss ) ->
        (* This party is part of a new transaction, and contains a proof, don't
           pair it with other parties.
        *)
        group_by_parties_rev (parties :: partiess) (stmts :: stmtss)
          ( intermediate_state p ~kind:`New
              ~spec:(Parties_segment.Basic.of_controls [ a1 ])
              ~before ~after
          :: acc )
    | ( (({ Party.authorization = a1; _ } as p)
        :: ({ Party.authorization = Proof _; _ } :: _ as parties))
        :: partiess
      , (before :: (after :: _ as stmts)) :: stmtss ) ->
        (* The next party contains a proof, don't pair it with this party. *)
        group_by_parties_rev (parties :: partiess) (stmts :: stmtss)
          ( intermediate_state p ~kind:`Same
              ~spec:(Parties_segment.Basic.of_controls [ a1 ])
              ~before ~after
          :: acc )
    | ( (({ Party.authorization = a1; _ } as p) :: ([] as parties))
        :: (({ Party.authorization = Proof _; _ } :: _) :: _ as partiess)
      , (before :: (after :: _ as stmts)) :: stmtss ) ->
        (* The next party is in the next transaction and contains a proof,
           don't pair it with this party.
        *)
        group_by_parties_rev (parties :: partiess) (stmts :: stmtss)
          ( intermediate_state p ~kind:`Same
              ~spec:(Parties_segment.Basic.of_controls [ a1 ])
              ~before ~after
          :: acc )
    | ( (({ Party.authorization = a1; _ } as p)
        :: { Party.authorization = a2; _ } :: parties)
        :: partiess
      , (before :: _ :: (after :: _ as stmts)) :: stmtss ) ->
        (* The next two parties do not contain proofs, and are within the same
           transaction. Pair them.
           Ok to get "use_full_commitment" of [a1] because neither of them
           contain a proof.
        *)
        group_by_parties_rev (parties :: partiess) (stmts :: stmtss)
          ( intermediate_state p ~kind:`Same
              ~spec:(Parties_segment.Basic.of_controls [ a1; a2 ])
              ~before ~after
          :: acc )
    | ( []
        :: (({ Party.authorization = a1; _ } as p)
           :: ({ Party.authorization = Proof _; _ } :: _ as parties))
           :: partiess
      , [ _ ] :: (before :: (after :: _ as stmts)) :: stmtss ) ->
        (* This party is in the next transaction, and the next party contains a
           proof, don't pair it with this party.
        *)
        group_by_parties_rev (parties :: partiess) (stmts :: stmtss)
          ( intermediate_state p ~kind:`New
              ~spec:(Parties_segment.Basic.of_controls [ a1 ])
              ~before ~after
          :: acc )
    | ( []
        :: (({ Party.authorization = a1; _ } as p)
           :: { Party.authorization = a2; _ } :: parties)
           :: partiess
      , [ _ ] :: (before :: _ :: (after :: _ as stmts)) :: stmtss ) ->
        (* The next two parties do not contain proofs, and are within the same
           new transaction. Pair them.
           Ok to get "use_full_commitment" of [a1] because neither of them
           contain a proof.
        *)
        group_by_parties_rev (parties :: partiess) (stmts :: stmtss)
          ( intermediate_state p ~kind:`New
              ~spec:(Parties_segment.Basic.of_controls [ a1; a2 ])
              ~before ~after
          :: acc )
    | ( [ ({ Party.authorization = a1; _ } as p) ]
        :: ({ Party.authorization = a2; _ } :: parties) :: partiess
      , (before :: _after1) :: (_before2 :: (after :: _ as stmts)) :: stmtss )
      ->
        (* The next two parties do not contain proofs, and the second is within
           a new transaction. Pair them.
           Ok to get "use_full_commitment" of [a1] because neither of them
           contain a proof.
        *)
        group_by_parties_rev (parties :: partiess) (stmts :: stmtss)
          ( intermediate_state p ~kind:`New
              ~spec:(Parties_segment.Basic.of_controls [ a1; a2 ])
              ~before ~after
          :: acc )
    | ( []
        :: (({ Party.authorization = a1; _ } as p) :: parties)
           :: (({ Party.authorization = Proof _; _ } :: _) :: _ as partiess)
      , [ _ ] :: (before :: ([ after ] as stmts)) :: (_ :: _ as stmtss) ) ->
        (* The next transaction contains a proof, and this party is in a new
           transaction, don't pair it with the next party.
        *)
        group_by_parties_rev (parties :: partiess) (stmts :: stmtss)
          ( intermediate_state p ~kind:`New
              ~spec:(Parties_segment.Basic.of_controls [ a1 ])
              ~before ~after
          :: acc )
    | ( []
        :: [ ({ Party.authorization = a1; _ } as p) ]
           :: ({ Party.authorization = a2; _ } :: parties) :: partiess
      , [ _ ]
        :: [ before; _after1 ] :: (_before2 :: (after :: _ as stmts)) :: stmtss
      ) ->
        (* The next two parties do not contain proofs, the first is within a
           new transaction, and the second is within another new transaction.
           Pair them.
           Ok to get "use_full_commitment" of [a1] because neither of them
           contain a proof.
        *)
        group_by_parties_rev (parties :: partiess) (stmts :: stmtss)
          ( intermediate_state p ~kind:`Two_new
              ~spec:(Parties_segment.Basic.of_controls [ a1; a2 ])
              ~before ~after
          :: acc )
    | ( [ [ ({ Party.authorization = a1; _ } as p) ] ]
      , (before :: after :: _) :: _ ) ->
        (* This party is the final party given. Prove it on its own. *)
        intermediate_state p ~kind:`Same
          ~spec:(Parties_segment.Basic.of_controls [ a1 ])
          ~before ~after
        :: acc
    | ( [] :: [ ({ Party.authorization = a1; _ } as p) ] :: [] :: _
      , [ _ ] :: (before :: after :: _) :: _ ) ->
        (* This party is the final party given, in a new transaction. Prove it
           on its own.
        *)
        intermediate_state p ~kind:`New
          ~spec:(Parties_segment.Basic.of_controls [ a1 ])
          ~before ~after
        :: acc
    | _, [] ->
        failwith "group_by_parties_rev: No statements remaining"
    | ([] | [ [] ]), _ ->
        failwith "group_by_parties_rev: Unmatched statements remaining"
    | [] :: _, [] :: _ ->
        failwith
          "group_by_parties_rev: No final statement for current transaction"
    | [] :: _, (_ :: _ :: _) :: _ ->
        failwith
          "group_by_parties_rev: Unmatched statements for current transaction"
    | [] :: [ _ ] :: _, [ _ ] :: (_ :: _ :: _ :: _) :: _ ->
        failwith
          "group_by_parties_rev: Unmatched statements for next transaction"
    | [ []; [ _ ] ], [ _ ] :: [ _; _ ] :: _ :: _ ->
        failwith
          "group_by_parties_rev: Unmatched statements after next transaction"
    | (_ :: _) :: _, ([] | [ _ ]) :: _ | (_ :: _ :: _) :: _, [ _; _ ] :: _ ->
        failwith
          "group_by_parties_rev: Too few statements remaining for the current \
           transaction"
    | ([] | [ _ ]) :: [] :: _, _ ->
        failwith "group_by_parties_rev: The next transaction has no parties"
    | [] :: (_ :: _) :: _, _ :: ([] | [ _ ]) :: _
    | [] :: (_ :: _ :: _) :: _, _ :: [ _; _ ] :: _ ->
        failwith
          "group_by_parties_rev: Too few statements remaining for the next \
           transaction"
    | [ _ ] :: (_ :: _) :: _, _ :: ([] | [ _ ]) :: _ ->
        failwith
          "group_by_parties_rev: Too few statements remaining for the next \
           transaction"
    | [] :: [ _ ] :: (_ :: _) :: _, _ :: _ :: ([] | [ _ ]) :: _ ->
        failwith
          "group_by_parties_rev: Too few statements remaining for the \
           transaction after next"
    | ([] | [ _ ]) :: (_ :: _) :: _, [ _ ] ->
        failwith
          "group_by_parties_rev: No statements given for the next transaction"
    | [] :: [ _ ] :: (_ :: _) :: _, [ _; (_ :: _ :: _) ] ->
        failwith
          "group_by_parties_rev: No statements given for transaction after next"
  in
  group_by_parties_rev partiess stmtss []

let rec accumulate_call_stack_hashes ~(hash_frame : 'frame -> field)
    (frames : 'frame list) : ('frame, field) With_stack_hash.t list =
  match frames with
  | [] ->
      []
  | f :: fs ->
      let h_f = hash_frame f in
      let tl = accumulate_call_stack_hashes ~hash_frame fs in
      let h_tl =
        match tl with [] -> Parties.Call_forest.empty | t :: _ -> t.stack_hash
      in
      { stack_hash = Parties.Call_forest.hash_cons h_f h_tl; elt = f } :: tl

let parties_witnesses_exn ~constraint_constants ~state_body ~fee_excess
    ~pending_coinbase_init_stack ledger partiess =
  let sparse_ledger =
    match ledger with
    | `Ledger ledger ->
        Sparse_ledger.of_ledger_subset_exn ledger
          (List.concat_map ~f:Parties.accounts_accessed partiess)
    | `Sparse_ledger sparse_ledger ->
        sparse_ledger
  in
  let state_body_hash = Mina_state.Protocol_state.Body.hash state_body in
  let state_view = Mina_state.Protocol_state.Body.view state_body in
  let _, _, states_rev =
    List.fold_left ~init:(fee_excess, sparse_ledger, []) partiess
      ~f:(fun (fee_excess, sparse_ledger, statess_rev) parties ->
        let _, states =
          Sparse_ledger.apply_parties_unchecked_with_states sparse_ledger
            ~constraint_constants ~state_view ~fee_excess parties
          |> Or_error.ok_exn
        in
        let final_state = fst (List.last_exn states) in
        (final_state.fee_excess, final_state.ledger, states :: statess_rev))
  in
  let states = List.rev states_rev in
  let states_rev =
    group_by_parties_rev
      ([] :: List.map ~f:Parties.parties partiess)
      ([ List.hd_exn (List.hd_exn states) ] :: states)
  in
  let tx_statement commitment full_commitment use_full_commitment
      (remaining_parties : (Party.t, _) Parties.Call_forest.t) :
      Snapp_statement.t =
    let at_party =
      Parties.Call_forest.(hash (accumulate_hashes' remaining_parties))
    in
    let transaction =
      match use_full_commitment with
      | `Proved_use_full_commitment b ->
          if b then full_commitment else commitment
      | _ ->
          failwith "Expected `Proof for party that has a proof"
    in
    { transaction; at_party }
  in
  let commitment = ref Local_state.dummy.transaction_commitment in
  let full_commitment = ref Local_state.dummy.full_transaction_commitment in
  let remaining_parties =
    let partiess =
      List.map partiess ~f:(fun parties : _ Parties_logic.Start_data.t ->
          { parties; memo_hash = Signed_command_memo.hash parties.memo })
    in
    ref partiess
  in
  List.fold_right states_rev ~init:[]
    ~f:(fun
         { Parties_intermediate_state.kind
         ; spec
         ; state_before = { global = source_global; local = source_local }
         ; state_after = { global = target_global; local = target_local }
         ; use_full_commitment
         }
         witnesses
       ->
      let current_commitment = !commitment in
      let current_full_commitment = !full_commitment in
      let snapp_stmt =
        match spec with
        | Proved ->
            (* NB: This is only correct if we assume that a proved party will
               never appear first in a transaction.
            *)
            Some
              ( 0
              , tx_statement current_commitment current_full_commitment
                  use_full_commitment source_local.parties )
        | _ ->
            None
      in
      let start_parties, next_commitment, next_full_commitment =
        let empty_if_last (mk : unit -> field * field) : field * field =
          match (target_local.parties, target_local.call_stack) with
          | [], [] ->
              (* The commitment will be cleared, because this is the last
                 party.
              *)
              Parties.Transaction_commitment.(empty, empty)
          | _ ->
              mk ()
        in
        let mk_next_commitments (parties : Parties.t) =
          empty_if_last (fun () ->
              let next_commitment = Parties.commitment parties in
              let fee_payer_hash =
                Party.Predicated.(digest @@ of_fee_payer parties.fee_payer.data)
              in
              let next_full_commitment =
                Parties.Transaction_commitment.with_fee_payer next_commitment
                  ~fee_payer_hash
              in
              (next_commitment, next_full_commitment))
        in
        match kind with
        | `Same ->
            let next_commitment, next_full_commitment =
              empty_if_last (fun () ->
                  (current_commitment, current_full_commitment))
            in
            ([], next_commitment, next_full_commitment)
        | `New -> (
            match !remaining_parties with
            | parties :: rest ->
                let commitment', full_commitment' =
                  mk_next_commitments parties.parties
                in
                remaining_parties := rest ;
                commitment := commitment' ;
                full_commitment := full_commitment' ;
                ([ parties ], commitment', full_commitment')
            | _ ->
                failwith "Not enough remaining parties" )
        | `Two_new -> (
            match !remaining_parties with
            | parties1 :: parties2 :: rest ->
                let commitment', full_commitment' =
                  mk_next_commitments parties2.parties
                in
                remaining_parties := rest ;
                commitment := commitment' ;
                full_commitment := full_commitment' ;
                ([ parties1; parties2 ], commitment', full_commitment')
            | _ ->
                failwith "Not enough remaining parties" )
      in
      let hash_local_state (local : _ Parties_logic.Local_state.t) =
        let hash_parties_stack ps =
          ps |> Parties.Call_forest.accumulate_hashes'
          |> Parties.Call_forest.map ~f:(fun p -> (p, ()))
        in
        let call_stack : (Party.t, unit) Parties.Call_forest.t list =
          local.call_stack
        in
        let call_stack :
            (unit Parties.Call_forest.With_hashes.t, field) With_stack_hash.t
            list =
          accumulate_call_stack_hashes
            (List.map call_stack ~f:Parties.Call_forest.accumulate_hashes')
            ~hash_frame:Parties.Call_forest.hash
          |> List.map
               ~f:
                 (With_stack_hash.map
                    ~f:(Parties.Call_forest.map ~f:(fun p -> (p, ()))))
        in
        { local with
          Parties_logic.Local_state.parties = hash_parties_stack local.parties
        ; call_stack
        }
      in
      let source_local =
        { (hash_local_state source_local) with
          transaction_commitment = current_commitment
        ; full_transaction_commitment = current_full_commitment
        }
      in
      let target_local =
        { (hash_local_state target_local) with
          transaction_commitment = next_commitment
        ; full_transaction_commitment = next_full_commitment
        }
      in
      let w : Parties_segment.Witness.t =
        { global_ledger = source_global.ledger
        ; local_state_init = source_local
        ; start_parties
        ; state_body
        ; init_stack = pending_coinbase_init_stack
        }
      in
      let fee_excess =
        (*capture only the difference in the fee excess*)
        let fee_excess =
          match
            Amount.Signed.(
              add target_global.fee_excess (negate source_global.fee_excess))
          with
          | None ->
              failwith
                (sprintf
                   !"unexpected fee excess. source %{sexp: Amount.Signed.t} \
                     target %{sexp: Amount.Signed.t}"
                   target_global.fee_excess source_global.fee_excess)
          | Some balance_change ->
              balance_change
        in
        { fee_token_l = Token_id.default
        ; fee_excess_l = Amount.Signed.to_fee fee_excess
        ; Mina_base.Fee_excess.fee_token_r = Token_id.default
        ; fee_excess_r = Fee.Signed.zero
        }
      in
      let call_stack_hash s =
        List.hd s
        |> Option.value_map ~default:Parties.Call_forest.empty
             ~f:With_stack_hash.stack_hash
      in
      let statement : Statement.With_sok.t =
        (* empty ledger hash in the local state at the beginning of each
           transaction
           `parties` in local state is empty for the first segment*)
        let source_local_ledger =
          if List.is_empty source_local.parties then
            Frozen_ledger_hash.empty_hash
          else Sparse_ledger.merkle_root source_local.ledger
        in
        { source =
            { ledger = Sparse_ledger.merkle_root source_global.ledger
            ; next_available_token =
                Sparse_ledger.next_available_token source_global.ledger
            ; pending_coinbase_stack = pending_coinbase_init_stack
            ; local_state =
                { source_local with
                  parties = Parties.Call_forest.hash source_local.parties
                ; call_stack = call_stack_hash source_local.call_stack
                ; ledger = source_local_ledger
                }
            }
        ; target =
            { ledger = Sparse_ledger.merkle_root target_global.ledger
            ; next_available_token =
                Sparse_ledger.next_available_token target_global.ledger
            ; pending_coinbase_stack =
                Pending_coinbase.Stack.push_state state_body_hash
                  pending_coinbase_init_stack
            ; local_state =
                { target_local with
                  parties = Parties.Call_forest.hash target_local.parties
                ; call_stack = call_stack_hash target_local.call_stack
                ; ledger = Sparse_ledger.merkle_root target_local.ledger
                }
            }
        ; supply_increase = Amount.zero
        ; fee_excess
        ; sok_digest = Sok_message.Digest.default
        }
      in
      (w, spec, statement, snapp_stmt) :: witnesses)

module Make (Inputs : sig
  val constraint_constants : Genesis_constants.Constraint_constants.t

  val proof_level : Genesis_constants.Proof_level.t
end) =
struct
  open Inputs

  let constraint_constants = constraint_constants

  let ( tag
      , cache_handle
      , p
      , Pickles.Provers.
          [ base
          ; merge
          ; opt_signed_unsigned
          ; opt_signed_opt_signed
          ; opt_signed
          ; proved
          ] ) =
    system ~proof_level ~constraint_constants

  module Proof = (val p)

  let id = Proof.id

  let verification_key = Proof.verification_key

  let verify_against_digest { statement; proof } =
    Proof.verify [ (statement, proof) ] |> Promise_native_helpers.to_deferred

  let verify ts =
    if
      List.for_all ts ~f:(fun (p, m) ->
          Sok_message.Digest.equal (Sok_message.digest m) p.statement.sok_digest)
    then
      Proof.verify
        (List.map ts ~f:(fun ({ statement; proof }, _) -> (statement, proof)))
      |> Promise_native_helpers.to_deferred
    else Async.return false

  let of_parties_segment_exn ~statement ~snapp_statement ~witness
      ~(spec : Parties_segment.Basic.t) : t Async.Deferred.t =
    Base.Parties_snark.witness := Some witness ;
    let res =
      match spec with
      | Opt_signed ->
          opt_signed [] statement
      | Opt_signed_unsigned ->
          opt_signed_unsigned [] statement
      | Opt_signed_opt_signed ->
          opt_signed_opt_signed [] statement
      | Proved ->
          let proofs =
            let party_proof (p : Party.t) =
              match p.authorization with
              | Proof p ->
                  Some p
              | Signature _ | None_given ->
                  None
            in
            let open Option.Let_syntax in
            let parties =
              match witness.local_state_init.parties with
              | [] ->
                  List.concat_map witness.start_parties ~f:(fun s ->
                      s.parties.other_parties)
              | xs ->
                  Parties.Call_forest.to_parties_list xs |> List.map ~f:fst
            in
            List.filter_map parties ~f:(fun p ->
                let%bind tag, snapp_statement = snapp_statement in
                let%map pi = party_proof p in
                let vk =
                  let account_id =
                    Account_id.create p.data.body.public_key
                      p.data.body.token_id
                  in
                  let account : Account.t =
                    Sparse_ledger.(
                      get_exn witness.local_state_init.ledger
                        (find_index_exn witness.local_state_init.ledger
                           account_id))
                  in
                  match
                    Option.value_map ~default:None account.snapp ~f:(fun s ->
                        s.verification_key)
                  with
                  | None ->
                      failwith "No verification key found in the account"
                  | Some s ->
                      s
                in
                (snapp_statement, pi, vk, tag))
          in
          proved
            ( match proofs with
            | [ (s, p, v, tag) ] ->
                Pickles.Side_loaded.in_prover (Base.side_loaded tag) v.data ;
                (* TODO: We should not have to pass the statement in here. *)
                [ (s, p) ]
            | [] | _ :: _ :: _ ->
                failwith "of_parties_segment: Expected exactly one proof" )
            statement
    in
    let open Async in
    let%map proof = Promise_native_helpers.to_deferred res in
    Base.Parties_snark.witness := None ;
    { proof; statement }

  let of_transaction_union ~statement ~init_stack transaction state_body handler
      =
    let open Async in
    let%map proof =
      base []
        ~handler:
          (Base.transaction_union_handler handler transaction state_body
             init_stack)
        statement
      |> Promise_native_helpers.to_deferred
    in
    { statement; proof }

  let of_non_parties_transaction ~statement ~init_stack transaction_in_block
      handler =
    let transaction : Transaction.t =
      Transaction.forget
        (Transaction_protocol_state.transaction transaction_in_block)
    in
    let state_body =
      Transaction_protocol_state.block_data transaction_in_block
    in
    match to_preunion transaction with
    | `Parties _ ->
        failwith "Called Non-parties transaction with parties transaction"
    | `Transaction t ->
        of_transaction_union ~statement ~init_stack
          (Transaction_union.of_transaction t)
          state_body handler

  let of_user_command ~statement ~init_stack user_command_in_block handler =
    of_non_parties_transaction ~statement ~init_stack
      { user_command_in_block with
        transaction =
          Command
            (Signed_command
               (Transaction_protocol_state.transaction user_command_in_block))
      }
      handler

  let of_fee_transfer ~statement ~init_stack transfer_in_block handler =
    of_non_parties_transaction ~statement ~init_stack
      { transfer_in_block with
        transaction =
          Fee_transfer
            (Transaction_protocol_state.transaction transfer_in_block)
      }
      handler

  let merge ({ statement = t12; _ } as x12) ({ statement = t23; _ } as x23)
      ~sok_digest =
    let open Async.Deferred.Or_error.Let_syntax in
    let%bind s = Async.return (Statement.merge t12 t23) in
    let s = { s with sok_digest } in
    let open Async in
    let%map proof =
      merge [ (x12.statement, x12.proof); (x23.statement, x23.proof) ] s
      |> Promise_native_helpers.to_deferred
    in
    Ok { statement = s; proof }

  let constraint_system_digests =
    lazy (constraint_system_digests ~constraint_constants ())
end

module For_tests = struct
  module Spec = struct
    type t =
      { fee : Currency.Fee.t
      ; sender : Signature_lib.Keypair.t * Mina_base.Account.Nonce.t
      ; receivers :
          (Signature_lib.Public_key.Compressed.t * Currency.Amount.t) list
      ; amount : Currency.Amount.t
      ; snapp_account_keypairs : Signature_lib.Keypair.t list
      ; memo : Signed_command_memo.t
      ; new_snapp_account : bool
      ; snapp_update : Party.Update.t
      ; current_auth : Permissions.Auth_required.t
            (*Authorization for the update being performed*)
      ; sequence_events : Tick.Field.t array list
      ; events : Tick.Field.t array list
      ; call_data : Tick.Field.t
      }
    [@@deriving sexp]
  end

  let create_trivial_snapp ~constraint_constants () =
    let tag, _, (module P), Pickles.Provers.[ trivial_prover; _ ] =
      let trivial_rule : _ Pickles.Inductive_rule.t =
        let trivial_main (tx_commitment : Snapp_statement.Checked.t) :
            (unit, _) Checked.t =
          Impl.run_checked (dummy_constraints ())
          |> fun () ->
          Snapp_statement.Checked.Assert.equal tx_commitment tx_commitment
          |> return
        in
        { identifier = "trivial-rule"
        ; prevs = []
        ; main =
            (fun [] x ->
              trivial_main x |> Run.run_checked
              |> fun _ :
                     unit
                     Pickles_types.Hlist0.H1
                       (Pickles_types.Hlist.E01(Pickles.Inductive_rule.B))
                     .t ->
              [])
        ; main_value = (fun [] _ -> [])
        }
      in
      Pickles.compile ~cache:Cache_dir.cache
        (module Snapp_statement.Checked)
        (module Snapp_statement)
        ~typ:Snapp_statement.typ
        ~branches:(module Nat.N2)
        ~max_branching:(module Nat.N2) (* You have to put 2 here... *)
        ~name:"trivial"
        ~constraint_constants:
          (Genesis_constants.Constraint_constants.to_snark_keys_header
             constraint_constants)
        ~choices:(fun ~self ->
          [ trivial_rule
          ; { identifier = "dummy"
            ; prevs = [ self; self ]
            ; main_value = (fun [ _; _ ] _ -> [ true; true ])
            ; main =
                (fun [ _; _ ] _ ->
                  Impl.run_checked (dummy_constraints ())
                  |> fun () ->
                  (* Unsatisfiable. *)
                  Run.exists Field.typ ~compute:(fun () ->
                      Run.Field.Constant.zero)
                  |> fun s ->
                  Run.Field.(Assert.equal s (s + one))
                  |> fun () :
                         ( Snapp_statement.Checked.t
                         * (Snapp_statement.Checked.t * unit) )
                         Pickles_types.Hlist0.H1
                           (Pickles_types.Hlist.E01(Pickles.Inductive_rule.B))
                         .t ->
                  [ Boolean.true_; Boolean.true_ ])
            }
          ])
    in
    let vk = Pickles.Side_loaded.Verification_key.of_compiled tag in
    ( `VK (With_hash.of_data ~hash_data:Snapp_account.digest_vk vk)
    , `Prover trivial_prover )

  let create_parties spec ~update ~predicate =
    let { Spec.fee
        ; sender = sender, sender_nonce
        ; receivers
        ; amount
        ; new_snapp_account
        ; snapp_account_keypairs
        ; memo
        ; sequence_events
        ; events
        ; call_data
        ; _
        } =
      spec
    in
    let sender_pk = sender.public_key |> Public_key.compress in
    let fee_payer =
      { Party.Fee_payer.data =
          { body =
              { public_key = sender_pk
              ; update = Party.Update.noop
              ; token_id = ()
              ; balance_change = fee
              ; increment_nonce = ()
              ; events = []
              ; sequence_events = []
              ; call_data = Field.zero
              ; call_depth = 0
              ; protocol_state = Snapp_predicate.Protocol_state.accept
              ; use_full_commitment = ()
              }
          ; predicate = sender_nonce
          }
          (*To be updated later*)
      ; authorization = Signature.dummy
      }
    in
    let sender_party : Party.t option =
      let sender_party_data : Party.Predicated.t =
        { body =
            { public_key = sender_pk
            ; update = Party.Update.noop
            ; token_id = Token_id.default
            ; balance_change = Amount.(Signed.(negate (of_unsigned amount)))
            ; increment_nonce = true
            ; events = []
            ; sequence_events = []
            ; call_data = Field.zero
            ; call_depth = 0
            ; protocol_state = Snapp_predicate.Protocol_state.accept
            ; use_full_commitment = false
            }
        ; predicate = Nonce (Account.Nonce.succ sender_nonce)
        }
      in
      Option.some_if
        ((not (List.is_empty receivers)) || new_snapp_account)
        { Party.data = sender_party_data
        ; authorization =
            Control.Signature Signature.dummy (*To be updated later*)
        }
    in
    let snapp_parties : Party.t list =
      let num_keypairs = List.length snapp_account_keypairs in
      let account_creation_fee =
        Amount.of_fee
          Genesis_constants.Constraint_constants.compiled.account_creation_fee
      in
      (* if creating new snapp accounts, amount must be enough for account creation fees for each *)
      assert (
        (not new_snapp_account) || num_keypairs = 0
        ||
        match Currency.Amount.scale account_creation_fee num_keypairs with
        | None ->
            false
        | Some product ->
            Currency.Amount.( >= ) amount product ) ;
      (* "fudge factor" so that balances sum to zero *)
      let zeroing_allotment =
        if new_snapp_account then
          (* value doesn't matter when num_keypairs = 0 *)
          if num_keypairs <= 1 then amount
          else
            let otherwise_allotted =
              Option.value_exn
                (Currency.Amount.scale account_creation_fee (num_keypairs - 1))
            in
            Option.value_exn (Currency.Amount.sub amount otherwise_allotted)
        else Currency.Amount.zero
      in
      List.mapi snapp_account_keypairs ~f:(fun ndx snapp_account_keypair ->
          let public_key =
            Signature_lib.Public_key.compress snapp_account_keypair.public_key
          in
          let delta =
            if new_snapp_account then
              if ndx = 0 then Amount.Signed.(of_unsigned zeroing_allotment)
              else Amount.Signed.(of_unsigned account_creation_fee)
            else Amount.Signed.zero
          in
          { Party.data =
              { body =
                  { public_key
                  ; update
                  ; token_id = Token_id.default
                  ; balance_change = delta
                  ; increment_nonce = false
                  ; events
                  ; sequence_events
                  ; call_data
                  ; call_depth = 0
                  ; protocol_state = Snapp_predicate.Protocol_state.accept
                  ; use_full_commitment = true
                  }
              ; predicate
              }
          ; authorization =
              Control.Signature Signature.dummy (*To be updated later*)
          })
    in
    let other_receivers =
      List.map receivers ~f:(fun (receiver, amt) ->
          { Party.data =
              { body =
                  { public_key = receiver
                  ; update
                  ; token_id = Token_id.default
                  ; balance_change = Amount.Signed.of_unsigned amt
                  ; increment_nonce = false
                  ; events = []
                  ; sequence_events = []
                  ; call_data = Field.zero
                  ; call_depth = 0
                  ; protocol_state = Snapp_predicate.Protocol_state.accept
                  ; use_full_commitment = false
                  }
              ; predicate = Accept
              }
          ; authorization = Control.None_given
          })
    in
    let protocol_state = Snapp_predicate.Protocol_state.accept in
    let other_parties_data =
      Option.value_map ~default:[] sender_party ~f:(fun p -> [ p.data ])
      @ List.map snapp_parties ~f:(fun p -> p.data)
      @ List.map other_receivers ~f:(fun p -> p.data)
    in
    let protocol_state_predicate_hash =
      Snapp_predicate.Protocol_state.digest protocol_state
    in
    let ps =
      Parties.Call_forest.of_parties_list
        ~party_depth:(fun (p : Party.Predicated.t) -> p.body.call_depth)
        other_parties_data
      |> Parties.Call_forest.accumulate_hashes_predicated
    in
    let other_parties_hash = Parties.Call_forest.hash ps in
    let commitment : Parties.Transaction_commitment.t =
      Parties.Transaction_commitment.create ~other_parties_hash
        ~protocol_state_predicate_hash
        ~memo_hash:(Signed_command_memo.hash memo)
    in
    let full_commitment =
      Parties.Transaction_commitment.with_fee_payer commitment
        ~fee_payer_hash:Party.Predicated.(digest (of_fee_payer fee_payer.data))
    in
    let fee_payer =
      let fee_payer_signature_auth =
        Signature_lib.Schnorr.Chunked.sign sender.private_key
          (Random_oracle.Input.Chunked.field full_commitment)
      in
      { fee_payer with authorization = fee_payer_signature_auth }
    in
    let sender_party =
      Option.map sender_party ~f:(fun s ->
          let commitment =
            if s.data.body.use_full_commitment then full_commitment
            else commitment
          in
          let sender_signature_auth =
            Signature_lib.Schnorr.Chunked.sign sender.private_key
              (Random_oracle.Input.Chunked.field commitment)
          in
          { Party.data = s.data
          ; authorization = Signature sender_signature_auth
          })
    in
    ( `Parties { Parties.fee_payer; other_parties = other_receivers; memo }
    , `Sender_party sender_party
    , `Proof_parties snapp_parties
    , `Txn_commitment commitment
    , `Full_txn_commitment full_commitment )

  let deploy_snapp ~constraint_constants (spec : Spec.t) =
    let `VK vk, `Prover _trivial_prover =
      create_trivial_snapp ~constraint_constants ()
    in
    let update_vk =
      let update = spec.snapp_update in
      { update with
        verification_key = Snapp_basic.Set_or_keep.Set vk
      ; permissions =
          Snapp_basic.Set_or_keep.Set
            { Permissions.user_default with
              edit_state = Permissions.Auth_required.Proof
            ; edit_sequence_state = Proof
            }
      }
    in
    let ( `Parties { Parties.fee_payer; other_parties; memo }
        , `Sender_party sender_party
        , `Proof_parties snapp_parties
        , `Txn_commitment commitment
        , `Full_txn_commitment full_commitment ) =
      create_parties spec ~update:update_vk ~predicate:Party.Predicate.Accept
    in
    assert (List.is_empty other_parties) ;
    (* invariant: same number of keypairs, snapp_parties *)
    let snapp_parties_keypairs =
      List.zip_exn snapp_parties spec.snapp_account_keypairs
    in
    let snapp_parties =
      List.map snapp_parties_keypairs ~f:(fun (snapp_party, keypair) ->
          let commitment =
            if snapp_party.data.body.use_full_commitment then full_commitment
            else commitment
          in
          let signature =
            Signature_lib.Schnorr.Chunked.sign keypair.private_key
              (Random_oracle.Input.Chunked.field commitment)
          in
          { Party.data = snapp_party.data; authorization = Signature signature })
    in
    let other_parties = [ Option.value_exn sender_party ] @ snapp_parties in
    let parties : Parties.t = { fee_payer; other_parties; memo } in
    parties

  let update_states ~constraint_constants (spec : Spec.t) =
    let `VK vk, `Prover trivial_prover =
      create_trivial_snapp ~constraint_constants ()
    in
    let ( `Parties { Parties.fee_payer; other_parties; memo }
        , `Sender_party sender_party
        , `Proof_parties snapp_parties
        , `Txn_commitment commitment
        , `Full_txn_commitment full_commitment ) =
      create_parties spec ~update:spec.snapp_update
        ~predicate:Party.Predicate.Accept
    in
    assert (List.is_empty other_parties) ;
    assert (Option.is_none sender_party) ;
<<<<<<< HEAD
    assert (Option.is_some snapp_party) ;
    let snapp_party = Option.value_exn snapp_party in
    let%map.Async.Deferred snapp_party =
      match spec.current_auth with
      | Permissions.Auth_required.Proof ->
          let proof_party =
            let ps =
              Parties.Call_forest.of_parties_list
                ~party_depth:(fun (p : Party.Predicated.t) -> p.body.call_depth)
                [ snapp_party.data ]
              |> Parties.Call_forest.accumulate_hashes_predicated
            in
            Parties.Call_forest.hash ps
          in
          let tx_statement : Snapp_statement.t =
            let commitment =
              if snapp_party.data.body.use_full_commitment then full_commitment
              else commitment
            in
            { transaction = commitment; at_party = proof_party }
          in
          let handler (Snarky_backendless.Request.With { request; respond }) =
            match request with _ -> respond Unhandled
          in
          let%map.Async.Deferred (pi : Pickles.Side_loaded.Proof.t) =
            trivial_prover ~handler [] tx_statement
            |> Promise_native_helpers.to_deferred
          in
          { Party.data = snapp_party.data; authorization = Proof pi }
      | Signature ->
          let commitment =
            if snapp_party.data.body.use_full_commitment then full_commitment
            else commitment
          in
          let signature =
            Signature_lib.Schnorr.Chunked.sign
              (Option.value_exn spec.snapp_account_keypair).private_key
              (Random_oracle.Input.Chunked.field commitment)
          in
          Async.Deferred.return
            { Party.data = snapp_party.data
            ; authorization = Signature signature
            }
      | None ->
          Async.Deferred.return
            { Party.data = snapp_party.data; authorization = None_given }
      | _ ->
          failwith "Current authorization not Proof or Signature or None_given"
=======
    assert (not @@ List.is_empty snapp_parties) ;
    let snapp_parties_keypairs =
      List.zip_exn snapp_parties spec.snapp_account_keypairs
>>>>>>> 91a619d7
    in
    let%map.Async.Deferred snapp_parties =
      Async.Deferred.List.mapi snapp_parties_keypairs
        ~f:(fun ndx (snapp_party, snapp_keypair) ->
          match spec.current_auth with
          | Permissions.Auth_required.Proof ->
              let proof_party =
                let ps =
                  Parties.Call_forest.of_parties_list
                    ~party_depth:(fun (p : Party.Predicated.t) ->
                      p.body.call_depth)
                    (List.map (List.drop snapp_parties ndx) ~f:(fun p -> p.data))
                  |> Parties.Call_forest.accumulate_hashes_predicated
                in
                Parties.Call_forest.hash ps
              in
              let tx_statement : Snapp_statement.t =
                let commitment =
                  if snapp_party.data.body.use_full_commitment then
                    full_commitment
                  else commitment
                in
                { transaction = commitment; at_party = proof_party }
              in
              let handler (Snarky_backendless.Request.With { request; respond })
                  =
                match request with _ -> respond Unhandled
              in
              let%map.Async.Deferred (pi : Pickles.Side_loaded.Proof.t) =
                trivial_prover ~handler [] tx_statement
                |> Promise_native_helpers.to_deferred
              in
              { Party.data = snapp_party.data; authorization = Proof pi }
          | Signature ->
              let commitment =
                if snapp_party.data.body.use_full_commitment then
                  full_commitment
                else commitment
              in
              let signature =
                Signature_lib.Schnorr.Chunked.sign snapp_keypair.private_key
                  (Random_oracle.Input.Chunked.field commitment)
              in
              Async.Deferred.return
                { Party.data = snapp_party.data
                ; authorization = Signature signature
                }
          | None ->
              Async.Deferred.return
                { Party.data = snapp_party.data; authorization = None_given }
          | _ ->
              failwith
                "Current authorization not Proof or Signature or None_given")
    in
    let other_parties = snapp_parties in
    let parties : Parties.t = { fee_payer; other_parties; memo } in
    (parties, vk)

  let multiple_transfers (spec : Spec.t) =
    let ( `Parties parties
        , `Sender_party sender_party
        , `Proof_parties snapp_parties
        , `Txn_commitment _commitment
        , `Full_txn_commitment _full_commitment ) =
      create_parties spec ~update:spec.snapp_update
        ~predicate:Party.Predicate.Accept
    in
    assert (Option.is_some sender_party) ;
    assert (List.is_empty snapp_parties) ;
    let other_parties =
      Option.value_exn sender_party :: parties.other_parties
    in
    { parties with other_parties }

  let create_trivial_snapp_account ?(permissions = Permissions.user_default) ~vk
      ~ledger pk =
    let create ledger id account =
      match Ledger.location_of_account ledger id with
      | Some _loc ->
          failwith "Account already present"
      | None ->
          let _loc, _new =
            Ledger.get_or_create_account ledger id account |> Or_error.ok_exn
          in
          ()
    in
    let id = Account_id.create pk Token_id.default in
    let account : Account.t =
      { (Account.create id Balance.(of_int 1_000_000_000_000_000)) with
        permissions
      ; snapp = Some { Snapp_account.default with verification_key = Some vk }
      }
    in
    create ledger id account

  let create_trivial_predicate_snapp ~constraint_constants
      ?(protocol_state_predicate = Snapp_predicate.Protocol_state.accept)
      ~(snapp_kp : Signature_lib.Keypair.t) spec ledger =
    let { Transaction_logic.For_tests.Transaction_spec.fee
        ; sender = sender, sender_nonce
        ; receiver = _
        ; amount
        } =
      spec
    in
    let trivial_account_pk =
      Signature_lib.Public_key.compress snapp_kp.public_key
    in
    let `VK vk, `Prover trivial_prover =
      create_trivial_snapp ~constraint_constants ()
    in
    let _v =
      let id =
        Public_key.compress sender.public_key
        |> fun pk -> Account_id.create pk Token_id.default
      in
      Ledger.get_or_create_account ledger id
        (Account.create id Balance.(of_int 888_888))
      |> Or_error.ok_exn
    in
    let () =
      create_trivial_snapp_account trivial_account_pk ~ledger ~vk
        ~permissions:{ Permissions.user_default with set_permissions = Proof }
    in
    let update_empty_permissions =
      let permissions =
        { Permissions.user_default with send = Permissions.Auth_required.Proof }
        |> Snapp_basic.Set_or_keep.Set
      in
      { Party.Update.dummy with permissions }
    in
    let sender_pk = sender.public_key |> Public_key.compress in
    let fee_payer =
      { Party.Fee_payer.data =
          { body =
              { public_key = sender_pk
              ; update = Party.Update.noop
              ; token_id = ()
              ; balance_change = fee
              ; increment_nonce = ()
              ; events = []
              ; sequence_events = []
              ; call_data = Field.zero
              ; call_depth = 0
              ; protocol_state = protocol_state_predicate
              ; use_full_commitment = ()
              }
          ; predicate = sender_nonce
          }
          (* Real signature added in below *)
      ; authorization = Signature.dummy
      }
    in
    let sender_party_data : Party.Predicated.t =
      { body =
          { public_key = sender_pk
          ; update = Party.Update.noop
          ; token_id = Token_id.default
          ; balance_change = Amount.(Signed.(negate (of_unsigned amount)))
          ; increment_nonce = true
          ; events = []
          ; sequence_events = []
          ; call_data = Field.zero
          ; call_depth = 0
          ; protocol_state = protocol_state_predicate
          ; use_full_commitment = false
          }
      ; predicate = Nonce (Account.Nonce.succ sender_nonce)
      }
    in
    let snapp_party_data : Party.Predicated.t =
      { body =
          { public_key = trivial_account_pk
          ; update = update_empty_permissions
          ; token_id = Token_id.default
          ; balance_change = Amount.Signed.(of_unsigned amount)
          ; increment_nonce = false
          ; events = []
          ; sequence_events = []
          ; call_data = Field.zero
          ; call_depth = 0
          ; protocol_state = protocol_state_predicate
          ; use_full_commitment = false
          }
      ; predicate = Full Snapp_predicate.Account.accept
      }
    in
    let memo = Signed_command_memo.empty in
    let ps =
      Parties.Call_forest.of_parties_list
        ~party_depth:(fun (p : Party.Predicated.t) -> p.body.call_depth)
        [ sender_party_data; snapp_party_data ]
      |> Parties.Call_forest.accumulate_hashes_predicated
    in
    let other_parties_hash = Parties.Call_forest.hash ps in
    let protocol_state_predicate_hash =
      (*FIXME: is this ok? *)
      Snapp_predicate.Protocol_state.digest protocol_state_predicate
    in
    let transaction : Parties.Transaction_commitment.t =
      (*FIXME: is this correct? *)
      Parties.Transaction_commitment.create ~other_parties_hash
        ~protocol_state_predicate_hash
        ~memo_hash:(Signed_command_memo.hash memo)
    in
    let proof_party =
      let ps =
        Parties.Call_forest.of_parties_list
          ~party_depth:(fun (p : Party.Predicated.t) -> p.body.call_depth)
          [ snapp_party_data ]
        |> Parties.Call_forest.accumulate_hashes_predicated
      in
      Parties.Call_forest.hash ps
    in
    let tx_statement : Snapp_statement.t =
      { transaction; at_party = proof_party }
    in
    let handler (Snarky_backendless.Request.With { request; respond }) =
      match request with _ -> respond Unhandled
    in
    let%map.Async.Deferred (pi : Pickles.Side_loaded.Proof.t) =
      trivial_prover ~handler [] tx_statement
      |> Promise_native_helpers.to_deferred
    in
    let fee_payer_signature_auth =
      let txn_comm =
        Parties.Transaction_commitment.with_fee_payer transaction
          ~fee_payer_hash:
            Party.Predicated.(digest (of_fee_payer fee_payer.data))
      in
      Signature_lib.Schnorr.Chunked.sign sender.private_key
        (Random_oracle.Input.Chunked.field txn_comm)
    in
    let fee_payer =
      { fee_payer with authorization = fee_payer_signature_auth }
    in
    let sender_signature_auth =
      Signature_lib.Schnorr.Chunked.sign sender.private_key
        (Random_oracle.Input.Chunked.field transaction)
    in
    let sender =
      { Party.data = sender_party_data
      ; authorization = Signature sender_signature_auth
      }
    in
    let other_parties =
      [ sender; { data = snapp_party_data; authorization = Proof pi } ]
    in
    let parties : Parties.t = { fee_payer; other_parties; memo } in
    parties
end

let%test_module "transaction_snark" =
  ( module struct
    let constraint_constants = Genesis_constants.Constraint_constants.compiled

    let genesis_constants = Genesis_constants.compiled

    let proof_level = Genesis_constants.Proof_level.compiled

    let consensus_constants =
      Consensus.Constants.create ~constraint_constants
        ~protocol_constants:genesis_constants.protocol

    include Make (struct
      let constraint_constants = constraint_constants

      let proof_level = proof_level
    end)

    open For_tests

    (* For tests let's just monkey patch ledger and sparse ledger to freeze their
     * ledger_hashes. The nominal type is just so we don't mix this up in our
     * real code. *)
    module Ledger = struct
      include Ledger

      let merkle_root t = Frozen_ledger_hash.of_ledger_hash @@ merkle_root t

      let merkle_root_after_parties_exn t ~txn_state_view txn =
        let hash, `Next_available_token tid =
          merkle_root_after_parties_exn ~constraint_constants ~txn_state_view t
            txn
        in
        (Frozen_ledger_hash.of_ledger_hash hash, `Next_available_token tid)

      let merkle_root_after_user_command_exn t ~txn_global_slot txn =
        let hash, `Next_available_token tid =
          merkle_root_after_user_command_exn ~constraint_constants
            ~txn_global_slot t txn
        in
        (Frozen_ledger_hash.of_ledger_hash hash, `Next_available_token tid)
    end

    module Sparse_ledger = struct
      include Sparse_ledger

      let merkle_root t = Frozen_ledger_hash.of_ledger_hash @@ merkle_root t
    end

    type wallet = { private_key : Private_key.t; account : Account.t }

    let ledger_depth = constraint_constants.ledger_depth

    let random_wallets ?(n = min (Int.pow 2 ledger_depth) (1 lsl 10)) () =
      let random_wallet () : wallet =
        let private_key = Private_key.create () in
        let public_key =
          Public_key.compress (Public_key.of_private_key_exn private_key)
        in
        let account_id = Account_id.create public_key Token_id.default in
        { private_key
        ; account =
            Account.create account_id
              (Balance.of_int ((50 + Random.int 100) * 1_000_000_000))
        }
      in
      Array.init n ~f:(fun _ -> random_wallet ())

    let user_command ~fee_payer ~source_pk ~receiver_pk ~fee_token ~token amt
        fee nonce memo =
      let payload : Signed_command.Payload.t =
        Signed_command.Payload.create ~fee ~fee_token
          ~fee_payer_pk:(Account.public_key fee_payer.account)
          ~nonce ~memo ~valid_until:None
          ~body:
            (Payment
               { source_pk
               ; receiver_pk
               ; token_id = token
               ; amount = Amount.of_int amt
               })
      in
      let signature =
        Signed_command.sign_payload fee_payer.private_key payload
      in
      Signed_command.check
        Signed_command.Poly.Stable.Latest.
          { payload
          ; signer = Public_key.of_private_key_exn fee_payer.private_key
          ; signature
          }
      |> Option.value_exn

    let user_command_with_wallet wallets ~sender:i ~receiver:j amt fee
        ~fee_token ~token nonce memo =
      let fee_payer = wallets.(i) in
      let receiver = wallets.(j) in
      user_command ~fee_payer
        ~source_pk:(Account.public_key fee_payer.account)
        ~receiver_pk:(Account.public_key receiver.account)
        ~fee_token ~token amt fee nonce memo

    let state_body =
      let compile_time_genesis =
        (*not using Precomputed_values.for_unit_test because of dependency cycle*)
        Mina_state.Genesis_protocol_state.t
          ~genesis_ledger:Genesis_ledger.(Packed.t for_unit_tests)
          ~genesis_epoch_data:Consensus.Genesis_epoch_data.for_unit_tests
          ~constraint_constants ~consensus_constants
      in
      compile_time_genesis.data |> Mina_state.Protocol_state.body

    let state_body_hash = Mina_state.Protocol_state.Body.hash state_body

    (** Each transaction pushes the previous protocol state (used to validate
    the transaction) to the pending coinbase stack of protocol states*)
    let pending_coinbase_state_update state_body_hash stack =
      Pending_coinbase.Stack.(push_state state_body_hash stack)

    let init_stack = Pending_coinbase.Stack.empty

    (** Push protocol state and coinbase if it is a coinbase transaction to the
      pending coinbase stacks (coinbase stack and state stack)*)
    let pending_coinbase_stack_target (t : Transaction.Valid.t) state_body_hash
        stack =
      let stack_with_state =
        pending_coinbase_state_update state_body_hash stack
      in
      match t with
      | Coinbase c ->
          Pending_coinbase.(Stack.push_coinbase c stack_with_state)
      | _ ->
          stack_with_state

    let check_balance pk balance ledger =
      let loc = Ledger.location_of_account ledger pk |> Option.value_exn in
      let acc = Ledger.get ledger loc |> Option.value_exn in
      [%test_eq: Balance.t] acc.balance (Balance.of_int balance)

    let of_user_command' sok_digest ledger
        (user_command : Signed_command.With_valid_signature.t) init_stack
        pending_coinbase_stack_state state_body handler =
      let source = Ledger.merkle_root ledger in
      let current_global_slot =
        Mina_state.Protocol_state.Body.consensus_state state_body
        |> Consensus.Data.Consensus_state.global_slot_since_genesis
      in
      let next_available_token_before = Ledger.next_available_token ledger in
      let target, `Next_available_token next_available_token_after =
        Ledger.merkle_root_after_user_command_exn ledger
          ~txn_global_slot:current_global_slot user_command
      in
      let user_command_in_block =
        { Transaction_protocol_state.Poly.transaction = user_command
        ; block_data = state_body
        }
      in
      Async.Thread_safe.block_on_async_exn (fun () ->
          let statement =
            let txn =
              Transaction.Command
                (User_command.Signed_command
                   (Signed_command.forget_check user_command))
            in
            Statement.Poly.to_latest
              { source
              ; target
              ; sok_digest
              ; next_available_token_before
              ; next_available_token_after
              ; fee_excess = Or_error.ok_exn (Transaction.fee_excess txn)
              ; supply_increase =
                  Or_error.ok_exn (Transaction.supply_increase txn)
              ; pending_coinbase_stack_state
              }
          in
          of_user_command ~init_stack ~statement user_command_in_block handler)

    let coinbase_test state_body ~carryforward =
      let mk_pubkey () =
        Public_key.(compress (of_private_key_exn (Private_key.create ())))
      in
      let state_body_hash = Mina_state.Protocol_state.Body.hash state_body in
      let producer = mk_pubkey () in
      let producer_id = Account_id.create producer Token_id.default in
      let receiver = mk_pubkey () in
      let receiver_id = Account_id.create receiver Token_id.default in
      let other = mk_pubkey () in
      let other_id = Account_id.create other Token_id.default in
      let pending_coinbase_init = Pending_coinbase.Stack.empty in
      let cb =
        Coinbase.create
          ~amount:(Currency.Amount.of_int 10_000_000_000)
          ~receiver
          ~fee_transfer:
            (Some
               (Coinbase.Fee_transfer.create ~receiver_pk:other
                  ~fee:constraint_constants.account_creation_fee))
        |> Or_error.ok_exn
      in
      let transaction = Transaction.Coinbase cb in
      let source_stack =
        if carryforward then
          Pending_coinbase.Stack.(
            push_state state_body_hash pending_coinbase_init)
        else pending_coinbase_init
      in
      let pending_coinbase_stack_target =
        pending_coinbase_stack_target transaction state_body_hash
          pending_coinbase_init
      in
      let txn_in_block =
        { Transaction_protocol_state.Poly.transaction; block_data = state_body }
      in
      Ledger.with_ledger ~depth:ledger_depth ~f:(fun ledger ->
          Ledger.create_new_account_exn ledger producer_id
            (Account.create receiver_id Balance.zero) ;
          let sparse_ledger =
            Sparse_ledger.of_ledger_subset_exn ledger
              [ producer_id; receiver_id; other_id ]
          in
          let sparse_ledger_after, _ =
            Sparse_ledger.apply_transaction ~constraint_constants sparse_ledger
              ~txn_state_view:
                (txn_in_block.block_data |> Mina_state.Protocol_state.Body.view)
              txn_in_block.transaction
            |> Or_error.ok_exn
          in
          check_transaction txn_in_block
            (unstage (Sparse_ledger.handler sparse_ledger))
            ~constraint_constants
            ~sok_message:
              (Mina_base.Sok_message.create ~fee:Currency.Fee.zero
                 ~prover:Public_key.Compressed.empty)
            ~source:(Sparse_ledger.merkle_root sparse_ledger)
            ~target:(Sparse_ledger.merkle_root sparse_ledger_after)
            ~next_available_token_before:(Ledger.next_available_token ledger)
            ~next_available_token_after:
              (Sparse_ledger.next_available_token sparse_ledger_after)
            ~init_stack:pending_coinbase_init
            ~pending_coinbase_stack_state:
              { source = source_stack; target = pending_coinbase_stack_target }
            ~snapp_account1:None ~snapp_account2:None)

    let%test_unit "coinbase with new state body hash" =
      Test_util.with_randomness 123456789 (fun () ->
          coinbase_test state_body ~carryforward:false)

    let%test_unit "coinbase with carry-forward state body hash" =
      Test_util.with_randomness 123456789 (fun () ->
          coinbase_test state_body ~carryforward:true)

    let%test_unit "new_account" =
      Test_util.with_randomness 123456789 (fun () ->
          let wallets = random_wallets () in
          Ledger.with_ledger ~depth:ledger_depth ~f:(fun ledger ->
              Array.iter
                (Array.sub wallets ~pos:1 ~len:(Array.length wallets - 1))
                ~f:(fun { account; private_key = _ } ->
                  Ledger.create_new_account_exn ledger
                    (Account.identifier account)
                    account) ;
              let t1 =
                user_command_with_wallet wallets ~sender:1 ~receiver:0
                  8_000_000_000
                  (Fee.of_int (Random.int 20 * 1_000_000_000))
                  ~fee_token:Token_id.default ~token:Token_id.default
                  Account.Nonce.zero
                  (Signed_command_memo.create_by_digesting_string_exn
                     (Test_util.arbitrary_string
                        ~len:Signed_command_memo.max_digestible_string_length))
              in
              let current_global_slot =
                Mina_state.Protocol_state.Body.consensus_state state_body
                |> Consensus.Data.Consensus_state.global_slot_since_genesis
              in
              let next_available_token_before =
                Ledger.next_available_token ledger
              in
              let target, `Next_available_token next_available_token_after =
                Ledger.merkle_root_after_user_command_exn ledger
                  ~txn_global_slot:current_global_slot t1
              in
              let mentioned_keys =
                Signed_command.accounts_accessed
                  ~next_available_token:next_available_token_before
                  (Signed_command.forget_check t1)
              in
              let sparse_ledger =
                Sparse_ledger.of_ledger_subset_exn ledger mentioned_keys
              in
              let sok_message =
                Sok_message.create ~fee:Fee.zero
                  ~prover:wallets.(1).account.public_key
              in
              let pending_coinbase_stack = Pending_coinbase.Stack.empty in
              let pending_coinbase_stack_target =
                pending_coinbase_stack_target (Command (Signed_command t1))
                  state_body_hash pending_coinbase_stack
              in
              let pending_coinbase_stack_state =
                { Pending_coinbase_stack_state.source = pending_coinbase_stack
                ; target = pending_coinbase_stack_target
                }
              in
              check_user_command ~constraint_constants ~sok_message
                ~source:(Ledger.merkle_root ledger)
                ~target ~init_stack:pending_coinbase_stack
                ~pending_coinbase_stack_state ~next_available_token_before
                ~next_available_token_after
                { transaction = t1; block_data = state_body }
                (unstage @@ Sparse_ledger.handler sparse_ledger)))

    let signed_signed ~wallets i j : Parties.t =
      let full_amount = 8_000_000_000 in
      let fee = Fee.of_int (Random.int full_amount) in
      let receiver_amount =
        Amount.sub (Amount.of_int full_amount) (Amount.of_fee fee)
        |> Option.value_exn
      in
      let acct1 = wallets.(i) in
      let acct2 = wallets.(j) in
      let new_state : _ Snapp_state.V.t =
        Vector.init Snapp_state.Max_state_size.n ~f:Field.of_int
      in
      { fee_payer =
          { Party.Fee_payer.data =
              { body =
                  { public_key = acct1.account.public_key
                  ; update =
                      { app_state =
                          Vector.map new_state ~f:(fun x ->
                              Snapp_basic.Set_or_keep.Set x)
                      ; delegate = Keep
                      ; verification_key = Keep
                      ; permissions = Keep
                      ; snapp_uri = Keep
                      ; token_symbol = Keep
                      ; timing = Keep
                      ; voting_for = Keep
                      }
                  ; token_id = ()
                  ; balance_change = Fee.of_int full_amount
                  ; increment_nonce = ()
                  ; events = []
                  ; sequence_events = []
                  ; call_data = Field.zero
                  ; call_depth = 0
                  ; protocol_state = Snapp_predicate.Protocol_state.accept
                  ; use_full_commitment = ()
                  }
              ; predicate = acct1.account.nonce
              }
          ; authorization = Signature.dummy
          }
      ; other_parties =
          [ { data =
                { body =
                    { public_key = acct1.account.public_key
                    ; update = Party.Update.noop
                    ; token_id = Token_id.default
                    ; balance_change =
                        Amount.Signed.(of_unsigned receiver_amount |> negate)
                    ; increment_nonce = true
                    ; events = []
                    ; sequence_events = []
                    ; call_data = Field.zero
                    ; call_depth = 0
                    ; protocol_state = Snapp_predicate.Protocol_state.accept
                    ; use_full_commitment = false
                    }
                ; predicate = Accept
                }
            ; authorization = Signature Signature.dummy
            }
          ; { data =
                { body =
                    { public_key = acct2.account.public_key
                    ; update = Party.Update.noop
                    ; token_id = Token_id.default
                    ; balance_change =
                        Amount.Signed.(of_unsigned receiver_amount)
                    ; increment_nonce = false
                    ; events = []
                    ; sequence_events = []
                    ; call_data = Field.zero
                    ; call_depth = 0
                    ; protocol_state = Snapp_predicate.Protocol_state.accept
                    ; use_full_commitment = false
                    }
                ; predicate = Accept
                }
            ; authorization = None_given
            }
          ]
      ; memo = Signed_command_memo.empty
      }

    let%test_unit "merkle_root_after_snapp_command_exn_immutable" =
      Test_util.with_randomness 123456789 (fun () ->
          let wallets = random_wallets () in
          Ledger.with_ledger ~depth:ledger_depth ~f:(fun ledger ->
              Array.iter
                (Array.sub wallets ~pos:1 ~len:(Array.length wallets - 1))
                ~f:(fun { account; private_key = _ } ->
                  Ledger.create_new_account_exn ledger
                    (Account.identifier account)
                    account) ;
              let t1 =
                let i, j = (1, 2) in
                signed_signed ~wallets i j
              in
              let hash_pre = Ledger.merkle_root ledger in
              let _target, `Next_available_token _next_available_token_after =
                let txn_state_view =
                  Mina_state.Protocol_state.Body.view state_body
                in
                Ledger.merkle_root_after_parties_exn ledger ~txn_state_view t1
              in
              let hash_post = Ledger.merkle_root ledger in
              [%test_eq: Field.t] hash_pre hash_post))

    let apply_parties_with_proof ledger parties =
      let witnesses =
        match
          Or_error.try_with (fun () ->
              parties_witnesses_exn ~constraint_constants ~state_body
                ~fee_excess:Amount.Signed.zero
                ~pending_coinbase_init_stack:init_stack (`Ledger ledger) parties)
        with
        | Ok a ->
            a
        | Error e ->
            failwith
              (sprintf "parties_witnesses_exn failed with %s"
                 (Error.to_string_hum e))
      in
      let deferred_or_error d = Async.Deferred.map d ~f:(fun p -> Ok p) in
      let open Async.Deferred.Let_syntax in
      let%map p =
        match List.rev witnesses with
        | [] ->
            failwith "no witnesses generated"
        | (witness, spec, stmt, snapp_statement) :: rest ->
            let open Async.Deferred.Or_error.Let_syntax in
            let%bind p1 =
              of_parties_segment_exn ~statement:stmt ~witness ~spec
                ~snapp_statement
              |> deferred_or_error
            in
            let%map _ =
              Async.Deferred.List.fold ~init:(Ok p1) rest
                ~f:(fun acc (witness, spec, stmt, snapp_statement) ->
                  let%bind prev = Async.Deferred.return acc in
                  let%bind curr =
                    of_parties_segment_exn ~statement:stmt ~witness ~spec
                      ~snapp_statement
                    |> deferred_or_error
                  in
                  let sok_digest =
                    Sok_message.create ~fee:Fee.zero
                      ~prover:
                        (Quickcheck.random_value
                           Signature_lib.Public_key.Compressed.gen)
                    |> Sok_message.digest
                  in
                  merge ~sok_digest prev curr)
            in
            p
      in
      let _p = Or_error.ok_exn p in
      ()

    let apply_parties ledger parties =
      let witnesses =
        parties_witnesses_exn ~constraint_constants ~state_body
          ~fee_excess:Amount.Signed.zero ~pending_coinbase_init_stack:init_stack
          (`Ledger ledger) parties
      in
      let open Impl in
      List.fold ~init:((), ()) witnesses
        ~f:(fun _ (witness, spec, statement, snapp_stmt) ->
          run_and_check
            (fun () ->
              let s =
                exists Statement.With_sok.typ ~compute:(fun () -> statement)
              in
              let snapp_stmt =
                Option.value_map ~default:[] snapp_stmt ~f:(fun (i, stmt) ->
                    [ (i, exists Snapp_statement.typ ~compute:(fun () -> stmt))
                    ])
              in
              Base.Parties_snark.main ~constraint_constants
                (Parties_segment.Basic.to_single_list spec)
                snapp_stmt s ~witness ;
              fun () -> ())
            ()
          |> Or_error.ok_exn)

    let%test_unit "snapps-based payment" =
      let open Transaction_logic.For_tests in
      Quickcheck.test ~trials:15 Test_spec.gen ~f:(fun { init_ledger; specs } ->
          Ledger.with_ledger ~depth:ledger_depth ~f:(fun ledger ->
              let parties = party_send (List.hd_exn specs) in
              Init_ledger.init (module Ledger.Ledger_inner) init_ledger ledger ;
              apply_parties ledger [ parties ])
          |> fun ((), ()) -> ())

    let%test_unit "Consecutive snapps-based payments" =
      let open Transaction_logic.For_tests in
      Quickcheck.test ~trials:15 Test_spec.gen ~f:(fun { init_ledger; specs } ->
          Ledger.with_ledger ~depth:ledger_depth ~f:(fun ledger ->
              let partiess =
                List.map
                  ~f:(fun s ->
                    let use_full_commitment =
                      Quickcheck.random_value Bool.quickcheck_generator
                    in
                    party_send ~use_full_commitment s)
                  specs
              in
              Init_ledger.init (module Ledger.Ledger_inner) init_ledger ledger ;
              apply_parties ledger partiess)
          |> fun ((), ()) -> ())

    (* Disabling until new-style snapp transactions are fully implemented.

       let%test_unit "signed_signed" =
         Test_util.with_randomness 123456789 (fun () ->
             let wallets = random_wallets () in
             Ledger.with_ledger ~depth:ledger_depth ~f:(fun ledger ->
                 Array.iter (Array.sub wallets ~pos:1 ~len:2)
                   ~f:(fun {account; private_key= _} ->
                     Ledger.create_new_account_exn ledger
                       (Account.identifier account)
                       account ) ;
                 let i, j = (1, 2) in
                 let t1 = signed_signed ~wallets i j in
                 let txn_state_view =
                   Mina_state.Protocol_state.Body.view state_body
                 in
                 let next_available_token_before =
                   Ledger.next_available_token ledger
                 in
                 let target, `Next_available_token next_available_token_after =
                   Ledger.merkle_root_after_parties_exn ledger ~txn_state_view t1
                 in
                 let mentioned_keys = Parties.accounts_accessed t1 in
                 let sparse_ledger =
                   Sparse_ledger.of_ledger_subset_exn ledger mentioned_keys
                 in
                 let sok_message =
                   Sok_message.create ~fee:Fee.zero
                     ~prover:wallets.(1).account.public_key
                 in
                 let pending_coinbase_stack = Pending_coinbase.Stack.empty in
                 let pending_coinbase_stack_target =
                   pending_coinbase_stack_target (Command (Parties t1))
                     state_body_hash pending_coinbase_stack
                 in
                 let pending_coinbase_stack_state =
                   { Pending_coinbase_stack_state.source= pending_coinbase_stack
                   ; target= pending_coinbase_stack_target }
                 in
                 let snapp_account1, snapp_account2 =
                   Sparse_ledger.snapp_accounts sparse_ledger
                     (Command (Snapp_command t1))
                 in
                 check_snapp_command ~constraint_constants ~sok_message
                   ~state_body
                   ~source:(Ledger.merkle_root ledger)
                   ~target ~init_stack:pending_coinbase_stack
                   ~pending_coinbase_stack_state ~next_available_token_before
                   ~next_available_token_after ~snapp_account1 ~snapp_account2 t1
                   (unstage @@ Sparse_ledger.handler sparse_ledger) ) )
    *)

    let%test_module "multisig_account" =
      ( module struct
        module M_of_n_predicate = struct
          type _witness = (Schnorr.Chunked.Signature.t * Public_key.t) list

          (* check that two public keys are equal *)
          let eq_pk ((x0, y0) : Public_key.var) ((x1, y1) : Public_key.var) :
              (Boolean.var, _) Checked.t =
            [ Field.Checked.equal x0 x1; Field.Checked.equal y0 y1 ]
            |> Checked.List.all >>= Boolean.all

          (* check that two public keys are not equal *)
          let neq_pk (pk0 : Public_key.var) (pk1 : Public_key.var) :
              (Boolean.var, _) Checked.t =
            eq_pk pk0 pk1 >>| Boolean.not

          (* check that the witness has distinct public keys for each signature *)
          let rec distinct_public_keys = function
            | (_, pk) :: xs ->
                Checked.List.map ~f:(fun (_, pk') -> neq_pk pk pk') xs
                >>= fun bs ->
                [%with_label __LOC__]
                  (Boolean.Assert.all bs >>= fun () -> distinct_public_keys xs)
            | [] ->
                Checked.return ()

          let%snarkydef distinct_public_keys x = distinct_public_keys x

          (* check a signature on msg against a public key *)
          let check_sig pk msg sigma : (Boolean.var, _) Checked.t =
            let%bind (module S) = Inner_curve.Checked.Shifted.create () in
            Schnorr.Chunked.Checked.verifies (module S) sigma pk msg

          (* verify witness signatures against public keys *)
          let%snarkydef verify_sigs pubkeys commitment witness =
            let%bind pubkeys =
              exists
                (Typ.list ~length:(List.length pubkeys) Inner_curve.typ)
                ~compute:(As_prover.return pubkeys)
            in
            let verify_sig (sigma, pk) : (Boolean.var, _) Checked.t =
              Checked.List.exists pubkeys ~f:(fun pk' ->
                  [ eq_pk pk pk'; check_sig pk' commitment sigma ]
                  |> Checked.List.all >>= Boolean.all)
            in
            Checked.List.map witness ~f:verify_sig
            >>= fun bs -> [%with_label __LOC__] (Boolean.Assert.all bs)

          let check_witness m pubkeys commitment witness =
            if List.length witness <> m then
              failwith @@ "witness length must be exactly " ^ Int.to_string m
            else
              dummy_constraints ()
              >>= fun () ->
              distinct_public_keys witness
              >>= fun () -> verify_sigs pubkeys commitment witness

          let%test_unit "1-of-1" =
            let gen =
              let open Quickcheck.Generator.Let_syntax in
              let%map sk = Private_key.gen and msg = Field.gen_uniform in
              (sk, Random_oracle.Input.Chunked.field_elements [| msg |])
            in
            Quickcheck.test ~trials:1 gen ~f:(fun (sk, msg) ->
                let pk = Inner_curve.(scale one sk) in
                (let%bind pk_var =
                   exists Inner_curve.typ ~compute:(As_prover.return pk)
                 in
                 let sigma = Schnorr.Chunked.sign sk msg in
                 let%bind sigma_var =
                   exists Schnorr.Chunked.Signature.typ
                     ~compute:(As_prover.return sigma)
                 in
                 let%bind msg_var =
                   exists
                     (Schnorr.chunked_message_typ ())
                     ~compute:(As_prover.return msg)
                 in
                 let witness = [ (sigma_var, pk_var) ] in
                 check_witness 1 [ pk ] msg_var witness)
                |> Checked.map ~f:As_prover.return
                |> Fn.flip run_and_check () |> Or_error.ok_exn |> snd)

          let%test_unit "2-of-2" =
            let gen =
              let open Quickcheck.Generator.Let_syntax in
              let%map sk0 = Private_key.gen
              and sk1 = Private_key.gen
              and msg = Field.gen_uniform in
              (sk0, sk1, Random_oracle.Input.Chunked.field_elements [| msg |])
            in
            Quickcheck.test ~trials:1 gen ~f:(fun (sk0, sk1, msg) ->
                let pk0 = Inner_curve.(scale one sk0) in
                let pk1 = Inner_curve.(scale one sk1) in
                (let%bind pk0_var =
                   exists Inner_curve.typ ~compute:(As_prover.return pk0)
                 in
                 let%bind pk1_var =
                   exists Inner_curve.typ ~compute:(As_prover.return pk1)
                 in
                 let sigma0 = Schnorr.Chunked.sign sk0 msg in
                 let sigma1 = Schnorr.Chunked.sign sk1 msg in
                 let%bind sigma0_var =
                   exists Schnorr.Chunked.Signature.typ
                     ~compute:(As_prover.return sigma0)
                 in
                 let%bind sigma1_var =
                   exists Schnorr.Chunked.Signature.typ
                     ~compute:(As_prover.return sigma1)
                 in
                 let%bind msg_var =
                   exists
                     (Schnorr.chunked_message_typ ())
                     ~compute:(As_prover.return msg)
                 in
                 let witness =
                   [ (sigma0_var, pk0_var); (sigma1_var, pk1_var) ]
                 in
                 check_witness 2 [ pk0; pk1 ] msg_var witness)
                |> Checked.map ~f:As_prover.return
                |> Fn.flip run_and_check () |> Or_error.ok_exn |> snd)
        end

        let gen_snapp_ledger =
          let open Transaction_logic.For_tests in
          let open Quickcheck.Generator.Let_syntax in
          let%bind test_spec = Test_spec.gen in
          let pks =
            Signature_lib.Public_key.Compressed.Set.of_list
              (List.map (Array.to_list test_spec.init_ledger) ~f:(fun s ->
                   Public_key.compress (fst s).public_key))
          in
          let%map kp =
            Quickcheck.Generator.filter Signature_lib.Keypair.gen ~f:(fun kp ->
                not
                  (Signature_lib.Public_key.Compressed.Set.mem pks
                     (Signature_lib.Public_key.compress kp.public_key)))
          in
          (test_spec, kp)

        (* test with a trivial predicate *)
        let%test_unit "trivial snapp predicate" =
          let open Transaction_logic.For_tests in
          Quickcheck.test ~trials:1 gen_snapp_ledger
            ~f:(fun ({ init_ledger; specs }, new_kp) ->
              Ledger.with_ledger ~depth:ledger_depth ~f:(fun ledger ->
                  Init_ledger.init
                    (module Ledger.Ledger_inner)
                    init_ledger ledger ;
                  let parties =
                    (fun () ->
                      create_trivial_predicate_snapp ~constraint_constants
                        (List.hd_exn specs) ledger ~snapp_kp:new_kp)
                    |> Async.Thread_safe.block_on_async_exn
                  in
                  Init_ledger.init
                    (module Ledger.Ledger_inner)
                    init_ledger ledger ;
                  (fun () -> apply_parties_with_proof ledger [ parties ])
                  |> Async.Thread_safe.block_on_async_exn))

        let%test_unit "create snapp account" =
          let open Transaction_logic.For_tests in
          Quickcheck.test ~trials:1 gen_snapp_ledger
            ~f:(fun ({ init_ledger; specs }, new_kp) ->
              Ledger.with_ledger ~depth:ledger_depth ~f:(fun ledger ->
                  let spec = List.hd_exn specs in
                  let fee = Currency.Fee.of_int 1_000_000 in
                  let amount = Currency.Amount.of_int 10_000_000_000 in
                  let memo =
                    Signed_command_memo.create_from_string_exn
                      "Snapp create account"
                  in
                  let test_spec : Spec.t =
                    { sender = spec.sender
                    ; fee
                    ; receivers = []
                    ; amount
                    ; snapp_account_keypairs = [ new_kp ]
                    ; memo
                    ; new_snapp_account = true
                    ; snapp_update = Party.Update.dummy
                    ; current_auth = Permissions.Auth_required.Signature
                    ; call_data = Snark_params.Tick.Field.zero
                    ; events = []
                    ; sequence_events = []
                    }
                  in
                  let parties = deploy_snapp test_spec ~constraint_constants in
                  (fun () ->
                    Init_ledger.init
                      (module Ledger.Ledger_inner)
                      init_ledger ledger ;
                    apply_parties_with_proof ledger [ parties ])
                  |> Async.Thread_safe.block_on_async_exn))

        let vk =
          lazy
            (let `VK vk, `Prover _ =
               create_trivial_snapp ~constraint_constants ()
             in
             vk)

        let test_snapp_update ?permissions test_spec ~init_ledger ~snapp_pk =
          let open Transaction_logic.For_tests in
          Ledger.with_ledger ~depth:ledger_depth ~f:(fun ledger ->
              Async.Thread_safe.block_on_async_exn (fun () ->
                  Init_ledger.init
                    (module Ledger.Ledger_inner)
                    init_ledger ledger ;
                  (*create a snapp account*)
                  create_trivial_snapp_account ?permissions ~vk:(Lazy.force vk)
                    ~ledger snapp_pk ;
                  let open Async.Deferred.Let_syntax in
                  let%bind parties, _ =
                    update_states ~constraint_constants test_spec
                  in
                  apply_parties_with_proof ledger [ parties ]))

        let%test_unit "update a snapp account's app-state with signature and \
                       fee paid by the snapp account" =
          Quickcheck.test ~trials:1 gen_snapp_ledger
            ~f:(fun ({ init_ledger; specs = _ }, new_kp) ->
              let fee = Currency.Fee.of_int 1_000_000 in
              let amount = Currency.Amount.of_int 10_000_000_000 in
              let memo =
                Signed_command_memo.create_from_string_exn
                  "Snapp create account"
              in
              let test_spec : Spec.t =
                { sender = (new_kp, Mina_base.Account.Nonce.zero)
                ; fee
                ; receivers = []
                ; amount
                ; snapp_account_keypairs = [ new_kp ]
                ; memo
                ; new_snapp_account = false
                ; snapp_update =
                    { Party.Update.dummy with
                      app_state =
                        Vector.init Snapp_state.Max_state_size.n ~f:(fun i ->
                            Snapp_basic.Set_or_keep.Set
                              (Snark_params.Tick.Field.of_int i))
                    }
                ; current_auth = Permissions.Auth_required.Signature
                ; call_data = Snark_params.Tick.Field.zero
                ; events = []
                ; sequence_events = []
                }
              in
              test_snapp_update test_spec ~init_ledger
                ~snapp_pk:(Signature_lib.Public_key.compress new_kp.public_key))

        let%test_unit "update a snapp account's app-state with signature and \
                       fee paid by a non-snapp account" =
          Quickcheck.test ~trials:1 gen_snapp_ledger
            ~f:(fun ({ init_ledger; specs }, new_kp) ->
              let fee = Currency.Fee.of_int 1_000_000 in
              let amount = Currency.Amount.zero in
              let memo =
                Signed_command_memo.create_from_string_exn
                  "Snapp create account"
              in
              let spec = List.hd_exn specs in
              let test_spec : Spec.t =
                { sender = spec.sender
                ; fee
                ; receivers = []
                ; amount
                ; snapp_account_keypairs = [ new_kp ]
                ; memo
                ; new_snapp_account = false
                ; snapp_update =
                    { Party.Update.dummy with
                      app_state =
                        Vector.init Snapp_state.Max_state_size.n ~f:(fun i ->
                            Snapp_basic.Set_or_keep.Set
                              (Snark_params.Tick.Field.of_int i))
                    }
                ; current_auth = Permissions.Auth_required.Signature
                ; call_data = Snark_params.Tick.Field.zero
                ; events = []
                ; sequence_events = []
                }
              in
              test_snapp_update test_spec ~init_ledger
                ~snapp_pk:(Signature_lib.Public_key.compress new_kp.public_key))

        let%test_unit "update a snapp account's app-state with proof and fee \
                       paid by the snapp account" =
          let gen = gen_snapp_ledger in
          Quickcheck.test ~trials:1 gen
            ~f:(fun ({ init_ledger; specs = _ }, new_kp) ->
              let fee = Currency.Fee.of_int 1_000_000 in
              let amount = Currency.Amount.of_int 10_000_000_000 in
              let memo =
                Signed_command_memo.create_from_string_exn
                  "Snapp create account"
              in
              let test_spec : Spec.t =
                { sender = (new_kp, Mina_base.Account.Nonce.zero)
                ; fee
                ; receivers = []
                ; amount
                ; snapp_account_keypairs = [ new_kp ]
                ; memo
                ; new_snapp_account = false
                ; snapp_update =
                    { Party.Update.dummy with
                      app_state =
                        Vector.init Snapp_state.Max_state_size.n ~f:(fun i ->
                            Snapp_basic.Set_or_keep.Set
                              (Snark_params.Tick.Field.of_int i))
                    }
                ; current_auth = Permissions.Auth_required.Proof
                ; call_data = Snark_params.Tick.Field.zero
                ; events = []
                ; sequence_events = []
                }
              in
              test_snapp_update
                ~permissions:
                  { Permissions.user_default with edit_state = Proof }
                test_spec ~init_ledger
                ~snapp_pk:(Signature_lib.Public_key.compress new_kp.public_key))

        let%test_unit "update a snapp account's app-state with proof and fee \
                       paid by a non-snapp account" =
          Quickcheck.test ~trials:1 gen_snapp_ledger
            ~f:(fun ({ init_ledger; specs }, new_kp) ->
              let fee = Currency.Fee.of_int 1_000_000 in
              let amount = Currency.Amount.of_int 10_000_000_000 in
              let memo =
                Signed_command_memo.create_from_string_exn
                  "Snapp create account"
              in
              let spec = List.hd_exn specs in
              let test_spec : Spec.t =
                { sender = spec.sender
                ; fee
                ; receivers = []
                ; amount
                ; snapp_account_keypairs = [ new_kp ]
                ; memo
                ; new_snapp_account = false
                ; snapp_update =
                    { Party.Update.dummy with
                      app_state =
                        Vector.init Snapp_state.Max_state_size.n ~f:(fun i ->
                            Snapp_basic.Set_or_keep.Set
                              (Snark_params.Tick.Field.of_int i))
                    }
                ; current_auth = Permissions.Auth_required.Proof
                ; call_data = Snark_params.Tick.Field.zero
                ; events = []
                ; sequence_events = []
                }
              in
              test_snapp_update
                ~permissions:
                  { Permissions.user_default with edit_state = Proof }
                test_spec ~init_ledger
                ~snapp_pk:(Signature_lib.Public_key.compress new_kp.public_key))

        let%test_unit "snapp transaction with non-existent fee payer account" =
          let open Transaction_logic.For_tests in
          let gen =
            let open Quickcheck.Generator.Let_syntax in
            let%bind test_spec = Test_spec.gen in
            let pks =
              Signature_lib.Public_key.Compressed.Set.of_list
                (List.map (Array.to_list test_spec.init_ledger) ~f:(fun s ->
                     Public_key.compress (fst s).public_key))
            in
            let%map kp =
              Quickcheck.Generator.filter Signature_lib.Keypair.gen
                ~f:(fun kp ->
                  not
                    (Signature_lib.Public_key.Compressed.Set.mem pks
                       (Signature_lib.Public_key.compress kp.public_key)))
            in
            (test_spec, kp)
          in
          Quickcheck.test ~trials:1 gen
            ~f:(fun ({ init_ledger; specs }, new_kp) ->
              Ledger.with_ledger ~depth:ledger_depth ~f:(fun ledger ->
                  let spec = List.hd_exn specs in
                  let fee = Currency.Fee.of_int 1_000_000 in
                  let amount = Currency.Amount.of_int 10_000_000_000 in
                  let memo =
                    Signed_command_memo.create_from_string_exn
                      "Snapp create account"
                  in
                  (*making new_kp the fee-payer for this to fail*)
                  let test_spec : Spec.t =
                    { sender = (new_kp, Account.Nonce.zero)
                    ; fee
                    ; receivers = []
                    ; amount
                    ; snapp_account_keypairs = [ fst spec.sender ]
                    ; memo
                    ; new_snapp_account = true
                    ; snapp_update = Party.Update.dummy
                    ; current_auth = Permissions.Auth_required.Signature
                    ; call_data = Snark_params.Tick.Field.zero
                    ; events = []
                    ; sequence_events = []
                    }
                  in
                  let parties = deploy_snapp test_spec ~constraint_constants in
                  Init_ledger.init
                    (module Ledger.Ledger_inner)
                    init_ledger ledger ;
                  ( match
                      Ledger.apply_transaction ledger ~constraint_constants
                        ~txn_state_view:
                          (Mina_state.Protocol_state.Body.view state_body)
                        (Transaction.Command (Parties parties))
                    with
                  | Error _ ->
                      (*TODO : match on exact error*) ()
                  | Ok _ ->
                      failwith "Ledger.apply_transaction should have failed" ) ;
                  (*Sparse ledger application fails*)
                  match
                    Or_error.try_with (fun () ->
                        parties_witnesses_exn ~constraint_constants ~state_body
                          ~fee_excess:Amount.Signed.zero
                          ~pending_coinbase_init_stack:init_stack
                          (`Ledger ledger) [ parties ])
                  with
                  | Ok _a ->
                      failwith "Expected sparse ledger application to fail"
                  | Error _e ->
                      ()))

        type _ Snarky_backendless.Request.t +=
          | Pubkey : int -> Inner_curve.t Snarky_backendless.Request.t
          | Sigma :
              int
              -> Schnorr.Chunked.Signature.t Snarky_backendless.Request.t

        (* test with a 2-of-3 multisig *)
        let%test_unit "snapps-based proved transaction" =
          let open Transaction_logic.For_tests in
          let gen =
            let open Quickcheck.Generator.Let_syntax in
            let%map sk0 = Private_key.gen
            and sk1 = Private_key.gen
            and sk2 = Private_key.gen
            (* index of the key that is not signing the msg *)
            and not_signing = Base_quickcheck.Generator.int_inclusive 0 2
            and test_spec = Test_spec.gen in
            let secrets = (sk0, sk1, sk2) in
            (secrets, not_signing, test_spec)
          in
          Quickcheck.test ~trials:1 gen
            ~f:(fun (secrets, not_signing, { init_ledger; specs }) ->
              let sk0, sk1, sk2 = secrets in
              let pk0 = Inner_curve.(scale one sk0) in
              let pk1 = Inner_curve.(scale one sk1) in
              let pk2 = Inner_curve.(scale one sk2) in
              Ledger.with_ledger ~depth:ledger_depth ~f:(fun ledger ->
                  Init_ledger.init
                    (module Ledger.Ledger_inner)
                    init_ledger ledger ;
                  let spec = List.hd_exn specs in
                  let tag, _, (module P), Pickles.Provers.[ multisig_prover; _ ]
                      =
                    let multisig_rule : _ Pickles.Inductive_rule.t =
                      let multisig_main
                          (tx_commitment : Snapp_statement.Checked.t) :
                          (unit, _) Checked.t =
                        let%bind pk0_var =
                          exists Inner_curve.typ
                            ~request:(As_prover.return @@ Pubkey 0)
                        and pk1_var =
                          exists Inner_curve.typ
                            ~request:(As_prover.return @@ Pubkey 1)
                        and pk2_var =
                          exists Inner_curve.typ
                            ~request:(As_prover.return @@ Pubkey 2)
                        in
                        let msg_var =
                          tx_commitment
                          |> Snapp_statement.Checked.to_field_elements
                          |> Random_oracle_input.Chunked.field_elements
                        in
                        let%bind sigma0_var =
                          exists Schnorr.Chunked.Signature.typ
                            ~request:(As_prover.return @@ Sigma 0)
                        and sigma1_var =
                          exists Schnorr.Chunked.Signature.typ
                            ~request:(As_prover.return @@ Sigma 1)
                        and sigma2_var =
                          exists Schnorr.Chunked.Signature.typ
                            ~request:(As_prover.return @@ Sigma 2)
                        in
                        let witness =
                          [ (sigma0_var, pk0_var)
                          ; (sigma1_var, pk1_var)
                          ; (sigma2_var, pk2_var)
                          ]
                          |> Fn.flip List.drop not_signing
                        in
                        M_of_n_predicate.check_witness 2 [ pk0; pk1; pk2 ]
                          msg_var witness
                      in
                      { identifier = "multisig-rule"
                      ; prevs = []
                      ; main =
                          (fun [] x ->
                            multisig_main x |> Run.run_checked
                            |> fun _ :
                                   unit
                                   Pickles_types.Hlist0.H1
                                     (Pickles_types.Hlist.E01
                                        (Pickles.Inductive_rule.B))
                                   .t ->
                            [])
                      ; main_value = (fun [] _ -> [])
                      }
                    in
                    Pickles.compile ~cache:Cache_dir.cache
                      (module Snapp_statement.Checked)
                      (module Snapp_statement)
                      ~typ:Snapp_statement.typ
                      ~branches:(module Nat.N2)
                      ~max_branching:
                        (module Nat.N2) (* You have to put 2 here... *)
                      ~name:"multisig"
                      ~constraint_constants:
                        (Genesis_constants.Constraint_constants
                         .to_snark_keys_header constraint_constants)
                      ~choices:(fun ~self ->
                        [ multisig_rule
                        ; { identifier = "dummy"
                          ; prevs = [ self; self ]
                          ; main_value = (fun [ _; _ ] _ -> [ true; true ])
                          ; main =
                              (fun [ _; _ ] _ ->
                                Impl.run_checked (dummy_constraints ())
                                |> fun () ->
                                (* Unsatisfiable. *)
                                Run.exists Field.typ ~compute:(fun () ->
                                    Run.Field.Constant.zero)
                                |> fun s ->
                                Run.Field.(Assert.equal s (s + one))
                                |> fun () :
                                       ( Snapp_statement.Checked.t
                                       * (Snapp_statement.Checked.t * unit) )
                                       Pickles_types.Hlist0.H1
                                         (Pickles_types.Hlist.E01
                                            (Pickles.Inductive_rule.B))
                                       .t ->
                                [ Boolean.true_; Boolean.true_ ])
                          }
                        ])
                  in
                  let vk =
                    Pickles.Side_loaded.Verification_key.of_compiled tag
                  in
                  let { Transaction_logic.For_tests.Transaction_spec.fee
                      ; sender = sender, sender_nonce
                      ; receiver = multisig_account_pk
                      ; amount
                      } =
                    spec
                  in
                  let vk =
                    With_hash.of_data ~hash_data:Snapp_account.digest_vk vk
                  in
                  let total =
                    Option.value_exn Amount.(add (of_fee fee) amount)
                  in
                  (let _is_new, _loc =
                     let pk = Public_key.compress sender.public_key in
                     let id = Account_id.create pk Token_id.default in
                     Ledger.get_or_create_account ledger id
                       (Account.create id
                          Balance.(Option.value_exn (add_amount zero total)))
                     |> Or_error.ok_exn
                   in
                   let _is_new, loc =
                     let id =
                       Account_id.create multisig_account_pk Token_id.default
                     in
                     Ledger.get_or_create_account ledger id
                       (Account.create id Balance.(of_int 0))
                     |> Or_error.ok_exn
                   in
                   let a = Ledger.get ledger loc |> Option.value_exn in
                   Ledger.set ledger loc
                     { a with
                       permissions =
                         { Permissions.user_default with
                           set_permissions = Proof
                         }
                     ; snapp =
                         Some
                           { (Option.value ~default:Snapp_account.default
                                a.snapp)
                             with
                             verification_key = Some vk
                           }
                     }) ;
                  let update_empty_permissions =
                    let permissions =
                      Snapp_basic.Set_or_keep.Set Permissions.empty
                    in
                    { Party.Update.noop with permissions }
                  in
                  let sender_pk = sender.public_key |> Public_key.compress in
                  let fee_payer =
                    { Party.Fee_payer.data =
                        { body =
                            { public_key = sender_pk
                            ; update = Party.Update.noop
                            ; token_id = ()
                            ; balance_change = fee
                            ; increment_nonce = ()
                            ; events = []
                            ; sequence_events = []
                            ; call_data = Field.zero
                            ; call_depth = 0
                            ; protocol_state =
                                Snapp_predicate.Protocol_state.accept
                            ; use_full_commitment = ()
                            }
                        ; predicate = sender_nonce
                        }
                        (* Real signature added in below *)
                    ; authorization = Signature.dummy
                    }
                  in
                  let sender_party_data : Party.Predicated.t =
                    { body =
                        { public_key = sender_pk
                        ; update = Party.Update.noop
                        ; token_id = Token_id.default
                        ; balance_change =
                            Amount.(Signed.(negate (of_unsigned amount)))
                        ; increment_nonce = true
                        ; events = []
                        ; sequence_events = []
                        ; call_data = Field.zero
                        ; call_depth = 0
                        ; protocol_state = Snapp_predicate.Protocol_state.accept
                        ; use_full_commitment = false
                        }
                    ; predicate = Nonce (Account.Nonce.succ sender_nonce)
                    }
                  in
                  let snapp_party_data : Party.Predicated.t =
                    { Party.Predicated.Poly.body =
                        { public_key = multisig_account_pk
                        ; update = update_empty_permissions
                        ; token_id = Token_id.default
                        ; balance_change = Amount.Signed.(of_unsigned amount)
                        ; increment_nonce = false
                        ; events = []
                        ; sequence_events = []
                        ; call_data = Field.zero
                        ; call_depth = 0
                        ; protocol_state = Snapp_predicate.Protocol_state.accept
                        ; use_full_commitment = false
                        }
                    ; predicate = Full Snapp_predicate.Account.accept
                    }
                  in
                  let protocol_state = Snapp_predicate.Protocol_state.accept in
                  let memo = Signed_command_memo.empty in
                  let ps =
                    Parties.Call_forest.of_parties_list
                      ~party_depth:(fun (p : Party.Predicated.t) ->
                        p.body.call_depth)
                      [ sender_party_data; snapp_party_data ]
                    |> Parties.Call_forest.accumulate_hashes_predicated
                  in
                  let other_parties_hash = Parties.Call_forest.hash ps in
                  let protocol_state_predicate_hash =
                    (*FIXME: is this ok? *)
                    Snapp_predicate.Protocol_state.digest protocol_state
                  in
                  let transaction : Parties.Transaction_commitment.t =
                    (*FIXME: is this correct? *)
                    Parties.Transaction_commitment.create ~other_parties_hash
                      ~protocol_state_predicate_hash
                      ~memo_hash:(Signed_command_memo.hash memo)
                  in
                  let at_party = Parties.Call_forest.hash ps in
                  let tx_statement : Snapp_statement.t =
                    { transaction; at_party }
                  in
                  let msg =
                    tx_statement |> Snapp_statement.to_field_elements
                    |> Random_oracle_input.Chunked.field_elements
                  in
                  let sigma0 = Schnorr.Chunked.sign sk0 msg in
                  let sigma1 = Schnorr.Chunked.sign sk1 msg in
                  let sigma2 = Schnorr.Chunked.sign sk2 msg in
                  let handler
                      (Snarky_backendless.Request.With { request; respond }) =
                    match request with
                    | Pubkey 0 ->
                        respond @@ Provide pk0
                    | Pubkey 1 ->
                        respond @@ Provide pk1
                    | Pubkey 2 ->
                        respond @@ Provide pk2
                    | Sigma 0 ->
                        respond @@ Provide sigma0
                    | Sigma 1 ->
                        respond @@ Provide sigma1
                    | Sigma 2 ->
                        respond @@ Provide sigma2
                    | _ ->
                        respond Unhandled
                  in
                  let pi : Pickles.Side_loaded.Proof.t =
                    (fun () ->
                      multisig_prover ~handler [] tx_statement
                      |> Promise_native_helpers.to_deferred)
                    |> Async.Thread_safe.block_on_async_exn
                  in
                  let fee_payer =
                    let txn_comm =
                      Parties.Transaction_commitment.with_fee_payer transaction
                        ~fee_payer_hash:
                          Party.Predicated.(
                            digest (of_fee_payer fee_payer.data))
                    in
                    { fee_payer with
                      authorization =
                        Signature_lib.Schnorr.Chunked.sign sender.private_key
                          (Random_oracle.Input.Chunked.field txn_comm)
                    }
                  in
                  let sender =
                    { Party.data = sender_party_data
                    ; authorization =
                        Signature
                          (Signature_lib.Schnorr.Chunked.sign sender.private_key
                             (Random_oracle.Input.Chunked.field transaction))
                    }
                  in
                  let parties : Parties.t =
                    { fee_payer
                    ; other_parties =
                        [ sender
                        ; { data = snapp_party_data; authorization = Proof pi }
                        ]
                    ; memo
                    }
                  in
                  Init_ledger.init
                    (module Ledger.Ledger_inner)
                    init_ledger ledger ;
                  apply_parties ledger [ parties ])
              |> fun ((), ()) -> ())
      end )

    let account_fee = Fee.to_int constraint_constants.account_creation_fee

    let test_transaction ~constraint_constants ?txn_global_slot ledger txn =
      let source = Ledger.merkle_root ledger in
      let pending_coinbase_stack = Pending_coinbase.Stack.empty in
      let next_available_token = Ledger.next_available_token ledger in
      let state_body, state_body_hash =
        match txn_global_slot with
        | None ->
            (state_body, state_body_hash)
        | Some txn_global_slot ->
            let state_body =
              let state =
                (* NB: The [previous_state_hash] is a dummy, do not use. *)
                Mina_state.Protocol_state.create
                  ~previous_state_hash:Tick0.Field.zero ~body:state_body
              in
              let consensus_state_at_slot =
                Consensus.Data.Consensus_state.Value.For_tests
                .with_global_slot_since_genesis
                  (Mina_state.Protocol_state.consensus_state state)
                  txn_global_slot
              in
              Mina_state.Protocol_state.(
                create_value
                  ~previous_state_hash:(previous_state_hash state)
                  ~genesis_state_hash:(genesis_state_hash state)
                  ~blockchain_state:(blockchain_state state)
                  ~consensus_state:consensus_state_at_slot
                  ~constants:
                    (Protocol_constants_checked.value_of_t
                       Genesis_constants.compiled.protocol))
                .body
            in
            let state_body_hash =
              Mina_state.Protocol_state.Body.hash state_body
            in
            (state_body, state_body_hash)
      in
      let txn_state_view : Snapp_predicate.Protocol_state.View.t =
        Mina_state.Protocol_state.Body.view state_body
      in
      let mentioned_keys, pending_coinbase_stack_target =
        let pending_coinbase_stack =
          Pending_coinbase.Stack.push_state state_body_hash
            pending_coinbase_stack
        in
        match (txn : Transaction.Valid.t) with
        | Command (Signed_command uc) ->
            ( Signed_command.accounts_accessed ~next_available_token
                (uc :> Signed_command.t)
            , pending_coinbase_stack )
        | Command (Parties _) ->
            failwith "Parties commands not yet supported"
        | Fee_transfer ft ->
            (Fee_transfer.receivers ft, pending_coinbase_stack)
        | Coinbase cb ->
            ( Coinbase.accounts_accessed cb
            , Pending_coinbase.Stack.push_coinbase cb pending_coinbase_stack )
      in
      let sok_signer =
        match to_preunion (txn :> Transaction.t) with
        | `Transaction t ->
            (Transaction_union.of_transaction t).signer |> Public_key.compress
        | `Parties c ->
            Account_id.public_key (Parties.fee_payer c)
      in
      let sparse_ledger =
        Sparse_ledger.of_ledger_subset_exn ledger mentioned_keys
      in
      let _undo =
        Or_error.ok_exn
        @@ Ledger.apply_transaction ledger ~constraint_constants ~txn_state_view
             (txn :> Transaction.t)
      in
      let target = Ledger.merkle_root ledger in
      let sok_message = Sok_message.create ~fee:Fee.zero ~prover:sok_signer in
      check_transaction ~constraint_constants ~sok_message ~source ~target
        ~init_stack:pending_coinbase_stack
        ~pending_coinbase_stack_state:
          { Pending_coinbase_stack_state.source = pending_coinbase_stack
          ; target = pending_coinbase_stack_target
          }
        ~next_available_token_before:next_available_token
        ~next_available_token_after:(Ledger.next_available_token ledger)
        ~snapp_account1:None ~snapp_account2:None
        { transaction = txn; block_data = state_body }
        (unstage @@ Sparse_ledger.handler sparse_ledger)

    let%test_unit "account creation fee - user commands" =
      Test_util.with_randomness 123456789 (fun () ->
          let wallets = random_wallets ~n:3 () |> Array.to_list in
          let sender = List.hd_exn wallets in
          let receivers = List.tl_exn wallets in
          let txns_per_receiver = 2 in
          let amount = 8_000_000_000 in
          let txn_fee = 2_000_000_000 in
          let memo =
            Signed_command_memo.create_by_digesting_string_exn
              (Test_util.arbitrary_string
                 ~len:Signed_command_memo.max_digestible_string_length)
          in
          Ledger.with_ledger ~depth:ledger_depth ~f:(fun ledger ->
              let _, ucs =
                let receivers =
                  List.fold ~init:receivers
                    (List.init (txns_per_receiver - 1) ~f:Fn.id)
                    ~f:(fun acc _ -> receivers @ acc)
                in
                List.fold receivers ~init:(Account.Nonce.zero, [])
                  ~f:(fun (nonce, txns) receiver ->
                    let uc =
                      user_command ~fee_payer:sender
                        ~source_pk:(Account.public_key sender.account)
                        ~receiver_pk:(Account.public_key receiver.account)
                        ~fee_token:Token_id.default ~token:Token_id.default
                        amount (Fee.of_int txn_fee) nonce memo
                    in
                    (Account.Nonce.succ nonce, txns @ [ uc ]))
              in
              Ledger.create_new_account_exn ledger
                (Account.identifier sender.account)
                sender.account ;
              let () =
                List.iter ucs ~f:(fun uc ->
                    test_transaction ~constraint_constants ledger
                      (Transaction.Command (Signed_command uc)))
              in
              List.iter receivers ~f:(fun receiver ->
                  check_balance
                    (Account.identifier receiver.account)
                    ((amount * txns_per_receiver) - account_fee)
                    ledger) ;
              check_balance
                (Account.identifier sender.account)
                ( Balance.to_int sender.account.balance
                - (amount + txn_fee) * txns_per_receiver * List.length receivers
                )
                ledger))

    let%test_unit "account creation fee - fee transfers" =
      Test_util.with_randomness 123456789 (fun () ->
          let receivers = random_wallets ~n:3 () |> Array.to_list in
          let txns_per_receiver = 3 in
          let fee = 8_000_000_000 in
          Ledger.with_ledger ~depth:ledger_depth ~f:(fun ledger ->
              let fts =
                let receivers =
                  List.fold ~init:receivers
                    (List.init (txns_per_receiver - 1) ~f:Fn.id)
                    ~f:(fun acc _ -> receivers @ acc)
                  |> One_or_two.group_list
                in
                List.fold receivers ~init:[] ~f:(fun txns receiver ->
                    let ft : Fee_transfer.t =
                      Or_error.ok_exn @@ Fee_transfer.of_singles
                      @@ One_or_two.map receiver ~f:(fun receiver ->
                             Fee_transfer.Single.create
                               ~receiver_pk:receiver.account.public_key
                               ~fee:(Currency.Fee.of_int fee)
                               ~fee_token:receiver.account.token_id)
                    in
                    txns @ [ ft ])
              in
              let () =
                List.iter fts ~f:(fun ft ->
                    let txn = Transaction.Fee_transfer ft in
                    test_transaction ~constraint_constants ledger txn)
              in
              List.iter receivers ~f:(fun receiver ->
                  check_balance
                    (Account.identifier receiver.account)
                    ((fee * txns_per_receiver) - account_fee)
                    ledger)))

    let%test_unit "account creation fee - coinbase" =
      Test_util.with_randomness 123456789 (fun () ->
          let wallets = random_wallets ~n:3 () in
          let receiver = wallets.(0) in
          let other = wallets.(1) in
          let dummy_account = wallets.(2) in
          let reward = 10_000_000_000 in
          let fee = Fee.to_int constraint_constants.account_creation_fee in
          let coinbase_count = 3 in
          let ft_count = 2 in
          Ledger.with_ledger ~depth:ledger_depth ~f:(fun ledger ->
              let _, cbs =
                let fts =
                  List.map (List.init ft_count ~f:Fn.id) ~f:(fun _ ->
                      Coinbase.Fee_transfer.create
                        ~receiver_pk:other.account.public_key
                        ~fee:constraint_constants.account_creation_fee)
                in
                List.fold ~init:(fts, []) (List.init coinbase_count ~f:Fn.id)
                  ~f:(fun (fts, cbs) _ ->
                    let cb =
                      Coinbase.create
                        ~amount:(Currency.Amount.of_int reward)
                        ~receiver:receiver.account.public_key
                        ~fee_transfer:(List.hd fts)
                      |> Or_error.ok_exn
                    in
                    (Option.value ~default:[] (List.tl fts), cb :: cbs))
              in
              Ledger.create_new_account_exn ledger
                (Account.identifier dummy_account.account)
                dummy_account.account ;
              let () =
                List.iter cbs ~f:(fun cb ->
                    let txn = Transaction.Coinbase cb in
                    test_transaction ~constraint_constants ledger txn)
              in
              let fees = fee * ft_count in
              check_balance
                (Account.identifier receiver.account)
                ((reward * coinbase_count) - account_fee - fees)
                ledger ;
              check_balance
                (Account.identifier other.account)
                (fees - account_fee) ledger))

    module Pc_with_init_stack = struct
      type t =
        { pc : Pending_coinbase_stack_state.t
        ; init_stack : Pending_coinbase.Stack.t
        }
    end

    let test_base_and_merge ~state_hash_and_body1 ~state_hash_and_body2
        ~carryforward1 ~carryforward2 =
      Test_util.with_randomness 123456789 (fun () ->
          let wallets = random_wallets () in
          (*let state_body = Lazy.force state_body in
            let state_body_hash = Lazy.force state_body_hash in*)
          let state_body_hash1, state_body1 = state_hash_and_body1 in
          let state_body_hash2, state_body2 = state_hash_and_body2 in
          Ledger.with_ledger ~depth:ledger_depth ~f:(fun ledger ->
              Array.iter wallets ~f:(fun { account; private_key = _ } ->
                  Ledger.create_new_account_exn ledger
                    (Account.identifier account)
                    account) ;
              let memo =
                Signed_command_memo.create_by_digesting_string_exn
                  (Test_util.arbitrary_string
                     ~len:Signed_command_memo.max_digestible_string_length)
              in
              let t1 =
                user_command_with_wallet wallets ~sender:0 ~receiver:1
                  8_000_000_000
                  (Fee.of_int (Random.int 20 * 1_000_000_000))
                  ~fee_token:Token_id.default ~token:Token_id.default
                  Account.Nonce.zero memo
              in
              let t2 =
                user_command_with_wallet wallets ~sender:1 ~receiver:2
                  8_000_000_000
                  (Fee.of_int (Random.int 20 * 1_000_000_000))
                  ~fee_token:Token_id.default ~token:Token_id.default
                  Account.Nonce.zero memo
              in
              let sok_digest =
                Sok_message.create ~fee:Fee.zero
                  ~prover:wallets.(0).account.public_key
                |> Sok_message.digest
              in
              let next_available_token1 = Ledger.next_available_token ledger in
              let sparse_ledger =
                Sparse_ledger.of_ledger_subset_exn ledger
                  (List.concat_map
                     ~f:(fun t ->
                       (* NB: Shouldn't assume the same next_available_token
                          for each command normally, but we know statically
                          that these are payments in this test.
                       *)
                       Signed_command.accounts_accessed
                         ~next_available_token:next_available_token1
                         (Signed_command.forget_check t))
                     [ t1; t2 ])
              in
              let init_stack1 = Pending_coinbase.Stack.empty in
              let pending_coinbase_stack_state1 =
                (* No coinbase to add to the stack. *)
                let stack_with_state =
                  Pending_coinbase.Stack.push_state state_body_hash1 init_stack1
                in
                (* Since protocol state body is added once per block, the
                   source would already have the state if [carryforward=true]
                   from the previous transaction in the sequence of
                   transactions in a block. We add state to [init_stack] and
                   then check that it is equal to the target.
                *)
                let source_stack, target_stack =
                  if carryforward1 then (stack_with_state, stack_with_state)
                  else (init_stack1, stack_with_state)
                in
                { Pc_with_init_stack.pc =
                    { source = source_stack; target = target_stack }
                ; init_stack = init_stack1
                }
              in
              let proof12 =
                of_user_command' sok_digest ledger t1
                  pending_coinbase_stack_state1.init_stack
                  pending_coinbase_stack_state1.pc state_body1
                  (unstage @@ Sparse_ledger.handler sparse_ledger)
              in
              let current_global_slot =
                Mina_state.Protocol_state.Body.consensus_state state_body1
                |> Consensus.Data.Consensus_state.global_slot_since_genesis
              in
              let sparse_ledger, _ =
                Sparse_ledger.apply_user_command ~constraint_constants
                  ~txn_global_slot:current_global_slot sparse_ledger t1
                |> Or_error.ok_exn
              in
              let pending_coinbase_stack_state2, state_body2 =
                let previous_stack = pending_coinbase_stack_state1.pc.target in
                let stack_with_state2 =
                  Pending_coinbase.Stack.(
                    push_state state_body_hash2 previous_stack)
                in
                (* No coinbase to add. *)
                let source_stack, target_stack, init_stack, state_body2 =
                  if carryforward2 then
                    (* Source and target already have the protocol state,
                       init_stack will be such that
                       [init_stack + state_body_hash1 = target = source].
                    *)
                    (previous_stack, previous_stack, init_stack1, state_body1)
                  else
                    (* Add the new state such that
                       [previous_stack + state_body_hash2
                        = init_stack + state_body_hash2
                        = target].
                    *)
                    ( previous_stack
                    , stack_with_state2
                    , previous_stack
                    , state_body2 )
                in
                ( { Pc_with_init_stack.pc =
                      { source = source_stack; target = target_stack }
                  ; init_stack
                  }
                , state_body2 )
              in
              ignore
                ( Ledger.apply_user_command ~constraint_constants ledger
                    ~txn_global_slot:current_global_slot t1
                  |> Or_error.ok_exn
                  : Ledger.Transaction_applied.Signed_command_applied.t ) ;
              [%test_eq: Frozen_ledger_hash.t]
                (Ledger.merkle_root ledger)
                (Sparse_ledger.merkle_root sparse_ledger) ;
              let proof23 =
                of_user_command' sok_digest ledger t2
                  pending_coinbase_stack_state2.init_stack
                  pending_coinbase_stack_state2.pc state_body2
                  (unstage @@ Sparse_ledger.handler sparse_ledger)
              in
              let current_global_slot =
                Mina_state.Protocol_state.Body.consensus_state state_body2
                |> Consensus.Data.Consensus_state.global_slot_since_genesis
              in
              let sparse_ledger, _ =
                Sparse_ledger.apply_user_command ~constraint_constants
                  ~txn_global_slot:current_global_slot sparse_ledger t2
                |> Or_error.ok_exn
              in
              ignore
                ( Ledger.apply_user_command ledger ~constraint_constants
                    ~txn_global_slot:current_global_slot t2
                  |> Or_error.ok_exn
                  : Transaction_logic.Transaction_applied.Signed_command_applied
                    .t ) ;
              [%test_eq: Frozen_ledger_hash.t]
                (Ledger.merkle_root ledger)
                (Sparse_ledger.merkle_root sparse_ledger) ;
              let proof13 =
                Async.Thread_safe.block_on_async_exn (fun () ->
                    merge ~sok_digest proof12 proof23)
                |> Or_error.ok_exn
              in
              Async.Thread_safe.block_on_async (fun () ->
                  Proof.verify [ (proof13.statement, proof13.proof) ]
                  |> Promise_native_helpers.to_deferred)
              |> Result.ok_exn))

    let%test "base_and_merge: transactions in one block (t1,t2 in b1), \
              carryforward the state from a previous transaction t0 in b1" =
      let state_hash_and_body1 = (state_body_hash, state_body) in
      test_base_and_merge ~state_hash_and_body1
        ~state_hash_and_body2:state_hash_and_body1 ~carryforward1:true
        ~carryforward2:true

    (* No new state body, carryforward the stack from the previous transaction*)

    let%test "base_and_merge: transactions in one block (t1,t2 in b1), don't \
              carryforward the state from a previous transaction t0 in b1" =
      let state_hash_and_body1 = (state_body_hash, state_body) in
      test_base_and_merge ~state_hash_and_body1
        ~state_hash_and_body2:state_hash_and_body1 ~carryforward1:false
        ~carryforward2:true

    let%test "base_and_merge: transactions in two different blocks (t1,t2 in \
              b1, b2 resp.), carryforward the state from a previous \
              transaction t0 in b1" =
      let state_hash_and_body1 =
        let state_body0 =
          Mina_state.Protocol_state.negative_one
            ~genesis_ledger:Genesis_ledger.(Packed.t for_unit_tests)
            ~genesis_epoch_data:Consensus.Genesis_epoch_data.for_unit_tests
            ~constraint_constants ~consensus_constants
          |> Mina_state.Protocol_state.body
        in
        let state_body_hash0 =
          Mina_state.Protocol_state.Body.hash state_body0
        in
        (state_body_hash0, state_body0)
      in
      let state_hash_and_body2 = (state_body_hash, state_body) in
      test_base_and_merge ~state_hash_and_body1 ~state_hash_and_body2
        ~carryforward1:true ~carryforward2:false

    (*t2 is in a new state, therefore do not carryforward the previous state*)

    let%test "base_and_merge: transactions in two different blocks (t1,t2 in \
              b1, b2 resp.), don't carryforward the state from a previous \
              transaction t0 in b1" =
      let state_hash_and_body1 =
        let state_body0 =
          Mina_state.Protocol_state.negative_one
            ~genesis_ledger:Genesis_ledger.(Packed.t for_unit_tests)
            ~genesis_epoch_data:Consensus.Genesis_epoch_data.for_unit_tests
            ~constraint_constants ~consensus_constants
          |> Mina_state.Protocol_state.body
        in
        let state_body_hash0 =
          Mina_state.Protocol_state.Body.hash state_body0
        in
        (state_body_hash0, state_body0)
      in
      let state_hash_and_body2 = (state_body_hash, state_body) in
      test_base_and_merge ~state_hash_and_body1 ~state_hash_and_body2
        ~carryforward1:false ~carryforward2:false

    let create_account pk token balance =
      Account.create (Account_id.create pk token) (Balance.of_int balance)

    let test_user_command_with_accounts ~constraint_constants ~ledger ~accounts
        ~signer ~fee ~fee_payer_pk ~fee_token ?memo ?valid_until ?nonce body =
      let memo =
        match memo with
        | Some memo ->
            memo
        | None ->
            Signed_command_memo.create_by_digesting_string_exn
              (Test_util.arbitrary_string
                 ~len:Signed_command_memo.max_digestible_string_length)
      in
      Array.iter accounts ~f:(fun account ->
          Ledger.create_new_account_exn ledger
            (Account.identifier account)
            account) ;
      let get_account aid =
        Option.bind
          (Ledger.location_of_account ledger aid)
          ~f:(Ledger.get ledger)
      in
      let nonce =
        match nonce with
        | Some nonce ->
            nonce
        | None -> (
            match get_account (Account_id.create fee_payer_pk fee_token) with
            | Some { nonce; _ } ->
                nonce
            | None ->
                failwith
                  "Could not infer a valid nonce for this test. Provide one \
                   explicitly" )
      in
      let payload =
        Signed_command.Payload.create ~fee ~fee_payer_pk ~fee_token ~nonce
          ~valid_until ~memo ~body
      in
      let signer = Signature_lib.Keypair.of_private_key_exn signer in
      let user_command = Signed_command.sign signer payload in
      let next_available_token = Ledger.next_available_token ledger in
      test_transaction ~constraint_constants ledger
        (Command (Signed_command user_command)) ;
      let fee_payer = Signed_command.Payload.fee_payer payload in
      let source =
        Signed_command.Payload.source ~next_available_token payload
      in
      let receiver =
        Signed_command.Payload.receiver ~next_available_token payload
      in
      let fee_payer_account = get_account fee_payer in
      let source_account = get_account source in
      let receiver_account = get_account receiver in
      ( `Fee_payer_account fee_payer_account
      , `Source_account source_account
      , `Receiver_account receiver_account )

    let random_int_incl l u = Quickcheck.random_value (Int.gen_incl l u)

    let sub_amount amt bal = Option.value_exn (Balance.sub_amount bal amt)

    let add_amount amt bal = Option.value_exn (Balance.add_amount bal amt)

    let sub_fee fee = sub_amount (Amount.of_fee fee)

    let%test_unit "transfer non-default tokens to a new account: fails but \
                   charges fee" =
      Test_util.with_randomness 123456789 (fun () ->
          Ledger.with_ledger ~depth:ledger_depth ~f:(fun ledger ->
              let wallets = random_wallets ~n:2 () in
              let signer = wallets.(0).private_key in
              let fee_payer_pk = wallets.(0).account.public_key in
              let source_pk = fee_payer_pk in
              let receiver_pk = wallets.(1).account.public_key in
              let fee_token = Token_id.default in
              let token_id = Quickcheck.random_value Token_id.gen_non_default in
              let accounts =
                [| create_account fee_payer_pk fee_token 20_000_000_000
                 ; create_account source_pk token_id 30_000_000_000
                |]
              in
              let fee = Fee.of_int (random_int_incl 2 15 * 1_000_000_000) in
              let amount =
                Amount.of_int (random_int_incl 0 30 * 1_000_000_000)
              in
              let ( `Fee_payer_account fee_payer_account
                  , `Source_account source_account
                  , `Receiver_account receiver_account ) =
                test_user_command_with_accounts ~constraint_constants ~ledger
                  ~accounts ~signer ~fee ~fee_payer_pk ~fee_token
                  (Payment { source_pk; receiver_pk; token_id; amount })
              in
              let fee_payer_account = Option.value_exn fee_payer_account in
              let source_account = Option.value_exn source_account in
              let expected_fee_payer_balance =
                accounts.(0).balance |> sub_fee fee
              in
              assert (
                Balance.equal fee_payer_account.balance
                  expected_fee_payer_balance ) ;
              assert (Balance.equal accounts.(1).balance source_account.balance) ;
              assert (Option.is_none receiver_account)))

    let%test_unit "transfer non-default tokens to an existing account" =
      Test_util.with_randomness 123456789 (fun () ->
          Ledger.with_ledger ~depth:ledger_depth ~f:(fun ledger ->
              let wallets = random_wallets ~n:2 () in
              let signer = wallets.(0).private_key in
              let fee_payer_pk = wallets.(0).account.public_key in
              let source_pk = fee_payer_pk in
              let receiver_pk = wallets.(1).account.public_key in
              let fee_token = Token_id.default in
              let token_id = Quickcheck.random_value Token_id.gen_non_default in
              let accounts =
                [| create_account fee_payer_pk fee_token 20_000_000_000
                 ; create_account source_pk token_id 30_000_000_000
                 ; create_account receiver_pk token_id 0
                |]
              in
              let fee = Fee.of_int (random_int_incl 2 15 * 1_000_000_000) in
              let amount =
                Amount.of_int (random_int_incl 0 30 * 1_000_000_000)
              in
              let ( `Fee_payer_account fee_payer_account
                  , `Source_account source_account
                  , `Receiver_account receiver_account ) =
                test_user_command_with_accounts ~constraint_constants ~ledger
                  ~accounts ~signer ~fee ~fee_payer_pk ~fee_token
                  (Payment { source_pk; receiver_pk; token_id; amount })
              in
              let fee_payer_account = Option.value_exn fee_payer_account in
              let source_account = Option.value_exn source_account in
              let receiver_account = Option.value_exn receiver_account in
              let expected_fee_payer_balance =
                accounts.(0).balance |> sub_fee fee
              in
              assert (
                Balance.equal fee_payer_account.balance
                  expected_fee_payer_balance ) ;
              let expected_source_balance =
                accounts.(1).balance |> sub_amount amount
              in
              assert (
                Balance.equal source_account.balance expected_source_balance ) ;
              let expected_receiver_balance =
                accounts.(2).balance |> add_amount amount
              in
              assert (
                Balance.equal receiver_account.balance expected_receiver_balance
              )))

    let%test_unit "insufficient account creation fee for non-default token \
                   transfer" =
      Test_util.with_randomness 123456789 (fun () ->
          Ledger.with_ledger ~depth:ledger_depth ~f:(fun ledger ->
              let wallets = random_wallets ~n:2 () in
              let signer = wallets.(0).private_key in
              let fee_payer_pk = wallets.(0).account.public_key in
              let source_pk = fee_payer_pk in
              let receiver_pk = wallets.(1).account.public_key in
              let fee_token = Token_id.default in
              let token_id = Quickcheck.random_value Token_id.gen_non_default in
              let accounts =
                [| create_account fee_payer_pk fee_token 20_000_000_000
                 ; create_account source_pk token_id 30_000_000_000
                |]
              in
              let fee = Fee.of_int 20_000_000_000 in
              let amount =
                Amount.of_int (random_int_incl 0 30 * 1_000_000_000)
              in
              let ( `Fee_payer_account fee_payer_account
                  , `Source_account source_account
                  , `Receiver_account receiver_account ) =
                test_user_command_with_accounts ~constraint_constants ~ledger
                  ~accounts ~signer ~fee ~fee_payer_pk ~fee_token
                  (Payment { source_pk; receiver_pk; token_id; amount })
              in
              let fee_payer_account = Option.value_exn fee_payer_account in
              let source_account = Option.value_exn source_account in
              let expected_fee_payer_balance =
                accounts.(0).balance |> sub_fee fee
              in
              assert (
                Balance.equal fee_payer_account.balance
                  expected_fee_payer_balance ) ;
              let expected_source_balance = accounts.(1).balance in
              assert (
                Balance.equal source_account.balance expected_source_balance ) ;
              assert (Option.is_none receiver_account)))

    let%test_unit "insufficient source balance for non-default token transfer" =
      Test_util.with_randomness 123456789 (fun () ->
          Ledger.with_ledger ~depth:ledger_depth ~f:(fun ledger ->
              let wallets = random_wallets ~n:2 () in
              let signer = wallets.(0).private_key in
              let fee_payer_pk = wallets.(0).account.public_key in
              let source_pk = fee_payer_pk in
              let receiver_pk = wallets.(1).account.public_key in
              let fee_token = Token_id.default in
              let token_id = Quickcheck.random_value Token_id.gen_non_default in
              let accounts =
                [| create_account fee_payer_pk fee_token 20_000_000_000
                 ; create_account source_pk token_id 30_000_000_000
                |]
              in
              let fee = Fee.of_int (random_int_incl 2 15 * 1_000_000_000) in
              let amount = Amount.of_int 40_000_000_000 in
              let ( `Fee_payer_account fee_payer_account
                  , `Source_account source_account
                  , `Receiver_account receiver_account ) =
                test_user_command_with_accounts ~constraint_constants ~ledger
                  ~accounts ~signer ~fee ~fee_payer_pk ~fee_token
                  (Payment { source_pk; receiver_pk; token_id; amount })
              in
              let fee_payer_account = Option.value_exn fee_payer_account in
              let source_account = Option.value_exn source_account in
              let expected_fee_payer_balance =
                accounts.(0).balance |> sub_fee fee
              in
              assert (
                Balance.equal fee_payer_account.balance
                  expected_fee_payer_balance ) ;
              let expected_source_balance = accounts.(1).balance in
              assert (
                Balance.equal source_account.balance expected_source_balance ) ;
              assert (Option.is_none receiver_account)))

    let%test_unit "transfer non-existing source" =
      Test_util.with_randomness 123456789 (fun () ->
          Ledger.with_ledger ~depth:ledger_depth ~f:(fun ledger ->
              let wallets = random_wallets ~n:2 () in
              let signer = wallets.(0).private_key in
              let fee_payer_pk = wallets.(0).account.public_key in
              let source_pk = fee_payer_pk in
              let receiver_pk = wallets.(1).account.public_key in
              let fee_token = Token_id.default in
              let token_id = Quickcheck.random_value Token_id.gen_non_default in
              let accounts =
                [| create_account fee_payer_pk fee_token 20_000_000_000 |]
              in
              let fee = Fee.of_int (random_int_incl 2 15 * 1_000_000_000) in
              let amount = Amount.of_int 20_000_000_000 in
              let ( `Fee_payer_account fee_payer_account
                  , `Source_account source_account
                  , `Receiver_account receiver_account ) =
                test_user_command_with_accounts ~constraint_constants ~ledger
                  ~accounts ~signer ~fee ~fee_payer_pk ~fee_token
                  (Payment { source_pk; receiver_pk; token_id; amount })
              in
              let fee_payer_account = Option.value_exn fee_payer_account in
              let expected_fee_payer_balance =
                accounts.(0).balance |> sub_fee fee
              in
              assert (
                Balance.equal fee_payer_account.balance
                  expected_fee_payer_balance ) ;
              assert (Option.is_none source_account) ;
              assert (Option.is_none receiver_account)))

    let%test_unit "payment predicate failure" =
      Test_util.with_randomness 123456789 (fun () ->
          Ledger.with_ledger ~depth:ledger_depth ~f:(fun ledger ->
              let wallets = random_wallets ~n:3 () in
              let signer = wallets.(0).private_key in
              let fee_payer_pk = wallets.(0).account.public_key in
              let source_pk = wallets.(1).account.public_key in
              let receiver_pk = wallets.(2).account.public_key in
              let fee_token = Token_id.default in
              let token_id = Quickcheck.random_value Token_id.gen_non_default in
              let accounts =
                [| create_account fee_payer_pk fee_token 20_000_000_000
                 ; create_account source_pk token_id 30_000_000_000
                |]
              in
              let fee = Fee.of_int (random_int_incl 2 15 * 1_000_000_000) in
              let amount = Amount.of_int 20_000_000_000 in
              let ( `Fee_payer_account fee_payer_account
                  , `Source_account source_account
                  , `Receiver_account receiver_account ) =
                test_user_command_with_accounts ~constraint_constants ~ledger
                  ~accounts ~signer ~fee ~fee_payer_pk ~fee_token
                  (Payment { source_pk; receiver_pk; token_id; amount })
              in
              let fee_payer_account = Option.value_exn fee_payer_account in
              let source_account = Option.value_exn source_account in
              let expected_fee_payer_balance =
                accounts.(0).balance |> sub_fee fee
              in
              assert (
                Balance.equal fee_payer_account.balance
                  expected_fee_payer_balance ) ;
              let expected_source_balance = accounts.(1).balance in
              assert (
                Balance.equal source_account.balance expected_source_balance ) ;
              assert (Option.is_none receiver_account)))

    let%test_unit "delegation predicate failure" =
      Test_util.with_randomness 123456789 (fun () ->
          Ledger.with_ledger ~depth:ledger_depth ~f:(fun ledger ->
              let wallets = random_wallets ~n:3 () in
              let signer = wallets.(0).private_key in
              let fee_payer_pk = wallets.(0).account.public_key in
              let source_pk = wallets.(1).account.public_key in
              let receiver_pk = wallets.(2).account.public_key in
              let fee_token = Token_id.default in
              let token_id = Token_id.default in
              let accounts =
                [| create_account fee_payer_pk fee_token 20_000_000_000
                 ; create_account source_pk token_id 30_000_000_000
                 ; create_account receiver_pk token_id 30_000_000_000
                |]
              in
              let fee = Fee.of_int (random_int_incl 2 15 * 1_000_000_000) in
              let ( `Fee_payer_account fee_payer_account
                  , `Source_account source_account
                  , `Receiver_account receiver_account ) =
                test_user_command_with_accounts ~constraint_constants ~ledger
                  ~accounts ~signer ~fee ~fee_payer_pk ~fee_token
                  (Stake_delegation
                     (Set_delegate
                        { delegator = source_pk; new_delegate = receiver_pk }))
              in
              let fee_payer_account = Option.value_exn fee_payer_account in
              let source_account = Option.value_exn source_account in
              let expected_fee_payer_balance =
                accounts.(0).balance |> sub_fee fee
              in
              assert (
                Balance.equal fee_payer_account.balance
                  expected_fee_payer_balance ) ;
              assert (
                Public_key.Compressed.equal
                  (Option.value_exn source_account.delegate)
                  source_pk ) ;
              assert (Option.is_some receiver_account)))

    let%test_unit "delegation delegatee does not exist" =
      Test_util.with_randomness 123456789 (fun () ->
          Ledger.with_ledger ~depth:ledger_depth ~f:(fun ledger ->
              let wallets = random_wallets ~n:2 () in
              let signer = wallets.(0).private_key in
              let fee_payer_pk = wallets.(0).account.public_key in
              let source_pk = fee_payer_pk in
              let receiver_pk = wallets.(1).account.public_key in
              let fee_token = Token_id.default in
              let accounts =
                [| create_account fee_payer_pk fee_token 20_000_000_000 |]
              in
              let fee = Fee.of_int (random_int_incl 2 15 * 1_000_000_000) in
              let ( `Fee_payer_account fee_payer_account
                  , `Source_account source_account
                  , `Receiver_account receiver_account ) =
                test_user_command_with_accounts ~constraint_constants ~ledger
                  ~accounts ~signer ~fee ~fee_payer_pk ~fee_token
                  (Stake_delegation
                     (Set_delegate
                        { delegator = source_pk; new_delegate = receiver_pk }))
              in
              let fee_payer_account = Option.value_exn fee_payer_account in
              let source_account = Option.value_exn source_account in
              let expected_fee_payer_balance =
                accounts.(0).balance |> sub_fee fee
              in
              assert (
                Balance.equal fee_payer_account.balance
                  expected_fee_payer_balance ) ;
              assert (
                Public_key.Compressed.equal
                  (Option.value_exn source_account.delegate)
                  source_pk ) ;
              assert (Option.is_none receiver_account)))

    let%test_unit "delegation delegator does not exist" =
      Test_util.with_randomness 123456789 (fun () ->
          Ledger.with_ledger ~depth:ledger_depth ~f:(fun ledger ->
              let wallets = random_wallets ~n:3 () in
              let signer = wallets.(0).private_key in
              let fee_payer_pk = wallets.(0).account.public_key in
              let source_pk = wallets.(1).account.public_key in
              let receiver_pk = wallets.(2).account.public_key in
              let fee_token = Token_id.default in
              let token_id = Token_id.default in
              let accounts =
                [| create_account fee_payer_pk fee_token 20_000_000_000
                 ; create_account receiver_pk token_id 30_000_000_000
                |]
              in
              let fee = Fee.of_int (random_int_incl 2 15 * 1_000_000_000) in
              let ( `Fee_payer_account fee_payer_account
                  , `Source_account source_account
                  , `Receiver_account receiver_account ) =
                test_user_command_with_accounts ~constraint_constants ~ledger
                  ~accounts ~signer ~fee ~fee_payer_pk ~fee_token
                  (Stake_delegation
                     (Set_delegate
                        { delegator = source_pk; new_delegate = receiver_pk }))
              in
              let fee_payer_account = Option.value_exn fee_payer_account in
              let expected_fee_payer_balance =
                accounts.(0).balance |> sub_fee fee
              in
              assert (
                Balance.equal fee_payer_account.balance
                  expected_fee_payer_balance ) ;
              assert (Option.is_none source_account) ;
              assert (Option.is_some receiver_account)))

    let%test_unit "timed account - transactions" =
      Test_util.with_randomness 123456789 (fun () ->
          let wallets = random_wallets ~n:3 () in
          let sender = wallets.(0) in
          let receivers = Array.to_list wallets |> List.tl_exn in
          let txns_per_receiver = 2 in
          let amount = 8_000_000_000 in
          let txn_fee = 2_000_000_000 in
          let memo =
            Signed_command_memo.create_by_digesting_string_exn
              (Test_util.arbitrary_string
                 ~len:Signed_command_memo.max_digestible_string_length)
          in
          let balance = Balance.of_int 100_000_000_000_000 in
          let initial_minimum_balance = Balance.of_int 80_000_000_000_000 in
          let cliff_time = Global_slot.of_int 1000 in
          let cliff_amount = Amount.of_int 10000 in
          let vesting_period = Global_slot.of_int 10 in
          let vesting_increment = Amount.of_int 1 in
          let txn_global_slot = Global_slot.of_int 1002 in
          let sender =
            { sender with
              account =
                Or_error.ok_exn
                @@ Account.create_timed
                     (Account.identifier sender.account)
                     balance ~initial_minimum_balance ~cliff_time ~cliff_amount
                     ~vesting_period ~vesting_increment
            }
          in
          Ledger.with_ledger ~depth:ledger_depth ~f:(fun ledger ->
              let _, ucs =
                let receiver_ids =
                  List.init (List.length receivers) ~f:(( + ) 1)
                in
                let receivers =
                  List.fold ~init:receiver_ids
                    (List.init (txns_per_receiver - 1) ~f:Fn.id)
                    ~f:(fun acc _ -> receiver_ids @ acc)
                in
                List.fold receivers ~init:(Account.Nonce.zero, [])
                  ~f:(fun (nonce, txns) receiver ->
                    let uc =
                      user_command_with_wallet wallets ~sender:0 ~receiver
                        amount (Fee.of_int txn_fee) ~fee_token:Token_id.default
                        ~token:Token_id.default nonce memo
                    in
                    (Account.Nonce.succ nonce, txns @ [ uc ]))
              in
              Ledger.create_new_account_exn ledger
                (Account.identifier sender.account)
                sender.account ;
              let () =
                List.iter ucs ~f:(fun uc ->
                    test_transaction ~constraint_constants ~txn_global_slot
                      ledger (Transaction.Command (Signed_command uc)))
              in
              List.iter receivers ~f:(fun receiver ->
                  check_balance
                    (Account.identifier receiver.account)
                    ((amount * txns_per_receiver) - account_fee)
                    ledger) ;
              check_balance
                (Account.identifier sender.account)
                ( Balance.to_int sender.account.balance
                - (amount + txn_fee) * txns_per_receiver * List.length receivers
                )
                ledger))

    let%test_unit "create own new token" =
      Test_util.with_randomness 123456789 (fun () ->
          Ledger.with_ledger ~depth:ledger_depth ~f:(fun ledger ->
              let wallets = random_wallets ~n:1 () in
              let signer = wallets.(0).private_key in
              (* Fee payer is the new token owner. *)
              let fee_payer_pk = wallets.(0).account.public_key in
              let token_owner_pk = fee_payer_pk in
              let fee_token = Token_id.default in
              let accounts =
                [| create_account fee_payer_pk fee_token 20_000_000_000 |]
              in
              let fee = Fee.of_int (random_int_incl 2 15 * 1_000_000_000) in
              let ( `Fee_payer_account fee_payer_account
                  , `Source_account token_owner_account
                  , `Receiver_account _also_token_owner_account ) =
                test_user_command_with_accounts ~constraint_constants ~ledger
                  ~accounts ~signer ~fee ~fee_payer_pk ~fee_token
                  (Create_new_token
                     { token_owner_pk; disable_new_accounts = false })
              in
              let fee_payer_account = Option.value_exn fee_payer_account in
              let token_owner_account = Option.value_exn token_owner_account in
              let expected_fee_payer_balance =
                accounts.(0).balance |> sub_fee fee
                |> sub_fee constraint_constants.account_creation_fee
              in
              assert (
                Balance.equal fee_payer_account.balance
                  expected_fee_payer_balance ) ;
              assert (Balance.(equal zero) token_owner_account.balance) ;
              assert (Option.is_none token_owner_account.delegate) ;
              assert (
                Token_permissions.equal token_owner_account.token_permissions
                  (Token_owned { disable_new_accounts = false }) )))

    let%test_unit "create new token for a different pk" =
      Test_util.with_randomness 123456789 (fun () ->
          Ledger.with_ledger ~depth:ledger_depth ~f:(fun ledger ->
              let wallets = random_wallets ~n:2 () in
              let signer = wallets.(0).private_key in
              (* Fee payer and new token owner are distinct. *)
              let fee_payer_pk = wallets.(0).account.public_key in
              let token_owner_pk = wallets.(1).account.public_key in
              let fee_token = Token_id.default in
              let accounts =
                [| create_account fee_payer_pk fee_token 20_000_000_000 |]
              in
              let fee = Fee.of_int (random_int_incl 2 15 * 1_000_000_000) in
              let ( `Fee_payer_account fee_payer_account
                  , `Source_account token_owner_account
                  , `Receiver_account _also_token_owner_account ) =
                test_user_command_with_accounts ~constraint_constants ~ledger
                  ~accounts ~signer ~fee ~fee_payer_pk ~fee_token
                  (Create_new_token
                     { token_owner_pk; disable_new_accounts = false })
              in
              let fee_payer_account = Option.value_exn fee_payer_account in
              let token_owner_account = Option.value_exn token_owner_account in
              let expected_fee_payer_balance =
                accounts.(0).balance |> sub_fee fee
                |> sub_fee constraint_constants.account_creation_fee
              in
              assert (
                Balance.equal fee_payer_account.balance
                  expected_fee_payer_balance ) ;
              assert (Balance.(equal zero) token_owner_account.balance) ;
              assert (Option.is_none token_owner_account.delegate) ;
              assert (
                Token_permissions.equal token_owner_account.token_permissions
                  (Token_owned { disable_new_accounts = false }) )))

    let%test_unit "create new token for a different pk new accounts disabled" =
      Test_util.with_randomness 123456789 (fun () ->
          Ledger.with_ledger ~depth:ledger_depth ~f:(fun ledger ->
              let wallets = random_wallets ~n:2 () in
              let signer = wallets.(0).private_key in
              (* Fee payer and new token owner are distinct. *)
              let fee_payer_pk = wallets.(0).account.public_key in
              let token_owner_pk = wallets.(1).account.public_key in
              let fee_token = Token_id.default in
              let accounts =
                [| create_account fee_payer_pk fee_token 20_000_000_000 |]
              in
              let fee = Fee.of_int (random_int_incl 2 15 * 1_000_000_000) in
              let ( `Fee_payer_account fee_payer_account
                  , `Source_account token_owner_account
                  , `Receiver_account _also_token_owner_account ) =
                test_user_command_with_accounts ~constraint_constants ~ledger
                  ~accounts ~signer ~fee ~fee_payer_pk ~fee_token
                  (Create_new_token
                     { token_owner_pk; disable_new_accounts = true })
              in
              let fee_payer_account = Option.value_exn fee_payer_account in
              let token_owner_account = Option.value_exn token_owner_account in
              let expected_fee_payer_balance =
                accounts.(0).balance |> sub_fee fee
                |> sub_fee constraint_constants.account_creation_fee
              in
              assert (
                Balance.equal fee_payer_account.balance
                  expected_fee_payer_balance ) ;
              assert (Balance.(equal zero) token_owner_account.balance) ;
              assert (Option.is_none token_owner_account.delegate) ;
              assert (
                Token_permissions.equal token_owner_account.token_permissions
                  (Token_owned { disable_new_accounts = true }) )))

    let%test_unit "create own new token account" =
      Test_util.with_randomness 123456789 (fun () ->
          Ledger.with_ledger ~depth:ledger_depth ~f:(fun ledger ->
              let wallets = random_wallets ~n:2 () in
              let signer = wallets.(0).private_key in
              (* Fee-payer and receiver are the same, token owner differs. *)
              let fee_payer_pk = wallets.(0).account.public_key in
              let token_owner_pk = wallets.(1).account.public_key in
              let receiver_pk = fee_payer_pk in
              let fee_token = Token_id.default in
              let token_id = Quickcheck.random_value Token_id.gen_non_default in
              let accounts =
                [| create_account fee_payer_pk fee_token 20_000_000_000
                 ; { (create_account token_owner_pk token_id 0) with
                     token_permissions =
                       Token_owned { disable_new_accounts = false }
                   }
                |]
              in
              let fee = Fee.of_int (random_int_incl 2 15 * 1_000_000_000) in
              let ( `Fee_payer_account fee_payer_account
                  , `Source_account token_owner_account
                  , `Receiver_account receiver_account ) =
                test_user_command_with_accounts ~constraint_constants ~ledger
                  ~accounts ~signer ~fee ~fee_payer_pk ~fee_token
                  (Create_token_account
                     { token_owner_pk
                     ; token_id
                     ; receiver_pk
                     ; account_disabled = false
                     })
              in
              let fee_payer_account = Option.value_exn fee_payer_account in
              let token_owner_account = Option.value_exn token_owner_account in
              let receiver_account = Option.value_exn receiver_account in
              let expected_fee_payer_balance =
                accounts.(0).balance |> sub_fee fee
                |> sub_fee constraint_constants.account_creation_fee
              in
              assert (
                Balance.equal fee_payer_account.balance
                  expected_fee_payer_balance ) ;
              assert (Balance.(equal zero) token_owner_account.balance) ;
              assert (Balance.(equal zero) receiver_account.balance) ;
              assert (Option.is_none receiver_account.delegate) ;
              assert (
                Token_permissions.equal receiver_account.token_permissions
                  (Not_owned { account_disabled = false }) )))

    let%test_unit "create new token account for a different pk" =
      Test_util.with_randomness 123456789 (fun () ->
          Ledger.with_ledger ~depth:ledger_depth ~f:(fun ledger ->
              let wallets = random_wallets ~n:3 () in
              let signer = wallets.(0).private_key in
              (* Fee-payer, receiver, and token owner differ. *)
              let fee_payer_pk = wallets.(0).account.public_key in
              let token_owner_pk = wallets.(1).account.public_key in
              let receiver_pk = wallets.(2).account.public_key in
              let fee_token = Token_id.default in
              let token_id = Quickcheck.random_value Token_id.gen_non_default in
              let accounts =
                [| create_account fee_payer_pk fee_token 20_000_000_000
                 ; { (create_account token_owner_pk token_id 0) with
                     token_permissions =
                       Token_owned { disable_new_accounts = false }
                   }
                |]
              in
              let fee = Fee.of_int (random_int_incl 2 15 * 1_000_000_000) in
              let ( `Fee_payer_account fee_payer_account
                  , `Source_account token_owner_account
                  , `Receiver_account receiver_account ) =
                test_user_command_with_accounts ~constraint_constants ~ledger
                  ~accounts ~signer ~fee ~fee_payer_pk ~fee_token
                  (Create_token_account
                     { token_owner_pk
                     ; token_id
                     ; receiver_pk
                     ; account_disabled = false
                     })
              in
              let fee_payer_account = Option.value_exn fee_payer_account in
              let token_owner_account = Option.value_exn token_owner_account in
              let receiver_account = Option.value_exn receiver_account in
              let expected_fee_payer_balance =
                accounts.(0).balance |> sub_fee fee
                |> sub_fee constraint_constants.account_creation_fee
              in
              assert (
                Balance.equal fee_payer_account.balance
                  expected_fee_payer_balance ) ;
              assert (Balance.(equal zero) token_owner_account.balance) ;
              assert (Balance.(equal zero) receiver_account.balance) ;
              assert (Option.is_none receiver_account.delegate) ;
              assert (
                Token_permissions.equal receiver_account.token_permissions
                  (Not_owned { account_disabled = false }) )))

    let%test_unit "create new token account for a different pk in a locked \
                   token" =
      Test_util.with_randomness 123456789 (fun () ->
          Ledger.with_ledger ~depth:ledger_depth ~f:(fun ledger ->
              let wallets = random_wallets ~n:2 () in
              let signer = wallets.(0).private_key in
              (* Fee-payer and token owner are the same, receiver differs. *)
              let fee_payer_pk = wallets.(0).account.public_key in
              let token_owner_pk = fee_payer_pk in
              let receiver_pk = wallets.(1).account.public_key in
              let fee_token = Token_id.default in
              let token_id = Quickcheck.random_value Token_id.gen_non_default in
              let accounts =
                [| create_account fee_payer_pk fee_token 20_000_000_000
                 ; { (create_account token_owner_pk token_id 0) with
                     token_permissions =
                       Token_owned { disable_new_accounts = true }
                   }
                |]
              in
              let fee = Fee.of_int (random_int_incl 2 15 * 1_000_000_000) in
              let ( `Fee_payer_account fee_payer_account
                  , `Source_account token_owner_account
                  , `Receiver_account receiver_account ) =
                test_user_command_with_accounts ~constraint_constants ~ledger
                  ~accounts ~signer ~fee ~fee_payer_pk ~fee_token
                  (Create_token_account
                     { token_owner_pk
                     ; token_id
                     ; receiver_pk
                     ; account_disabled = false
                     })
              in
              let fee_payer_account = Option.value_exn fee_payer_account in
              let token_owner_account = Option.value_exn token_owner_account in
              let receiver_account = Option.value_exn receiver_account in
              let expected_fee_payer_balance =
                accounts.(0).balance |> sub_fee fee
                |> sub_fee constraint_constants.account_creation_fee
              in
              assert (
                Balance.equal fee_payer_account.balance
                  expected_fee_payer_balance ) ;
              assert (Balance.(equal zero) token_owner_account.balance) ;
              assert (Balance.(equal zero) receiver_account.balance) ;
              assert (Option.is_none receiver_account.delegate) ;
              assert (
                Token_permissions.equal receiver_account.token_permissions
                  (Not_owned { account_disabled = false }) )))

    let%test_unit "create new own locked token account in a locked token" =
      Test_util.with_randomness 123456789 (fun () ->
          Ledger.with_ledger ~depth:ledger_depth ~f:(fun ledger ->
              let wallets = random_wallets ~n:2 () in
              let signer = wallets.(0).private_key in
              (* Fee-payer and receiver are the same, token owner differs. *)
              let fee_payer_pk = wallets.(0).account.public_key in
              let token_owner_pk = wallets.(1).account.public_key in
              let receiver_pk = fee_payer_pk in
              let fee_token = Token_id.default in
              let token_id = Quickcheck.random_value Token_id.gen_non_default in
              let accounts =
                [| create_account fee_payer_pk fee_token 20_000_000_000
                 ; { (create_account token_owner_pk token_id 0) with
                     token_permissions =
                       Token_owned { disable_new_accounts = true }
                   }
                |]
              in
              let fee = Fee.of_int (random_int_incl 2 15 * 1_000_000_000) in
              let ( `Fee_payer_account fee_payer_account
                  , `Source_account token_owner_account
                  , `Receiver_account receiver_account ) =
                test_user_command_with_accounts ~constraint_constants ~ledger
                  ~accounts ~signer ~fee ~fee_payer_pk ~fee_token
                  (Create_token_account
                     { token_owner_pk
                     ; token_id
                     ; receiver_pk
                     ; account_disabled = true
                     })
              in
              let fee_payer_account = Option.value_exn fee_payer_account in
              let token_owner_account = Option.value_exn token_owner_account in
              let receiver_account = Option.value_exn receiver_account in
              let expected_fee_payer_balance =
                accounts.(0).balance |> sub_fee fee
                |> sub_fee constraint_constants.account_creation_fee
              in
              assert (
                Balance.equal fee_payer_account.balance
                  expected_fee_payer_balance ) ;
              assert (Balance.(equal zero) token_owner_account.balance) ;
              assert (Balance.(equal zero) receiver_account.balance) ;
              assert (Option.is_none receiver_account.delegate) ;
              assert (
                Token_permissions.equal receiver_account.token_permissions
                  (Not_owned { account_disabled = true }) )))

    let%test_unit "create new token account fails for locked token, non-owner \
                   fee-payer" =
      Test_util.with_randomness 123456789 (fun () ->
          Ledger.with_ledger ~depth:ledger_depth ~f:(fun ledger ->
              let wallets = random_wallets ~n:3 () in
              let signer = wallets.(0).private_key in
              (* Fee-payer, receiver, and token owner differ. *)
              let fee_payer_pk = wallets.(0).account.public_key in
              let token_owner_pk = wallets.(1).account.public_key in
              let receiver_pk = wallets.(2).account.public_key in
              let fee_token = Token_id.default in
              let token_id = Quickcheck.random_value Token_id.gen_non_default in
              let accounts =
                [| create_account fee_payer_pk fee_token 20_000_000_000
                 ; { (create_account token_owner_pk token_id 0) with
                     token_permissions =
                       Token_owned { disable_new_accounts = true }
                   }
                |]
              in
              let fee = Fee.of_int (random_int_incl 2 15 * 1_000_000_000) in
              let ( `Fee_payer_account fee_payer_account
                  , `Source_account token_owner_account
                  , `Receiver_account receiver_account ) =
                test_user_command_with_accounts ~constraint_constants ~ledger
                  ~accounts ~signer ~fee ~fee_payer_pk ~fee_token
                  (Create_token_account
                     { token_owner_pk
                     ; token_id
                     ; receiver_pk
                     ; account_disabled = false
                     })
              in
              let fee_payer_account = Option.value_exn fee_payer_account in
              let token_owner_account = Option.value_exn token_owner_account in
              let expected_fee_payer_balance =
                accounts.(0).balance |> sub_fee fee
              in
              assert (
                Balance.equal fee_payer_account.balance
                  expected_fee_payer_balance ) ;
              assert (Balance.(equal zero) token_owner_account.balance) ;
              assert (Option.is_none receiver_account)))

    let%test_unit "create new locked token account fails for unlocked token, \
                   non-owner fee-payer" =
      Test_util.with_randomness 123456789 (fun () ->
          Ledger.with_ledger ~depth:ledger_depth ~f:(fun ledger ->
              let wallets = random_wallets ~n:3 () in
              let signer = wallets.(0).private_key in
              (* Fee-payer, receiver, and token owner differ. *)
              let fee_payer_pk = wallets.(0).account.public_key in
              let token_owner_pk = wallets.(1).account.public_key in
              let receiver_pk = wallets.(2).account.public_key in
              let fee_token = Token_id.default in
              let token_id = Quickcheck.random_value Token_id.gen_non_default in
              let accounts =
                [| create_account fee_payer_pk fee_token 20_000_000_000
                 ; { (create_account token_owner_pk token_id 0) with
                     token_permissions =
                       Token_owned { disable_new_accounts = false }
                   }
                |]
              in
              let fee = Fee.of_int (random_int_incl 2 15 * 1_000_000_000) in
              let ( `Fee_payer_account fee_payer_account
                  , `Source_account token_owner_account
                  , `Receiver_account receiver_account ) =
                test_user_command_with_accounts ~constraint_constants ~ledger
                  ~accounts ~signer ~fee ~fee_payer_pk ~fee_token
                  (Create_token_account
                     { token_owner_pk
                     ; token_id
                     ; receiver_pk
                     ; account_disabled = true
                     })
              in
              let fee_payer_account = Option.value_exn fee_payer_account in
              let token_owner_account = Option.value_exn token_owner_account in
              let expected_fee_payer_balance =
                accounts.(0).balance |> sub_fee fee
              in
              assert (
                Balance.equal fee_payer_account.balance
                  expected_fee_payer_balance ) ;
              assert (Balance.(equal zero) token_owner_account.balance) ;
              assert (Option.is_none receiver_account)))

    let%test_unit "create new token account fails if account exists" =
      Test_util.with_randomness 123456789 (fun () ->
          Ledger.with_ledger ~depth:ledger_depth ~f:(fun ledger ->
              let wallets = random_wallets ~n:3 () in
              let signer = wallets.(0).private_key in
              (* Fee-payer, receiver, and token owner differ. *)
              let fee_payer_pk = wallets.(0).account.public_key in
              let token_owner_pk = wallets.(1).account.public_key in
              let receiver_pk = wallets.(2).account.public_key in
              let fee_token = Token_id.default in
              let token_id = Quickcheck.random_value Token_id.gen_non_default in
              let accounts =
                [| create_account fee_payer_pk fee_token 20_000_000_000
                 ; { (create_account token_owner_pk token_id 0) with
                     token_permissions =
                       Token_owned { disable_new_accounts = false }
                   }
                 ; create_account receiver_pk token_id 0
                |]
              in
              let fee = Fee.of_int (random_int_incl 2 15 * 1_000_000_000) in
              let ( `Fee_payer_account fee_payer_account
                  , `Source_account token_owner_account
                  , `Receiver_account receiver_account ) =
                test_user_command_with_accounts ~constraint_constants ~ledger
                  ~accounts ~signer ~fee ~fee_payer_pk ~fee_token
                  (Create_token_account
                     { token_owner_pk
                     ; token_id
                     ; receiver_pk
                     ; account_disabled = false
                     })
              in
              let fee_payer_account = Option.value_exn fee_payer_account in
              let token_owner_account = Option.value_exn token_owner_account in
              let receiver_account = Option.value_exn receiver_account in
              (* No account creation fee: the command fails. *)
              let expected_fee_payer_balance =
                accounts.(0).balance |> sub_fee fee
              in
              assert (
                Balance.equal fee_payer_account.balance
                  expected_fee_payer_balance ) ;
              assert (Balance.(equal zero) token_owner_account.balance) ;
              assert (Balance.(equal zero) receiver_account.balance)))

    let%test_unit "create new token account fails if receiver is token owner" =
      Test_util.with_randomness 123456789 (fun () ->
          Ledger.with_ledger ~depth:ledger_depth ~f:(fun ledger ->
              let wallets = random_wallets ~n:2 () in
              let signer = wallets.(0).private_key in
              (* Receiver and token owner are the same, fee-payer differs. *)
              let fee_payer_pk = wallets.(0).account.public_key in
              let token_owner_pk = wallets.(1).account.public_key in
              let receiver_pk = token_owner_pk in
              let fee_token = Token_id.default in
              let token_id = Quickcheck.random_value Token_id.gen_non_default in
              let accounts =
                [| create_account fee_payer_pk fee_token 20_000_000_000
                 ; { (create_account token_owner_pk token_id 0) with
                     token_permissions =
                       Token_owned { disable_new_accounts = false }
                   }
                |]
              in
              let fee = Fee.of_int (random_int_incl 2 15 * 1_000_000_000) in
              let ( `Fee_payer_account fee_payer_account
                  , `Source_account token_owner_account
                  , `Receiver_account receiver_account ) =
                test_user_command_with_accounts ~constraint_constants ~ledger
                  ~accounts ~signer ~fee ~fee_payer_pk ~fee_token
                  (Create_token_account
                     { token_owner_pk
                     ; token_id
                     ; receiver_pk
                     ; account_disabled = false
                     })
              in
              let fee_payer_account = Option.value_exn fee_payer_account in
              let token_owner_account = Option.value_exn token_owner_account in
              let receiver_account = Option.value_exn receiver_account in
              (* No account creation fee: the command fails. *)
              let expected_fee_payer_balance =
                accounts.(0).balance |> sub_fee fee
              in
              assert (
                Balance.equal fee_payer_account.balance
                  expected_fee_payer_balance ) ;
              assert (Balance.(equal zero) token_owner_account.balance) ;
              assert (Balance.(equal zero) receiver_account.balance)))

    let%test_unit "create new token account fails if claimed token owner \
                   doesn't own the token" =
      Test_util.with_randomness 123456789 (fun () ->
          Ledger.with_ledger ~depth:ledger_depth ~f:(fun ledger ->
              let wallets = random_wallets ~n:3 () in
              let signer = wallets.(0).private_key in
              (* Fee-payer, receiver, and token owner differ. *)
              let fee_payer_pk = wallets.(0).account.public_key in
              let token_owner_pk = wallets.(1).account.public_key in
              let receiver_pk = wallets.(2).account.public_key in
              let fee_token = Token_id.default in
              let token_id = Quickcheck.random_value Token_id.gen_non_default in
              let accounts =
                [| create_account fee_payer_pk fee_token 20_000_000_000
                 ; create_account token_owner_pk token_id 0
                |]
              in
              let fee = Fee.of_int (random_int_incl 2 15 * 1_000_000_000) in
              let ( `Fee_payer_account fee_payer_account
                  , `Source_account token_owner_account
                  , `Receiver_account receiver_account ) =
                test_user_command_with_accounts ~constraint_constants ~ledger
                  ~accounts ~signer ~fee ~fee_payer_pk ~fee_token
                  (Create_token_account
                     { token_owner_pk
                     ; token_id
                     ; receiver_pk
                     ; account_disabled = false
                     })
              in
              let fee_payer_account = Option.value_exn fee_payer_account in
              let token_owner_account = Option.value_exn token_owner_account in
              (* No account creation fee: the command fails. *)
              let expected_fee_payer_balance =
                accounts.(0).balance |> sub_fee fee
              in
              assert (
                Balance.equal fee_payer_account.balance
                  expected_fee_payer_balance ) ;
              assert (Balance.(equal zero) token_owner_account.balance) ;
              assert (Option.is_none receiver_account)))

    let%test_unit "create new token account fails if claimed token owner is \
                   also the account creation target and does not exist" =
      Test_util.with_randomness 123456789 (fun () ->
          Ledger.with_ledger ~depth:ledger_depth ~f:(fun ledger ->
              let wallets = random_wallets ~n:3 () in
              let signer = wallets.(0).private_key in
              (* Fee-payer, receiver, and token owner are the same. *)
              let fee_payer_pk = wallets.(0).account.public_key in
              let fee_token = Token_id.default in
              let token_id = Quickcheck.random_value Token_id.gen_non_default in
              let accounts =
                [| create_account fee_payer_pk fee_token 20_000_000_000 |]
              in
              let fee = Fee.of_int (random_int_incl 2 15 * 1_000_000_000) in
              let ( `Fee_payer_account fee_payer_account
                  , `Source_account token_owner_account
                  , `Receiver_account receiver_account ) =
                test_user_command_with_accounts ~constraint_constants ~ledger
                  ~accounts ~signer ~fee ~fee_payer_pk ~fee_token
                  (Create_token_account
                     { token_owner_pk = fee_payer_pk
                     ; token_id
                     ; receiver_pk = fee_payer_pk
                     ; account_disabled = false
                     })
              in
              let fee_payer_account = Option.value_exn fee_payer_account in
              (* No account creation fee: the command fails. *)
              let expected_fee_payer_balance =
                accounts.(0).balance |> sub_fee fee
              in
              assert (
                Balance.equal fee_payer_account.balance
                  expected_fee_payer_balance ) ;
              assert (Option.is_none token_owner_account) ;
              assert (Option.is_none receiver_account)))

    let%test_unit "create new token account works for default token" =
      Test_util.with_randomness 123456789 (fun () ->
          Ledger.with_ledger ~depth:ledger_depth ~f:(fun ledger ->
              let wallets = random_wallets ~n:2 () in
              let signer = wallets.(0).private_key in
              (* Fee-payer and receiver are the same, token owner differs. *)
              let fee_payer_pk = wallets.(0).account.public_key in
              let token_owner_pk = fee_payer_pk in
              let receiver_pk = wallets.(1).account.public_key in
              let fee_token = Token_id.default in
              let token_id = Token_id.default in
              let accounts =
                [| create_account fee_payer_pk fee_token 20_000_000_000 |]
              in
              let fee = Fee.of_int (random_int_incl 2 15 * 1_000_000_000) in
              let ( `Fee_payer_account fee_payer_account
                  , `Source_account _token_owner_account
                  , `Receiver_account receiver_account ) =
                test_user_command_with_accounts ~constraint_constants ~ledger
                  ~accounts ~signer ~fee ~fee_payer_pk ~fee_token
                  (Create_token_account
                     { token_owner_pk
                     ; token_id
                     ; receiver_pk
                     ; account_disabled = false
                     })
              in
              let fee_payer_account = Option.value_exn fee_payer_account in
              let receiver_account = Option.value_exn receiver_account in
              let expected_fee_payer_balance =
                accounts.(0).balance |> sub_fee fee
                |> sub_fee constraint_constants.account_creation_fee
              in
              assert (
                Balance.equal fee_payer_account.balance
                  expected_fee_payer_balance ) ;
              assert (Balance.(equal zero) receiver_account.balance) ;
              assert (
                Public_key.Compressed.equal receiver_pk
                  (Option.value_exn receiver_account.delegate) ) ;
              assert (
                Token_permissions.equal receiver_account.token_permissions
                  (Not_owned { account_disabled = false }) )))

    let%test_unit "mint tokens in owner's account" =
      Test_util.with_randomness 123456789 (fun () ->
          Ledger.with_ledger ~depth:ledger_depth ~f:(fun ledger ->
              let wallets = random_wallets ~n:1 () in
              let signer = wallets.(0).private_key in
              (* Fee-payer, receiver, and token owner are the same. *)
              let fee_payer_pk = wallets.(0).account.public_key in
              let token_owner_pk = fee_payer_pk in
              let receiver_pk = fee_payer_pk in
              let fee_token = Token_id.default in
              let token_id = Quickcheck.random_value Token_id.gen_non_default in
              let amount =
                Amount.of_int (random_int_incl 2 15 * 1_000_000_000)
              in
              let accounts =
                [| create_account fee_payer_pk fee_token 20_000_000_000
                 ; { (create_account token_owner_pk token_id 0) with
                     token_permissions =
                       Token_owned { disable_new_accounts = false }
                   }
                |]
              in
              let fee = Fee.of_int (random_int_incl 2 15 * 1_000_000_000) in
              let ( `Fee_payer_account fee_payer_account
                  , `Source_account _token_owner_account
                  , `Receiver_account receiver_account ) =
                test_user_command_with_accounts ~constraint_constants ~ledger
                  ~accounts ~signer ~fee ~fee_payer_pk ~fee_token
                  (Mint_tokens { token_owner_pk; token_id; receiver_pk; amount })
              in
              let fee_payer_account = Option.value_exn fee_payer_account in
              let receiver_account = Option.value_exn receiver_account in
              let expected_fee_payer_balance =
                accounts.(0).balance |> sub_fee fee
              in
              let expected_receiver_balance =
                accounts.(1).balance |> add_amount amount
              in
              assert (
                Balance.equal fee_payer_account.balance
                  expected_fee_payer_balance ) ;
              assert (
                Balance.equal expected_receiver_balance receiver_account.balance
              )))

    let%test_unit "mint tokens in another pk's account" =
      Test_util.with_randomness 123456789 (fun () ->
          Ledger.with_ledger ~depth:ledger_depth ~f:(fun ledger ->
              let wallets = random_wallets ~n:2 () in
              let signer = wallets.(0).private_key in
              (* Fee-payer and token owner are the same, receiver differs. *)
              let fee_payer_pk = wallets.(0).account.public_key in
              let token_owner_pk = fee_payer_pk in
              let receiver_pk = wallets.(1).account.public_key in
              let fee_token = Token_id.default in
              let token_id = Quickcheck.random_value Token_id.gen_non_default in
              let amount =
                Amount.of_int (random_int_incl 2 15 * 1_000_000_000)
              in
              let accounts =
                [| create_account fee_payer_pk fee_token 20_000_000_000
                 ; { (create_account token_owner_pk token_id 0) with
                     token_permissions =
                       Token_owned { disable_new_accounts = false }
                   }
                 ; create_account receiver_pk token_id 0
                |]
              in
              let fee = Fee.of_int (random_int_incl 2 15 * 1_000_000_000) in
              let ( `Fee_payer_account fee_payer_account
                  , `Source_account token_owner_account
                  , `Receiver_account receiver_account ) =
                test_user_command_with_accounts ~constraint_constants ~ledger
                  ~accounts ~signer ~fee ~fee_payer_pk ~fee_token
                  (Mint_tokens { token_owner_pk; token_id; receiver_pk; amount })
              in
              let fee_payer_account = Option.value_exn fee_payer_account in
              let receiver_account = Option.value_exn receiver_account in
              let token_owner_account = Option.value_exn token_owner_account in
              let expected_fee_payer_balance =
                accounts.(0).balance |> sub_fee fee
              in
              let expected_receiver_balance =
                accounts.(2).balance |> add_amount amount
              in
              assert (
                Balance.equal fee_payer_account.balance
                  expected_fee_payer_balance ) ;
              assert (
                Balance.equal accounts.(1).balance token_owner_account.balance
              ) ;
              assert (
                Balance.equal expected_receiver_balance receiver_account.balance
              )))

    let%test_unit "mint tokens fails if the claimed token owner is not the \
                   token owner" =
      Test_util.with_randomness 123456789 (fun () ->
          Ledger.with_ledger ~depth:ledger_depth ~f:(fun ledger ->
              let wallets = random_wallets ~n:2 () in
              let signer = wallets.(0).private_key in
              (* Fee-payer and token owner are the same, receiver differs. *)
              let fee_payer_pk = wallets.(0).account.public_key in
              let token_owner_pk = fee_payer_pk in
              let receiver_pk = wallets.(1).account.public_key in
              let fee_token = Token_id.default in
              let token_id = Quickcheck.random_value Token_id.gen_non_default in
              let amount =
                Amount.of_int (random_int_incl 2 15 * 1_000_000_000)
              in
              let accounts =
                [| create_account fee_payer_pk fee_token 20_000_000_000
                 ; create_account token_owner_pk token_id 0
                 ; create_account receiver_pk token_id 0
                |]
              in
              let fee = Fee.of_int (random_int_incl 2 15 * 1_000_000_000) in
              let ( `Fee_payer_account fee_payer_account
                  , `Source_account token_owner_account
                  , `Receiver_account receiver_account ) =
                test_user_command_with_accounts ~constraint_constants ~ledger
                  ~accounts ~signer ~fee ~fee_payer_pk ~fee_token
                  (Mint_tokens { token_owner_pk; token_id; receiver_pk; amount })
              in
              let fee_payer_account = Option.value_exn fee_payer_account in
              let receiver_account = Option.value_exn receiver_account in
              let token_owner_account = Option.value_exn token_owner_account in
              let expected_fee_payer_balance =
                accounts.(0).balance |> sub_fee fee
              in
              assert (
                Balance.equal fee_payer_account.balance
                  expected_fee_payer_balance ) ;
              assert (
                Balance.equal accounts.(1).balance token_owner_account.balance
              ) ;
              assert (
                Balance.equal accounts.(2).balance receiver_account.balance )))

    let%test_unit "mint tokens fails if the token owner account is not present"
        =
      Test_util.with_randomness 123456789 (fun () ->
          Ledger.with_ledger ~depth:ledger_depth ~f:(fun ledger ->
              let wallets = random_wallets ~n:2 () in
              let signer = wallets.(0).private_key in
              (* Fee-payer and token owner are the same, receiver differs. *)
              let fee_payer_pk = wallets.(0).account.public_key in
              let token_owner_pk = fee_payer_pk in
              let receiver_pk = wallets.(1).account.public_key in
              let fee_token = Token_id.default in
              let token_id = Quickcheck.random_value Token_id.gen_non_default in
              let amount =
                Amount.of_int (random_int_incl 2 15 * 1_000_000_000)
              in
              let accounts =
                [| create_account fee_payer_pk fee_token 20_000_000_000
                 ; create_account receiver_pk token_id 0
                |]
              in
              let fee = Fee.of_int (random_int_incl 2 15 * 1_000_000_000) in
              let ( `Fee_payer_account fee_payer_account
                  , `Source_account token_owner_account
                  , `Receiver_account receiver_account ) =
                test_user_command_with_accounts ~constraint_constants ~ledger
                  ~accounts ~signer ~fee ~fee_payer_pk ~fee_token
                  (Mint_tokens { token_owner_pk; token_id; receiver_pk; amount })
              in
              let fee_payer_account = Option.value_exn fee_payer_account in
              let receiver_account = Option.value_exn receiver_account in
              let expected_fee_payer_balance =
                accounts.(0).balance |> sub_fee fee
              in
              assert (
                Balance.equal fee_payer_account.balance
                  expected_fee_payer_balance ) ;
              assert (Option.is_none token_owner_account) ;
              assert (
                Balance.equal accounts.(1).balance receiver_account.balance )))

    let%test_unit "mint tokens fails if the fee-payer does not have permission \
                   to mint" =
      Test_util.with_randomness 123456789 (fun () ->
          Ledger.with_ledger ~depth:ledger_depth ~f:(fun ledger ->
              let wallets = random_wallets ~n:2 () in
              let signer = wallets.(0).private_key in
              (* Fee-payer and receiver are the same, token owner differs. *)
              let fee_payer_pk = wallets.(0).account.public_key in
              let token_owner_pk = wallets.(1).account.public_key in
              let receiver_pk = fee_payer_pk in
              let fee_token = Token_id.default in
              let token_id = Quickcheck.random_value Token_id.gen_non_default in
              let amount =
                Amount.of_int (random_int_incl 2 15 * 1_000_000_000)
              in
              let accounts =
                [| create_account fee_payer_pk fee_token 20_000_000_000
                 ; { (create_account token_owner_pk token_id 0) with
                     token_permissions =
                       Token_owned { disable_new_accounts = false }
                   }
                 ; create_account receiver_pk token_id 0
                |]
              in
              let fee = Fee.of_int (random_int_incl 2 15 * 1_000_000_000) in
              let ( `Fee_payer_account fee_payer_account
                  , `Source_account token_owner_account
                  , `Receiver_account receiver_account ) =
                test_user_command_with_accounts ~constraint_constants ~ledger
                  ~accounts ~signer ~fee ~fee_payer_pk ~fee_token
                  (Mint_tokens { token_owner_pk; token_id; receiver_pk; amount })
              in
              let fee_payer_account = Option.value_exn fee_payer_account in
              let receiver_account = Option.value_exn receiver_account in
              let token_owner_account = Option.value_exn token_owner_account in
              let expected_fee_payer_balance =
                accounts.(0).balance |> sub_fee fee
              in
              assert (
                Balance.equal fee_payer_account.balance
                  expected_fee_payer_balance ) ;
              assert (
                Balance.equal accounts.(1).balance token_owner_account.balance
              ) ;
              assert (
                Balance.equal accounts.(2).balance receiver_account.balance )))

    let%test_unit "mint tokens fails if the receiver account is not present" =
      Test_util.with_randomness 123456789 (fun () ->
          Ledger.with_ledger ~depth:ledger_depth ~f:(fun ledger ->
              let wallets = random_wallets ~n:2 () in
              let signer = wallets.(0).private_key in
              (* Fee-payer and fee payer are the same, receiver differs. *)
              let fee_payer_pk = wallets.(0).account.public_key in
              let token_owner_pk = fee_payer_pk in
              let receiver_pk = wallets.(1).account.public_key in
              let fee_token = Token_id.default in
              let token_id = Quickcheck.random_value Token_id.gen_non_default in
              let amount =
                Amount.of_int (random_int_incl 2 15 * 1_000_000_000)
              in
              let accounts =
                [| create_account fee_payer_pk fee_token 20_000_000_000
                 ; { (create_account token_owner_pk token_id 0) with
                     token_permissions =
                       Token_owned { disable_new_accounts = false }
                   }
                |]
              in
              let fee = Fee.of_int (random_int_incl 2 15 * 1_000_000_000) in
              let ( `Fee_payer_account fee_payer_account
                  , `Source_account token_owner_account
                  , `Receiver_account receiver_account ) =
                test_user_command_with_accounts ~constraint_constants ~ledger
                  ~accounts ~signer ~fee ~fee_payer_pk ~fee_token
                  (Mint_tokens { token_owner_pk; token_id; receiver_pk; amount })
              in
              let fee_payer_account = Option.value_exn fee_payer_account in
              let token_owner_account = Option.value_exn token_owner_account in
              let expected_fee_payer_balance =
                accounts.(0).balance |> sub_fee fee
              in
              assert (
                Balance.equal fee_payer_account.balance
                  expected_fee_payer_balance ) ;
              assert (
                Balance.equal accounts.(1).balance token_owner_account.balance
              ) ;
              assert (Option.is_none receiver_account)))

    let%test_unit "unchanged timings for fee transfers and coinbase" =
      Test_util.with_randomness 123456789 (fun () ->
          let receivers =
            Array.init 2 ~f:(fun _ ->
                Public_key.of_private_key_exn (Private_key.create ())
                |> Public_key.compress)
          in
          let timed_account pk =
            let account_id = Account_id.create pk Token_id.default in
            let balance = Balance.of_int 100_000_000_000_000 in
            let initial_minimum_balance = Balance.of_int 80_000_000_000 in
            let cliff_time = Global_slot.of_int 2 in
            let cliff_amount = Amount.of_int 5_000_000_000 in
            let vesting_period = Global_slot.of_int 2 in
            let vesting_increment = Amount.of_int 40_000_000_000 in
            Or_error.ok_exn
            @@ Account.create_timed account_id balance ~initial_minimum_balance
                 ~cliff_time ~cliff_amount ~vesting_period ~vesting_increment
          in
          let timed_account1 = timed_account receivers.(0) in
          let timed_account2 = timed_account receivers.(1) in
          let fee = 8_000_000_000 in
          let ft1, ft2 =
            let single1 =
              Fee_transfer.Single.create ~receiver_pk:receivers.(0)
                ~fee:(Currency.Fee.of_int fee) ~fee_token:Token_id.default
            in
            let single2 =
              Fee_transfer.Single.create ~receiver_pk:receivers.(1)
                ~fee:(Currency.Fee.of_int fee) ~fee_token:Token_id.default
            in
            ( Fee_transfer.create single1 (Some single2) |> Or_error.ok_exn
            , Fee_transfer.create single1 None |> Or_error.ok_exn )
          in
          let coinbase_with_ft, coinbase_wo_ft =
            let ft =
              Coinbase.Fee_transfer.create ~receiver_pk:receivers.(0)
                ~fee:(Currency.Fee.of_int fee)
            in
            ( Coinbase.create
                ~amount:(Currency.Amount.of_int 10_000_000_000)
                ~receiver:receivers.(1) ~fee_transfer:(Some ft)
              |> Or_error.ok_exn
            , Coinbase.create
                ~amount:(Currency.Amount.of_int 10_000_000_000)
                ~receiver:receivers.(1) ~fee_transfer:None
              |> Or_error.ok_exn )
          in
          let transactions : Transaction.Valid.t list =
            [ Fee_transfer ft1
            ; Fee_transfer ft2
            ; Coinbase coinbase_with_ft
            ; Coinbase coinbase_wo_ft
            ]
          in
          Ledger.with_ledger ~depth:ledger_depth ~f:(fun ledger ->
              List.iter [ timed_account1; timed_account2 ] ~f:(fun acc ->
                  Ledger.create_new_account_exn ledger (Account.identifier acc)
                    acc) ;
              (* well over the vesting period, the timing field shouldn't change*)
              let txn_global_slot = Global_slot.of_int 100 in
              List.iter transactions ~f:(fun txn ->
                  test_transaction ~txn_global_slot ~constraint_constants ledger
                    txn)))
  end )

let%test_module "account timing check" =
  ( module struct
    open Core_kernel
    open Mina_numbers
    open Currency
    open Transaction_validator.For_tests

    (* test that unchecked and checked calculations for timing agree *)

    let checked_min_balance_and_timing account txn_amount txn_global_slot =
      let account = Account.var_of_t account in
      let txn_amount = Amount.var_of_t txn_amount in
      let txn_global_slot = Global_slot.Checked.constant txn_global_slot in
      let%map `Min_balance min_balance, timing =
        Base.check_timing ~balance_check:Tick.Boolean.Assert.is_true
          ~timed_balance_check:Tick.Boolean.Assert.is_true ~account
          ~txn_amount:(Some txn_amount) ~txn_global_slot
      in
      (min_balance, timing)

    let make_checked_timing_computation account txn_amount txn_global_slot =
      let%map _min_balance, timing =
        checked_min_balance_and_timing account txn_amount txn_global_slot
      in
      timing

    let make_checked_min_balance_computation account txn_amount txn_global_slot
        =
      let%map min_balance, _timing =
        checked_min_balance_and_timing account txn_amount txn_global_slot
      in
      min_balance

    let run_checked_timing_and_compare account txn_amount txn_global_slot
        unchecked_timing unchecked_min_balance =
      let equal_balances_computation =
        let open Snarky_backendless.Checked in
        let%bind checked_timing =
          make_checked_timing_computation account txn_amount txn_global_slot
        in
        (* check agreement of timings produced by checked, unchecked validations *)
        let%bind () =
          as_prover
            As_prover.(
              let%map checked_timing = read Account.Timing.typ checked_timing in
              assert (Account.Timing.equal checked_timing unchecked_timing))
        in
        let%bind checked_min_balance =
          make_checked_min_balance_computation account txn_amount
            txn_global_slot
        in
        let%map equal_balances_checked =
          Balance.Checked.equal checked_min_balance
            (Balance.var_of_t unchecked_min_balance)
        in
        Snarky_backendless.As_prover.read Tick.Boolean.typ
          equal_balances_checked
      in
      let (), equal_balances =
        Or_error.ok_exn @@ Tick.run_and_check equal_balances_computation ()
      in
      equal_balances

    (* confirm the checked computation fails *)
    let checked_timing_should_fail account txn_amount txn_global_slot =
      let checked_timing_computation =
        let%map checked_timing =
          make_checked_timing_computation account txn_amount txn_global_slot
        in
        As_prover.read Account.Timing.typ checked_timing
      in
      Or_error.is_error @@ Tick.run_and_check checked_timing_computation ()

    let%test "before_cliff_time" =
      let pk = Public_key.Compressed.empty in
      let account_id = Account_id.create pk Token_id.default in
      let balance = Balance.of_int 100_000_000_000_000 in
      let initial_minimum_balance = Balance.of_int 80_000_000_000_000 in
      let cliff_time = Global_slot.of_int 1000 in
      let cliff_amount = Amount.of_int 500_000_000 in
      let vesting_period = Global_slot.of_int 10 in
      let vesting_increment = Amount.of_int 1_000_000_000 in
      let txn_amount = Currency.Amount.of_int 100_000_000_000 in
      let txn_global_slot = Global_slot.of_int 45 in
      let account =
        Or_error.ok_exn
        @@ Account.create_timed account_id balance ~initial_minimum_balance
             ~cliff_time ~cliff_amount ~vesting_period ~vesting_increment
      in
      let timing_with_min_balance =
        validate_timing_with_min_balance ~txn_amount ~txn_global_slot ~account
      in
      match timing_with_min_balance with
      | Ok ((Timed _ as unchecked_timing), `Min_balance unchecked_min_balance)
        ->
          run_checked_timing_and_compare account txn_amount txn_global_slot
            unchecked_timing unchecked_min_balance
      | _ ->
          false

    let%test "positive min balance" =
      let pk = Public_key.Compressed.empty in
      let account_id = Account_id.create pk Token_id.default in
      let balance = Balance.of_int 100_000_000_000_000 in
      let initial_minimum_balance = Balance.of_int 10_000_000_000_000 in
      let cliff_time = Global_slot.of_int 1000 in
      let cliff_amount = Amount.zero in
      let vesting_period = Global_slot.of_int 10 in
      let vesting_increment = Amount.of_int 100_000_000_000 in
      let account =
        Or_error.ok_exn
        @@ Account.create_timed account_id balance ~initial_minimum_balance
             ~cliff_time ~cliff_amount ~vesting_period ~vesting_increment
      in
      let txn_amount = Currency.Amount.of_int 100_000_000_000 in
      let txn_global_slot = Mina_numbers.Global_slot.of_int 1_900 in
      let timing_with_min_balance =
        validate_timing_with_min_balance ~account
          ~txn_amount:(Currency.Amount.of_int 100_000_000_000)
          ~txn_global_slot:(Mina_numbers.Global_slot.of_int 1_900)
      in
      (* we're 900 slots past the cliff, which is 90 vesting periods
          subtract 90 * 100 = 9,000 from init min balance of 10,000 to get 1000
          so we should still be timed
      *)
      match timing_with_min_balance with
      | Ok ((Timed _ as unchecked_timing), `Min_balance unchecked_min_balance)
        ->
          run_checked_timing_and_compare account txn_amount txn_global_slot
            unchecked_timing unchecked_min_balance
      | _ ->
          false

    let%test "curr min balance of zero" =
      let pk = Public_key.Compressed.empty in
      let account_id = Account_id.create pk Token_id.default in
      let balance = Balance.of_int 100_000_000_000_000 in
      let initial_minimum_balance = Balance.of_int 10_000_000_000_000 in
      let cliff_time = Global_slot.of_int 1_000 in
      let cliff_amount = Amount.of_int 900_000_000 in
      let vesting_period = Global_slot.of_int 10 in
      let vesting_increment = Amount.of_int 100_000_000_000 in
      let account =
        Or_error.ok_exn
        @@ Account.create_timed account_id balance ~initial_minimum_balance
             ~cliff_time ~cliff_amount ~vesting_period ~vesting_increment
      in
      let txn_amount = Currency.Amount.of_int 100_000_000_000 in
      let txn_global_slot = Global_slot.of_int 2_000 in
      let timing_with_min_balance =
        validate_timing_with_min_balance ~txn_amount ~txn_global_slot ~account
      in
      (* we're 2_000 - 1_000 = 1_000 slots past the cliff, which is 100 vesting periods
          subtract 100 * 100_000_000_000 = 10_000_000_000_000 from init min balance
          of 10_000_000_000 to get zero, so we should be untimed now
      *)
      match timing_with_min_balance with
      | Ok ((Untimed as unchecked_timing), `Min_balance unchecked_min_balance)
        ->
          run_checked_timing_and_compare account txn_amount txn_global_slot
            unchecked_timing unchecked_min_balance
      | _ ->
          false

    let%test "below calculated min balance" =
      let pk = Public_key.Compressed.empty in
      let account_id = Account_id.create pk Token_id.default in
      let balance = Balance.of_int 10_000_000_000_000 in
      let initial_minimum_balance = Balance.of_int 10_000_000_000_000 in
      let cliff_time = Global_slot.of_int 1_000 in
      let cliff_amount = Amount.zero in
      let vesting_period = Global_slot.of_int 10 in
      let vesting_increment = Amount.of_int 100_000_000_000 in
      let account =
        Or_error.ok_exn
        @@ Account.create_timed account_id balance ~initial_minimum_balance
             ~cliff_time ~cliff_amount ~vesting_period ~vesting_increment
      in
      let txn_amount = Currency.Amount.of_int 101_000_000_000 in
      let txn_global_slot = Mina_numbers.Global_slot.of_int 1_010 in
      let timing = validate_timing ~txn_amount ~txn_global_slot ~account in
      match timing with
      | Error err ->
          assert (
            Transaction_status.Failure.equal
              (Transaction_logic.timing_error_to_user_command_status err)
              Transaction_status.Failure.Source_minimum_balance_violation ) ;
          checked_timing_should_fail account txn_amount txn_global_slot
      | _ ->
          false

    let%test "insufficient balance" =
      let pk = Public_key.Compressed.empty in
      let account_id = Account_id.create pk Token_id.default in
      let balance = Balance.of_int 100_000_000_000_000 in
      let initial_minimum_balance = Balance.of_int 10_000_000_000_000 in
      let cliff_time = Global_slot.of_int 1000 in
      let cliff_amount = Amount.zero in
      let vesting_period = Global_slot.of_int 10 in
      let vesting_increment = Amount.of_int 100_000_000_000 in
      let account =
        Or_error.ok_exn
        @@ Account.create_timed account_id balance ~initial_minimum_balance
             ~cliff_time ~cliff_amount ~vesting_period ~vesting_increment
      in
      let txn_amount = Currency.Amount.of_int 100_001_000_000_000 in
      let txn_global_slot = Global_slot.of_int 2000_000_000_000 in
      let timing = validate_timing ~txn_amount ~txn_global_slot ~account in
      match timing with
      | Error err ->
          assert (
            Transaction_status.Failure.equal
              (Transaction_logic.timing_error_to_user_command_status err)
              Transaction_status.Failure.Source_insufficient_balance ) ;
          checked_timing_should_fail account txn_amount txn_global_slot
      | _ ->
          false

    let%test "past full vesting" =
      let pk = Public_key.Compressed.empty in
      let account_id = Account_id.create pk Token_id.default in
      let balance = Balance.of_int 100_000_000_000_000 in
      let initial_minimum_balance = Balance.of_int 10_000_000_000_000 in
      let cliff_time = Global_slot.of_int 1000 in
      let cliff_amount = Amount.zero in
      let vesting_period = Global_slot.of_int 10 in
      let vesting_increment = Amount.of_int 100_000_000_000 in
      let account =
        Or_error.ok_exn
        @@ Account.create_timed account_id balance ~initial_minimum_balance
             ~cliff_time ~cliff_amount ~vesting_period ~vesting_increment
      in
      (* fully vested, curr min balance = 0, so we can spend the whole balance *)
      let txn_amount = Currency.Amount.of_int 100_000_000_000_000 in
      let txn_global_slot = Global_slot.of_int 3000 in
      let timing_with_min_balance =
        validate_timing_with_min_balance ~txn_amount ~txn_global_slot ~account
      in
      match timing_with_min_balance with
      | Ok ((Untimed as unchecked_timing), `Min_balance unchecked_min_balance)
        ->
          run_checked_timing_and_compare account txn_amount txn_global_slot
            unchecked_timing unchecked_min_balance
      | _ ->
          false

    let make_cliff_amount_test slot =
      let pk = Public_key.Compressed.empty in
      let account_id = Account_id.create pk Token_id.default in
      let balance = Balance.of_int 100_000_000_000_000 in
      let initial_minimum_balance = Balance.of_int 10_000_000_000_000 in
      let cliff_time = Global_slot.of_int 1000 in
      let cliff_amount =
        Balance.to_uint64 initial_minimum_balance |> Amount.of_uint64
      in
      let vesting_period = Global_slot.of_int 1 in
      let vesting_increment = Amount.zero in
      let account =
        Or_error.ok_exn
        @@ Account.create_timed account_id balance ~initial_minimum_balance
             ~cliff_time ~cliff_amount ~vesting_period ~vesting_increment
      in
      let txn_amount = Currency.Amount.of_int 100_000_000_000_000 in
      let txn_global_slot = Global_slot.of_int slot in
      (txn_amount, txn_global_slot, account)

    let%test "before cliff, cliff_amount doesn't affect min balance" =
      let txn_amount, txn_global_slot, account = make_cliff_amount_test 999 in
      let timing = validate_timing ~txn_amount ~txn_global_slot ~account in
      match timing with
      | Error err ->
          assert (
            Transaction_status.Failure.equal
              (Transaction_logic.timing_error_to_user_command_status err)
              Transaction_status.Failure.Source_minimum_balance_violation ) ;
          checked_timing_should_fail account txn_amount txn_global_slot
      | Ok _ ->
          false

    let%test "at exactly cliff time, cliff amount allows spending" =
      let txn_amount, txn_global_slot, account = make_cliff_amount_test 1000 in
      let timing_with_min_balance =
        validate_timing_with_min_balance ~txn_amount ~txn_global_slot ~account
      in
      match timing_with_min_balance with
      | Ok ((Untimed as unchecked_timing), `Min_balance unchecked_min_balance)
        ->
          run_checked_timing_and_compare account txn_amount txn_global_slot
            unchecked_timing unchecked_min_balance
      | _ ->
          false
  end )

let%test_module "transaction_undos" =
  ( module struct
    let constraint_constants =
      Genesis_constants.Constraint_constants.for_unit_tests

    let genesis_constants = Genesis_constants.for_unit_tests

    let consensus_constants =
      Consensus.Constants.create ~constraint_constants
        ~protocol_constants:genesis_constants.protocol

    let state_body =
      let compile_time_genesis =
        Mina_state.Genesis_protocol_state.t
          ~genesis_ledger:Genesis_ledger.(Packed.t for_unit_tests)
          ~genesis_epoch_data:Consensus.Genesis_epoch_data.for_unit_tests
          ~constraint_constants ~consensus_constants
      in
      compile_time_genesis.data |> Mina_state.Protocol_state.body

    let txn_state_view = Mina_state.Protocol_state.Body.view state_body

    let gen_user_commands ~length ledger_init_state =
      let open Quickcheck.Generator.Let_syntax in
      let%map cmds =
        User_command.Valid.Gen.sequence ~length:(length / 2) ~sign_type:`Real
          ledger_init_state
      in
      let cmds = List.map ~f:User_command.forget_check cmds in
      (* Cmds with new receiver accounts *)
      let amount =
        Currency.Fee.scale constraint_constants.account_creation_fee 2
        |> Option.value_exn |> Currency.Amount.of_fee
      in
      let senders =
        Array.filter_map ledger_init_state
          ~f:(fun ((keypair, balance, _, _) as s) ->
            let sender_pk = Public_key.compress keypair.public_key in
            let account_id = Account_id.create sender_pk Token_id.default in
            if
              List.find cmds ~f:(fun cmd ->
                  Account_id.equal (User_command.fee_payer cmd) account_id)
              |> Option.is_some
            then None
            else if Currency.Amount.(balance >= amount) then Some s
            else None)
      in
      let new_cmds =
        let source_accounts =
          List.take (Array.to_list senders) (length - List.length cmds)
        in
        assert (not (List.is_empty source_accounts)) ;
        let new_keys =
          List.init (List.length source_accounts) ~f:(fun _ ->
              Signature_lib.Keypair.create ())
        in
        List.map (List.zip_exn source_accounts new_keys)
          ~f:(fun ((s, _, nonce, _), r) ->
            let sender_pk = Public_key.compress s.public_key in
            let receiver_pk = Public_key.compress r.public_key in
            let fee = Currency.Fee.of_int 10 in
            let payload : Signed_command.Payload.t =
              Signed_command.Payload.create ~fee ~fee_token:Token_id.default
                ~fee_payer_pk:sender_pk ~nonce ~memo:Signed_command_memo.dummy
                ~valid_until:None
                ~body:
                  (Payment
                     { source_pk = sender_pk
                     ; receiver_pk
                     ; token_id = Token_id.default
                     ; amount
                     })
            in
            let c = Signed_command.sign s payload in
            User_command.Signed_command (Signed_command.forget_check c))
      in
      List.map ~f:(fun c -> Transaction.Command c) (cmds @ new_cmds)

    let gen_fee_transfers ~length ledger_init_state =
      let open Quickcheck.Generator.Let_syntax in
      let count = 3 in
      let new_keys =
        Array.init count ~f:(fun _ -> Signature_lib.Keypair.create ())
      in
      let fee_transfers ?(new_accounts = false) accounts count =
        let max_fee =
          Currency.Fee.scale constraint_constants.account_creation_fee 10
          |> Option.value_exn |> Currency.Fee.to_int
        in
        let min_fee =
          if new_accounts then
            constraint_constants.account_creation_fee |> Currency.Fee.to_int
          else 0
        in
        let%map singles =
          Quickcheck.Generator.list_with_length count
            (Fee_transfer.Single.Gen.with_random_receivers ~keys:accounts
               ~max_fee ~min_fee
               ~token:(Quickcheck.Generator.return Token_id.default))
        in
        One_or_two.group_list singles
        |> List.map ~f:(Fn.compose Or_error.ok_exn Fee_transfer.of_singles)
      in
      let%bind fee_transfer_new_accounts =
        fee_transfers new_keys count ~new_accounts:true
      in
      let remaining = max count (length - count) in
      let%map fee_transfer_existing_accounts =
        fee_transfers
          (Array.init remaining ~f:(fun _ ->
               let keypair, _, _, _ =
                 Array.random_element_exn ledger_init_state
               in
               keypair))
          remaining
      in
      List.map
        ~f:(fun c -> Transaction.Fee_transfer c)
        (fee_transfer_new_accounts @ fee_transfer_existing_accounts)

    let gen_coinbases ~length ledger_init_state =
      let open Quickcheck.Generator.Let_syntax in
      let count = 3 in
      let%bind coinbase_new_accounts =
        Quickcheck.Generator.list_with_length count
          (Quickcheck.Generator.map ~f:fst
             (Coinbase.Gen.gen ~constraint_constants))
      in
      let%map coinbase_existing_accounts =
        let remaining = max count (length - count) in
        let keys =
          Array.init remaining ~f:(fun _ ->
              let keypair, _, _, _ =
                Array.random_element_exn ledger_init_state
              in
              keypair)
        in
        let min_amount =
          Option.value_exn
            (Currency.Fee.scale constraint_constants.account_creation_fee 2)
          |> Currency.Fee.to_int
        in
        let max_amount =
          Currency.Amount.to_int constraint_constants.coinbase_amount
        in
        Quickcheck.Generator.list_with_length remaining
          (Coinbase.Gen.with_random_receivers ~keys ~min_amount ~max_amount
             ~fee_transfer:
               (Coinbase.Fee_transfer.Gen.with_random_receivers ~keys
                  ~min_fee:constraint_constants.account_creation_fee))
      in
      List.map
        ~f:(fun c -> Transaction.Coinbase c)
        (coinbase_new_accounts @ coinbase_existing_accounts)

    let test_undo ledger transaction =
      let merkle_root_before = Ledger.merkle_root ledger in
      let applied_txn =
        Ledger.apply_transaction ~constraint_constants ~txn_state_view ledger
          transaction
        |> Or_error.ok_exn
      in
      let new_mask = Ledger.Mask.create ~depth:(Ledger.depth ledger) () in
      let new_ledger = Ledger.register_mask ledger new_mask in
      let () =
        Ledger.undo ~constraint_constants new_ledger applied_txn
        |> Or_error.ok_exn
      in
      assert (
        Ledger_hash.equal merkle_root_before (Ledger.merkle_root new_ledger) ) ;
      (merkle_root_before, applied_txn)

    let test_undos ledger transactions =
      let res =
        List.fold ~init:[] transactions ~f:(fun acc t ->
            test_undo ledger t :: acc)
      in
      List.iter res ~f:(fun (root_before, u) ->
          let () =
            Ledger.undo ~constraint_constants ledger u |> Or_error.ok_exn
          in
          assert (Ledger_hash.equal (Ledger.merkle_root ledger) root_before))

    let%test_unit "undo_coinbase" =
      let gen =
        let open Quickcheck.Generator.Let_syntax in
        let%bind ledger_init_state = Ledger.gen_initial_ledger_state in
        let%map coinbases = gen_coinbases ~length:5 ledger_init_state in
        (ledger_init_state, coinbases)
      in
      Async.Quickcheck.test ~seed:(`Deterministic "coinbase undos")
        ~sexp_of:[%sexp_of: Ledger.init_state * Transaction.t list] ~trials:2
        gen ~f:(fun (ledger_init_state, coinbase_list) ->
          Ledger.with_ephemeral_ledger ~depth:constraint_constants.ledger_depth
            ~f:(fun ledger ->
              Ledger.apply_initial_ledger_state ledger ledger_init_state ;
              test_undos ledger coinbase_list))

    let%test_unit "undo_fee_transfers" =
      let gen =
        let open Quickcheck.Generator.Let_syntax in
        let%bind ledger_init_state = Ledger.gen_initial_ledger_state in
        let%map fts = gen_fee_transfers ~length:5 ledger_init_state in
        (ledger_init_state, fts)
      in
      Async.Quickcheck.test ~seed:(`Deterministic "fee-transfer undos")
        ~sexp_of:[%sexp_of: Ledger.init_state * Transaction.t list] ~trials:2
        gen ~f:(fun (ledger_init_state, ft_list) ->
          Ledger.with_ephemeral_ledger ~depth:constraint_constants.ledger_depth
            ~f:(fun ledger ->
              Ledger.apply_initial_ledger_state ledger ledger_init_state ;
              test_undos ledger ft_list))

    let%test_unit "undo_user_commands" =
      let gen =
        let open Quickcheck.Generator.Let_syntax in
        let%bind ledger_init_state = Ledger.gen_initial_ledger_state in
        let%map cmds = gen_user_commands ~length:10 ledger_init_state in
        (ledger_init_state, cmds)
      in
      Async.Quickcheck.test ~seed:(`Deterministic "user-command undo")
        ~sexp_of:[%sexp_of: Ledger.init_state * Transaction.t list] ~trials:2
        gen ~f:(fun (ledger_init_state, cmd_list) ->
          Ledger.with_ephemeral_ledger ~depth:constraint_constants.ledger_depth
            ~f:(fun ledger ->
              Ledger.apply_initial_ledger_state ledger ledger_init_state ;
              test_undos ledger cmd_list))

    let%test_unit "undo_all_txns" =
      let gen =
        let open Quickcheck.Generator.Let_syntax in
        let%bind ledger_init_state = Ledger.gen_initial_ledger_state in
        let%bind coinbase = gen_coinbases ~length:4 ledger_init_state in
        let%bind fee_transfers =
          gen_fee_transfers ~length:6 ledger_init_state
        in
        let%bind cmds = gen_user_commands ~length:6 ledger_init_state in
        let%map txns =
          let%map txns = Quickcheck_lib.shuffle (fee_transfers @ coinbase) in
          List.take cmds 3 @ List.take txns 5 @ List.drop cmds 3
          @ List.drop txns 5
        in
        (ledger_init_state, txns)
      in
      Async.Quickcheck.test ~seed:(`Deterministic "all-transaction undos")
        ~sexp_of:[%sexp_of: Ledger.init_state * Transaction.t list] ~trials:2
        gen ~f:(fun (ledger_init_state, txn_list) ->
          Ledger.with_ephemeral_ledger ~depth:constraint_constants.ledger_depth
            ~f:(fun ledger ->
              Ledger.apply_initial_ledger_state ledger ledger_init_state ;
              test_undos ledger txn_list))
  end )<|MERGE_RESOLUTION|>--- conflicted
+++ resolved
@@ -4704,60 +4704,9 @@
     in
     assert (List.is_empty other_parties) ;
     assert (Option.is_none sender_party) ;
-<<<<<<< HEAD
-    assert (Option.is_some snapp_party) ;
-    let snapp_party = Option.value_exn snapp_party in
-    let%map.Async.Deferred snapp_party =
-      match spec.current_auth with
-      | Permissions.Auth_required.Proof ->
-          let proof_party =
-            let ps =
-              Parties.Call_forest.of_parties_list
-                ~party_depth:(fun (p : Party.Predicated.t) -> p.body.call_depth)
-                [ snapp_party.data ]
-              |> Parties.Call_forest.accumulate_hashes_predicated
-            in
-            Parties.Call_forest.hash ps
-          in
-          let tx_statement : Snapp_statement.t =
-            let commitment =
-              if snapp_party.data.body.use_full_commitment then full_commitment
-              else commitment
-            in
-            { transaction = commitment; at_party = proof_party }
-          in
-          let handler (Snarky_backendless.Request.With { request; respond }) =
-            match request with _ -> respond Unhandled
-          in
-          let%map.Async.Deferred (pi : Pickles.Side_loaded.Proof.t) =
-            trivial_prover ~handler [] tx_statement
-            |> Promise_native_helpers.to_deferred
-          in
-          { Party.data = snapp_party.data; authorization = Proof pi }
-      | Signature ->
-          let commitment =
-            if snapp_party.data.body.use_full_commitment then full_commitment
-            else commitment
-          in
-          let signature =
-            Signature_lib.Schnorr.Chunked.sign
-              (Option.value_exn spec.snapp_account_keypair).private_key
-              (Random_oracle.Input.Chunked.field commitment)
-          in
-          Async.Deferred.return
-            { Party.data = snapp_party.data
-            ; authorization = Signature signature
-            }
-      | None ->
-          Async.Deferred.return
-            { Party.data = snapp_party.data; authorization = None_given }
-      | _ ->
-          failwith "Current authorization not Proof or Signature or None_given"
-=======
     assert (not @@ List.is_empty snapp_parties) ;
     let snapp_parties_keypairs =
       List.zip_exn snapp_parties spec.snapp_account_keypairs
->>>>>>> 91a619d7
     in
     let%map.Async.Deferred snapp_parties =
       Async.Deferred.List.mapi snapp_parties_keypairs
