open Core
open Signature_lib
open Coda_base
open Snark_params
module Global_slot = Coda_numbers.Global_slot
open Currency

let top_hash_logging_enabled = ref false

let with_top_hash_logging f =
  let old = !top_hash_logging_enabled in
  top_hash_logging_enabled := true ;
  try
    let ret = f () in
    top_hash_logging_enabled := old ;
    ret
  with err ->
    top_hash_logging_enabled := old ;
    raise err

module Proof_type = struct
  [%%versioned
  module Stable = struct
    module V1 = struct
      type t = [`Base | `Merge] [@@deriving compare, equal, hash, sexp, yojson]

      let to_latest = Fn.id
    end
  end]

  type t = Stable.Latest.t [@@deriving sexp, hash, compare, yojson]
end

module Pending_coinbase_stack_state = struct
  module Init_stack = struct
    [%%versioned
    module Stable = struct
      module V1 = struct
        type t = Base of Pending_coinbase.Stack_versioned.Stable.V1.t | Merge
        [@@deriving sexp, hash, compare, eq, yojson]

        let to_latest = Fn.id
      end
    end]

    type t = Stable.Latest.t = Base of Pending_coinbase.Stack.t | Merge
    [@@deriving sexp, hash, compare, yojson]
  end

  module Poly = struct
    [%%versioned
    module Stable = struct
      module V1 = struct
        type 'pending_coinbase t =
          {source: 'pending_coinbase; target: 'pending_coinbase}
        [@@deriving sexp, hash, compare, eq, fields, yojson]

        let to_latest pending_coinbase {source; target} =
          {source= pending_coinbase source; target= pending_coinbase target}
      end
    end]

    type 'pending_coinbase t = 'pending_coinbase Stable.Latest.t =
      {source: 'pending_coinbase; target: 'pending_coinbase}
    [@@deriving sexp, hash, compare, eq, fields, yojson, hlist]

    let typ pending_coinbase =
      Tick.Typ.of_hlistable
        [pending_coinbase; pending_coinbase]
        ~var_to_hlist:to_hlist ~var_of_hlist:of_hlist ~value_to_hlist:to_hlist
        ~value_of_hlist:of_hlist
  end

  type 'pending_coinbase poly = 'pending_coinbase Poly.t =
    {source: 'pending_coinbase; target: 'pending_coinbase}
  [@@deriving sexp, hash, compare, eq, fields, yojson]

  (* State of the coinbase stack for the current transaction snark *)
  [%%versioned
  module Stable = struct
    module V1 = struct
      type t = Pending_coinbase.Stack_versioned.Stable.V1.t Poly.Stable.V1.t
      [@@deriving sexp, hash, compare, eq, yojson]

      let to_latest = Fn.id
    end
  end]

  type t = Stable.Latest.t [@@deriving sexp, hash, compare, yojson]

  type var = Pending_coinbase.Stack.var Poly.t

  let typ = Poly.typ Pending_coinbase.Stack.typ

  let to_input ({source; target} : t) =
    Random_oracle.Input.append
      (Pending_coinbase.Stack.to_input source)
      (Pending_coinbase.Stack.to_input target)

  let var_to_input ({source; target} : var) =
    Random_oracle.Input.append
      (Pending_coinbase.Stack.var_to_input source)
      (Pending_coinbase.Stack.var_to_input target)

  include Hashable.Make_binable (Stable.Latest)
  include Comparable.Make (Stable.Latest)
end

module Statement = struct
  module Poly = struct
    [%%versioned
    module Stable = struct
      module V1 = struct
        type ( 'ledger_hash
             , 'amount
             , 'pending_coinbase
             , 'fee_excess
             , 'token_id
             , 'sok_digest )
             t =
          { source: 'ledger_hash
          ; target: 'ledger_hash
          ; supply_increase: 'amount
          ; pending_coinbase_stack_state: 'pending_coinbase
          ; fee_excess: 'fee_excess
          ; next_available_token_before: 'token_id
          ; next_available_token_after: 'token_id
          ; sok_digest: 'sok_digest }
        [@@deriving compare, equal, hash, sexp, yojson]

        let to_latest ledger_hash amount pending_coinbase fee_excess' token_id
            sok_digest'
            { source
            ; target
            ; supply_increase
            ; pending_coinbase_stack_state
            ; fee_excess
            ; next_available_token_before
            ; next_available_token_after
            ; sok_digest } =
          { source= ledger_hash source
          ; target= ledger_hash target
          ; supply_increase= amount supply_increase
          ; pending_coinbase_stack_state=
              pending_coinbase pending_coinbase_stack_state
          ; fee_excess= fee_excess' fee_excess
          ; next_available_token_before= token_id next_available_token_before
          ; next_available_token_after= token_id next_available_token_after
          ; sok_digest= sok_digest' sok_digest }
      end
    end]

    type ( 'ledger_hash
         , 'amount
         , 'pending_coinbase
         , 'fee_excess
         , 'token_id
         , 'sok_digest )
         t =
          ( 'ledger_hash
          , 'amount
          , 'pending_coinbase
          , 'fee_excess
          , 'token_id
          , 'sok_digest )
          Stable.Latest.t =
      { source: 'ledger_hash
      ; target: 'ledger_hash
      ; supply_increase: 'amount
      ; pending_coinbase_stack_state: 'pending_coinbase
      ; fee_excess: 'fee_excess
      ; next_available_token_before: 'token_id
      ; next_available_token_after: 'token_id
      ; sok_digest: 'sok_digest }
<<<<<<< HEAD
    [@@deriving compare, equal, hash, sexp, yojson]

    let to_hlist
        { source
        ; target
        ; supply_increase
        ; pending_coinbase_stack_state
        ; fee_excess
        ; next_available_token_before
        ; next_available_token_after
        ; sok_digest } =
      H_list.
        [ source
        ; target
        ; supply_increase
        ; pending_coinbase_stack_state
        ; fee_excess
        ; next_available_token_before
        ; next_available_token_after
        ; sok_digest ]

    let of_hlist
        ([ source
         ; target
         ; supply_increase
         ; pending_coinbase_stack_state
         ; fee_excess
         ; next_available_token_before
         ; next_available_token_after
         ; sok_digest ] :
          (unit, _) H_list.t) =
      { source
      ; target
      ; supply_increase
      ; pending_coinbase_stack_state
      ; fee_excess
      ; next_available_token_before
      ; next_available_token_after
      ; sok_digest }
=======
    [@@deriving compare, equal, hash, sexp, yojson, hlist]
>>>>>>> 0be3e157

    let typ ledger_hash amount pending_coinbase fee_excess token_id sok_digest
        =
      Tick.Typ.of_hlistable
        [ ledger_hash
        ; ledger_hash
        ; amount
        ; pending_coinbase
        ; fee_excess
        ; token_id
        ; token_id
        ; sok_digest ]
        ~var_to_hlist:to_hlist ~var_of_hlist:of_hlist ~value_to_hlist:to_hlist
        ~value_of_hlist:of_hlist
  end

  type ( 'ledger_hash
       , 'amount
       , 'pending_coinbase
       , 'fee_excess
       , 'token_id
       , 'sok_digest )
       poly =
        ( 'ledger_hash
        , 'amount
        , 'pending_coinbase
        , 'fee_excess
        , 'token_id
        , 'sok_digest )
        Poly.t =
    { source: 'ledger_hash
    ; target: 'ledger_hash
    ; supply_increase: 'amount
    ; pending_coinbase_stack_state: 'pending_coinbase
    ; fee_excess: 'fee_excess
    ; next_available_token_before: 'token_id
    ; next_available_token_after: 'token_id
    ; sok_digest: 'sok_digest }
  [@@deriving compare, equal, hash, sexp, yojson]

  [%%versioned
  module Stable = struct
    module V1 = struct
      type t =
        ( Frozen_ledger_hash.Stable.V1.t
        , Currency.Amount.Stable.V1.t
        , Pending_coinbase_stack_state.Stable.V1.t
        , Fee_excess.Stable.V1.t
        , Token_id.Stable.V1.t
        , unit )
        Poly.Stable.V1.t
      [@@deriving compare, equal, hash, sexp, yojson]

      let to_latest = Fn.id
    end
  end]

  type t =
    ( Frozen_ledger_hash.t
    , Currency.Amount.t
    , Pending_coinbase_stack_state.t
    , Fee_excess.t
    , Token_id.t
    , unit )
    Poly.t
  [@@deriving sexp, hash, compare, yojson]

  module With_sok = struct
    [%%versioned
    module Stable = struct
      module V1 = struct
        type t =
          ( Frozen_ledger_hash.Stable.V1.t
          , Currency.Amount.Stable.V1.t
          , Pending_coinbase_stack_state.Stable.V1.t
          , Fee_excess.Stable.V1.t
          , Token_id.Stable.V1.t
          , Sok_message.Digest.Stable.V1.t )
          Poly.Stable.V1.t
        [@@deriving compare, equal, hash, sexp, to_yojson]

        let to_latest = Fn.id
      end
    end]

    type t = Stable.Latest.t [@@deriving sexp, hash, compare, to_yojson]

    type var =
      ( Frozen_ledger_hash.var
      , Currency.Amount.var
      , Pending_coinbase_stack_state.var
      , Fee_excess.var
      , Token_id.var
      , Sok_message.Digest.Checked.t )
      Poly.t

    let typ : (var, t) Tick.Typ.t =
      Poly.typ Frozen_ledger_hash.typ Currency.Amount.typ
        Pending_coinbase_stack_state.typ Fee_excess.typ Token_id.typ
        Sok_message.Digest.typ

    let to_input
        { source
        ; target
        ; supply_increase
        ; pending_coinbase_stack_state
        ; fee_excess
        ; next_available_token_before
        ; next_available_token_after
        ; sok_digest } =
      let input =
        Array.reduce_exn ~f:Random_oracle.Input.append
          [| Sok_message.Digest.to_input sok_digest
           ; Frozen_ledger_hash.to_input source
           ; Frozen_ledger_hash.to_input target
           ; Pending_coinbase_stack_state.to_input pending_coinbase_stack_state
           ; Amount.to_input supply_increase
           ; Fee_excess.to_input fee_excess
           ; Token_id.to_input next_available_token_before
           ; Token_id.to_input next_available_token_after |]
      in
      if !top_hash_logging_enabled then
        Format.eprintf
          !"Generating unchecked top hash from:@.%{sexp: (Tick.Field.t, bool) \
            Random_oracle.Input.t}@."
          input ;
      input

    let to_field_elements t = Random_oracle.pack_input (to_input t)

    module Checked = struct
      type t = var

      let to_input
          { source
          ; target
          ; supply_increase
          ; pending_coinbase_stack_state
          ; fee_excess
          ; next_available_token_before
          ; next_available_token_after
          ; sok_digest } =
        let open Tick in
        let open Checked.Let_syntax in
        let%bind fee_excess = Fee_excess.to_input_checked fee_excess in
        let%bind next_available_token_before =
          Token_id.Checked.to_input next_available_token_before
        in
        let%bind next_available_token_after =
          Token_id.Checked.to_input next_available_token_after
        in
        let input =
          Array.reduce_exn ~f:Random_oracle.Input.append
            [| Sok_message.Digest.Checked.to_input sok_digest
             ; Frozen_ledger_hash.var_to_input source
             ; Frozen_ledger_hash.var_to_input target
             ; Pending_coinbase_stack_state.var_to_input
                 pending_coinbase_stack_state
             ; Amount.var_to_input supply_increase
             ; fee_excess
             ; next_available_token_before
             ; next_available_token_after |]
        in
        let%map () =
          as_prover
            As_prover.(
              if !top_hash_logging_enabled then
                let%bind field_elements =
                  read
                    (Typ.list ~length:0 Field.typ)
                    (Array.to_list input.field_elements)
                in
                let%map bitstrings =
                  read
                    (Typ.list ~length:0 (Typ.list ~length:0 Boolean.typ))
                    (Array.to_list input.bitstrings)
                in
                Format.eprintf
                  !"Generating checked top hash from:@.%{sexp: (Field.t, \
                    bool) Random_oracle.Input.t}@."
                  { Random_oracle.Input.field_elements=
                      Array.of_list field_elements
                  ; bitstrings= Array.of_list bitstrings }
              else return ())
        in
        input

      let to_field_elements t =
        let open Tick.Checked.Let_syntax in
        Tick.Run.run_checked (to_input t >>| Random_oracle.Checked.pack_input)
    end
  end

  let option lab =
    Option.value_map ~default:(Or_error.error_string lab) ~f:(fun x -> Ok x)

  let merge (s1 : t) (s2 : t) =
    let open Or_error.Let_syntax in
    let%map fee_excess = Fee_excess.combine s1.fee_excess s2.fee_excess
    and supply_increase =
      Currency.Amount.add s1.supply_increase s2.supply_increase
      |> option "Error adding supply_increase"
    and () =
      if
        Token_id.equal s1.next_available_token_after
          s2.next_available_token_before
      then return ()
      else
        Or_error.errorf
          !"Next available token is inconsistent between transitions (%{sexp: \
            Token_id.t} vs %{sexp: Token_id.t})"
          s1.next_available_token_after s2.next_available_token_before
    in
    ( { source= s1.source
      ; target= s2.target
      ; fee_excess
      ; next_available_token_before= s1.next_available_token_before
      ; next_available_token_after= s2.next_available_token_after
      ; supply_increase
      ; pending_coinbase_stack_state=
          { source= s1.pending_coinbase_stack_state.source
          ; target= s2.pending_coinbase_stack_state.target }
      ; sok_digest= () }
      : t )

  include Hashable.Make_binable (Stable.Latest)
  include Comparable.Make (Stable.Latest)

  let gen =
    let open Quickcheck.Generator.Let_syntax in
    let%map source = Frozen_ledger_hash.gen
    and target = Frozen_ledger_hash.gen
    and fee_excess = Fee_excess.gen
    and supply_increase = Currency.Amount.gen
    and pending_coinbase_before = Pending_coinbase.Stack.gen
    and pending_coinbase_after = Pending_coinbase.Stack.gen
    and next_available_token_before, next_available_token_after =
      let%map token1 = Token_id.gen_non_default
      and token2 = Token_id.gen_non_default in
      (Token_id.min token1 token2, Token_id.max token1 token2)
    in
    ( { source
      ; target
      ; fee_excess
      ; next_available_token_before
      ; next_available_token_after
      ; supply_increase
      ; pending_coinbase_stack_state=
          {source= pending_coinbase_before; target= pending_coinbase_after}
      ; sok_digest= () }
      : t )
end

module Proof = struct
  open Pickles_types
  module T = Pickles.Proof.Make (Nat.N2) (Nat.N2)

  [%%versioned
  module Stable = struct
    module V1 = struct
      type t = T.t
      [@@deriving version {asserted}, yojson, bin_io, compare, sexp]

      let to_latest = Fn.id
    end
  end]

  type t = Stable.Latest.t [@@deriving yojson, compare, sexp]
end

[%%versioned
module Stable = struct
  module V1 = struct
    type t =
      {statement: Statement.With_sok.Stable.V1.t; proof: Proof.Stable.V1.t}
    [@@deriving compare, fields, sexp, version, to_yojson]

    let to_latest = Fn.id
  end
end]

type t = Stable.Latest.t = {statement: Statement.With_sok.t; proof: Proof.t}
[@@deriving sexp, to_yojson]

let proof t = t.proof

let statement t = {t.statement with sok_digest= ()}

let sok_digest t = t.statement.sok_digest

let to_yojson = Stable.Latest.to_yojson

let create ~source ~target ~supply_increase ~pending_coinbase_stack_state
    ~fee_excess ~next_available_token_before ~next_available_token_after
    ~sok_digest ~proof =
  { statement=
      { source
      ; target
      ; next_available_token_before
      ; next_available_token_after
      ; supply_increase
      ; pending_coinbase_stack_state
      ; fee_excess
      ; sok_digest }
  ; proof }

module Base = struct
  open Tick
  open Let_syntax

  type _ Snarky.Request.t +=
    | Transaction : Transaction_union.t Snarky.Request.t
    | State_body : Coda_state.Protocol_state.Body.Value.t Snarky.Request.t
    | Init_stack : Pending_coinbase.Stack.t Snarky.Request.t

  module User_command_failure = struct
    (** The various ways that a user command may fail. These should be computed
        before applying the snark, to ensure that only the base fee is charged
        to the fee-payer if executing the user command will later fail.
    *)
    type 'bool t =
      { predicate_failed: 'bool (* All *)
      ; source_not_present: 'bool (* All *)
      ; receiver_not_present: 'bool (* Delegate, Mint_tokens *)
      ; amount_insufficient_to_create: 'bool (* Payment only *)
      ; token_cannot_create: 'bool (* Payment only, token<>default *)
      ; source_insufficient_balance: 'bool (* Payment only *)
      ; source_bad_timing: 'bool (* Payment only *)
      ; receiver_exists: 'bool (* Create_account only *)
      ; not_token_owner: 'bool (* Create_account, Mint_tokens *)
      ; token_auth: 'bool (* Create_account *) }

    let num_fields = 10

    let to_list
        { predicate_failed
        ; source_not_present
        ; receiver_not_present
        ; amount_insufficient_to_create
        ; token_cannot_create
        ; source_insufficient_balance
        ; source_bad_timing
        ; receiver_exists
        ; not_token_owner
        ; token_auth } =
      [ predicate_failed
      ; source_not_present
      ; receiver_not_present
      ; amount_insufficient_to_create
      ; token_cannot_create
      ; source_insufficient_balance
      ; source_bad_timing
      ; receiver_exists
      ; not_token_owner
      ; token_auth ]

    let of_list = function
      | [ predicate_failed
        ; source_not_present
        ; receiver_not_present
        ; amount_insufficient_to_create
        ; token_cannot_create
        ; source_insufficient_balance
        ; source_bad_timing
        ; receiver_exists
        ; not_token_owner
        ; token_auth ] ->
          { predicate_failed
          ; source_not_present
          ; receiver_not_present
          ; amount_insufficient_to_create
          ; token_cannot_create
          ; source_insufficient_balance
          ; source_bad_timing
          ; receiver_exists
          ; not_token_owner
          ; token_auth }
      | _ ->
          failwith
            "Transaction_snark.Base.User_command_failure.to_list: bad length"

    let typ : (Boolean.var t, bool t) Typ.t =
      let open Typ in
      list ~length:num_fields Boolean.typ
      |> transport ~there:to_list ~back:of_list
      |> transport_var ~there:to_list ~back:of_list

    let any t = Boolean.any (to_list t)

    (** Compute which -- if any -- of the failure cases will be hit when
        evaluating the given user command, and indicate whether the fee-payer
        would need to pay the account creation fee if the user command were to
        succeed (irrespective or whether it actually will or not).
    *)
    let compute_unchecked
        ~(constraint_constants : Genesis_constants.Constraint_constants.t)
        ~txn_global_slot ~creating_new_token ~(fee_payer_account : Account.t)
        ~(receiver_account : Account.t) ~(source_account : Account.t)
        ({payload; signature= _; signer= _} : Transaction_union.t) =
      match payload.body.tag with
      | Fee_transfer | Coinbase ->
          (* Not user commands, return no failure. *)
          of_list (List.init num_fields ~f:(fun _ -> false))
      | _ -> (
          let fail s =
            failwithf
              "Transaction_snark.Base.User_command_failure.compute_unchecked: \
               %s"
              s ()
          in
          let fee_token = payload.common.fee_token in
          let token = payload.body.token_id in
          let fee_payer =
            Account_id.create payload.common.fee_payer_pk fee_token
          in
          let source = Account_id.create payload.body.source_pk token in
          let receiver = Account_id.create payload.body.receiver_pk token in
          (* This should shadow the logic in [Sparse_ledger]. *)
          let fee_payer_account =
            { fee_payer_account with
              balance=
                Option.value_exn ?here:None ?error:None ?message:None
                @@ Balance.sub_amount fee_payer_account.balance
                     (Amount.of_fee payload.common.fee) }
          in
          let predicate_failed, predicate_result =
            if
              Public_key.Compressed.equal payload.common.fee_payer_pk
                payload.body.source_pk
            then (false, true)
            else
              match payload.body.tag with
              | Create_account when creating_new_token ->
                  (* Any account is allowed to create a new token associated
                     with a public key.
                  *)
                  (false, true)
              | Create_account ->
                  (* Predicate failure is deferred here. It will be checked
                     later.
                  *)
                  let predicate_result =
                    (* TODO(#4554): Hook predicate evaluation in here once
                       implemented.
                    *)
                    false
                  in
                  (false, predicate_result)
              | Payment | Stake_delegation | Mint_tokens ->
                  (* TODO(#4554): Hook predicate evaluation in here once
                     implemented.
                  *)
                  (true, false)
              | Fee_transfer | Coinbase ->
                  assert false
          in
          match payload.body.tag with
          | Fee_transfer | Coinbase ->
              assert false
          | Stake_delegation ->
              let receiver_account =
                if Account_id.equal receiver fee_payer then fee_payer_account
                else receiver_account
              in
              let receiver_not_present =
                let id = Account.identifier receiver_account in
                if Account_id.equal Account_id.empty id then true
                else if Account_id.equal receiver id then false
                else fail "bad receiver account ID"
              in
              let source_account =
                if Account_id.equal source fee_payer then fee_payer_account
                else source_account
              in
              let source_not_present =
                let id = Account.identifier source_account in
                if Account_id.equal Account_id.empty id then true
                else if Account_id.equal source id then false
                else fail "bad source account ID"
              in
              { predicate_failed
              ; source_not_present
              ; receiver_not_present
              ; amount_insufficient_to_create= false
              ; token_cannot_create= false
              ; source_insufficient_balance= false
              ; source_bad_timing= false
              ; receiver_exists= false
              ; not_token_owner= false
              ; token_auth= false }
          | Payment ->
              let receiver_account =
                if Account_id.equal receiver fee_payer then fee_payer_account
                else receiver_account
              in
              let receiver_needs_creating =
                let id = Account.identifier receiver_account in
                if Account_id.equal Account_id.empty id then true
                else if Account_id.equal receiver id then false
                else fail "bad receiver account ID"
              in
              let token_is_default = Token_id.(equal default) token in
              let token_cannot_create =
                receiver_needs_creating && not token_is_default
              in
              let amount_insufficient_to_create =
                let creation_amount =
                  Amount.of_fee constraint_constants.account_creation_fee
                in
                receiver_needs_creating
                && Option.is_none
                     (Amount.sub payload.body.amount creation_amount)
              in
              let fee_payer_is_source = Account_id.equal fee_payer source in
              let source_account =
                if fee_payer_is_source then fee_payer_account
                else source_account
              in
              let source_not_present =
                let id = Account.identifier source_account in
                if Account_id.equal Account_id.empty id then true
                else if Account_id.equal source id then false
                else fail "bad source account ID"
              in
              let source_insufficient_balance =
                (* This failure is fatal if fee-payer and source account are
                   the same. This is checked in the transaction pool.
                *)
                (not fee_payer_is_source)
                &&
                if Account_id.equal source receiver then
                  (* The final balance will be [0 - account_creation_fee]. *)
                  receiver_needs_creating
                else
                  Amount.(
                    Balance.to_amount source_account.balance
                    < payload.body.amount)
              in
              let source_bad_timing =
                (* This failure is fatal if fee-payer and source account are
                   the same. This is checked in the transaction pool.
                *)
                (not fee_payer_is_source)
                && ( source_insufficient_balance
                   || Or_error.is_error
                        (Transaction_logic.validate_timing
                           ~txn_amount:payload.body.amount ~txn_global_slot
                           ~account:source_account) )
              in
              { predicate_failed
              ; source_not_present
              ; receiver_not_present= false
              ; amount_insufficient_to_create
              ; token_cannot_create
              ; source_insufficient_balance
              ; source_bad_timing
              ; receiver_exists= false
              ; not_token_owner= false
              ; token_auth= false }
          | Create_account ->
              let receiver_account =
                if Account_id.equal receiver fee_payer then fee_payer_account
                else receiver_account
              in
              let receiver_exists =
                let id = Account.identifier receiver_account in
                if Account_id.equal Account_id.empty id then false
                else if Account_id.equal receiver id then true
                else fail "bad receiver account ID"
              in
              let receiver_account =
                { receiver_account with
                  public_key= Account_id.public_key receiver
                ; token_id= Account_id.token_id receiver
                ; token_permissions=
                    ( if receiver_exists then receiver_account.token_permissions
                    else if creating_new_token then
                      Token_permissions.Token_owned
                        {disable_new_accounts= payload.body.token_locked}
                    else
                      Token_permissions.Not_owned
                        {account_disabled= payload.body.token_locked} ) }
              in
              let source_account =
                if Account_id.equal source fee_payer then fee_payer_account
                else if Account_id.equal source receiver then receiver_account
                else source_account
              in
              let source_not_present =
                let id = Account.identifier source_account in
                if Account_id.equal Account_id.empty id then true
                else if Account_id.equal source id then false
                else fail "bad source account ID"
              in
              let token_auth, not_token_owner =
                if Token_id.(equal default) (Account_id.token_id receiver) then
                  (false, false)
                else
                  match source_account.token_permissions with
                  | Token_owned {disable_new_accounts} ->
                      ( not
                          ( Bool.equal payload.body.token_locked
                              disable_new_accounts
                          || predicate_result )
                      , false )
                  | Not_owned {account_disabled} ->
                      (* NOTE: This [token_auth] value doesn't matter, since we
                         know that there will be a [not_token_owner] failure
                         anyway. We choose this value, since it aliases to the
                         check above in the snark representation of accounts,
                         and so simplifies the snark code.
                      *)
                      ( not
                          ( Bool.equal payload.body.token_locked
                              account_disabled
                          || predicate_result )
                      , true )
              in
              { predicate_failed= false
              ; source_not_present
              ; receiver_not_present= false
              ; amount_insufficient_to_create= false
              ; token_cannot_create= false
              ; source_insufficient_balance= false
              ; source_bad_timing= false
              ; receiver_exists
              ; not_token_owner
              ; token_auth }
          | Mint_tokens ->
              let receiver_account =
                if Account_id.equal receiver fee_payer then fee_payer_account
                else receiver_account
              in
              let receiver_not_present =
                let id = Account.identifier receiver_account in
                if Account_id.equal Account_id.empty id then true
                else if Account_id.equal receiver id then false
                else fail "bad receiver account ID"
              in
              let source_not_present =
                let id = Account.identifier source_account in
                if Account_id.equal Account_id.empty id then true
                else if Account_id.equal source id then false
                else fail "bad source account ID"
              in
              let not_token_owner =
                match source_account.token_permissions with
                | Token_owned _ ->
                    false
                | Not_owned _ ->
                    true
              in
              { predicate_failed
              ; source_not_present
              ; receiver_not_present
              ; amount_insufficient_to_create= false
              ; token_cannot_create= false
              ; source_insufficient_balance= false
              ; source_bad_timing= false
              ; receiver_exists= false
              ; not_token_owner
              ; token_auth= false } )

    let%snarkydef compute_as_prover ~constraint_constants ~txn_global_slot
        ~creating_new_token ~next_available_token (txn : Transaction_union.var)
        =
      let%bind data =
        exists (Typ.Internal.ref ())
          ~compute:
            As_prover.(
              let%bind txn = read Transaction_union.typ txn in
              let fee_token = txn.payload.common.fee_token in
              let token = txn.payload.body.token_id in
              let%map token =
                if Token_id.(equal invalid) token then
                  read Token_id.typ next_available_token
                else return token
              in
              let fee_payer =
                Account_id.create txn.payload.common.fee_payer_pk fee_token
              in
              let source =
                Account_id.create txn.payload.body.source_pk token
              in
              let receiver =
                Account_id.create txn.payload.body.receiver_pk token
              in
              (txn, fee_payer, source, receiver))
      in
      let%bind fee_payer_idx =
        exists (Typ.Internal.ref ())
          ~request:
            As_prover.(
              let%map _txn, fee_payer, _source, _receiver =
                read (Typ.Internal.ref ()) data
              in
              Ledger_hash.Find_index fee_payer)
      in
      let%bind fee_payer_account =
        exists (Typ.Internal.ref ())
          ~request:
            As_prover.(
              let%map fee_payer_idx =
                read (Typ.Internal.ref ()) fee_payer_idx
              in
              Ledger_hash.Get_element fee_payer_idx)
      in
      let%bind source_idx =
        exists (Typ.Internal.ref ())
          ~request:
            As_prover.(
              let%map _txn, _fee_payer, source, _receiver =
                read (Typ.Internal.ref ()) data
              in
              Ledger_hash.Find_index source)
      in
      let%bind source_account =
        exists (Typ.Internal.ref ())
          ~request:
            As_prover.(
              let%map source_idx = read (Typ.Internal.ref ()) source_idx in
              Ledger_hash.Get_element source_idx)
      in
      let%bind receiver_idx =
        exists (Typ.Internal.ref ())
          ~request:
            As_prover.(
              let%map _txn, _fee_payer, _source, receiver =
                read (Typ.Internal.ref ()) data
              in
              Ledger_hash.Find_index receiver)
      in
      let%bind receiver_account =
        exists (Typ.Internal.ref ())
          ~request:
            As_prover.(
              let%map receiver_idx = read (Typ.Internal.ref ()) receiver_idx in
              Ledger_hash.Get_element receiver_idx)
      in
      exists typ
        ~compute:
          As_prover.(
            let%bind txn, _fee_payer, _source, _receiver =
              read (Typ.Internal.ref ()) data
            in
            let%bind fee_payer_account, _path =
              read (Typ.Internal.ref ()) fee_payer_account
            in
            let%bind source_account, _path =
              read (Typ.Internal.ref ()) source_account
            in
            let%bind receiver_account, _path =
              read (Typ.Internal.ref ()) receiver_account
            in
            let%bind creating_new_token =
              read Boolean.typ creating_new_token
            in
            let%map txn_global_slot = read Global_slot.typ txn_global_slot in
            compute_unchecked ~constraint_constants ~txn_global_slot
              ~creating_new_token ~fee_payer_account ~source_account
              ~receiver_account txn)
  end

  let%snarkydef check_signature shifted ~payload ~is_user_command ~signer
      ~signature =
    let%bind input = Transaction_union_payload.Checked.to_input payload in
    let%bind verifies =
      Schnorr.Checked.verifies shifted signature signer input
    in
    Boolean.Assert.any [Boolean.not is_user_command; verifies]

  let check_timing ~balance_check ~timed_balance_check ~account ~txn_amount
      ~txn_global_slot =
    (* calculations should track Transaction_logic.validate_timing *)
    let open Account.Poly in
    let open Account.Timing.As_record in
    let { is_timed
        ; initial_minimum_balance
        ; cliff_time
        ; vesting_period
        ; vesting_increment } =
      account.timing
    in
    let%bind before_or_at_cliff =
      Global_slot.Checked.(txn_global_slot <= cliff_time)
    in
    let int_of_field field =
      Snarky_integer.Integer.constant ~m
        (Bigint.of_field field |> Bigint.to_bignum_bigint)
    in
    let zero_int = int_of_field Field.zero in
    let balance_to_int balance =
      Snarky_integer.Integer.of_bits ~m @@ Balance.var_to_bits balance
    in
    let txn_amount_int =
      Snarky_integer.Integer.of_bits ~m @@ Amount.var_to_bits txn_amount
    in
    let balance_int = balance_to_int account.balance in
    let%bind curr_min_balance =
      let open Snarky_integer.Integer in
      let initial_minimum_balance_int =
        balance_to_int initial_minimum_balance
      in
      make_checked (fun () ->
          if_ ~m before_or_at_cliff ~then_:initial_minimum_balance_int
            ~else_:
              (let txn_global_slot_int =
                 Global_slot.Checked.to_integer txn_global_slot
               in
               let cliff_time_int =
                 Global_slot.Checked.to_integer cliff_time
               in
               let _, slot_diff =
                 subtract_unpacking_or_zero ~m txn_global_slot_int
                   cliff_time_int
               in
               let vesting_period_int =
                 Global_slot.Checked.to_integer vesting_period
               in
               let num_periods, _ = div_mod ~m slot_diff vesting_period_int in
               let vesting_increment_int =
                 Amount.var_to_bits vesting_increment |> of_bits ~m
               in
               let min_balance_decrement =
                 mul ~m num_periods vesting_increment_int
               in
               let _, min_balance_less_decrement =
                 subtract_unpacking_or_zero ~m initial_minimum_balance_int
                   min_balance_decrement
               in
               min_balance_less_decrement) )
    in
    let%bind `Underflow underflow, proposed_balance_int =
      make_checked (fun () ->
          Snarky_integer.Integer.subtract_unpacking_or_zero ~m balance_int
            txn_amount_int )
    in
    (* underflow indicates insufficient balance *)
    let%bind () = balance_check (Boolean.not underflow) in
    let%bind sufficient_timed_balance =
      make_checked (fun () ->
          Snarky_integer.Integer.(gte ~m proposed_balance_int curr_min_balance)
      )
    in
    let%bind () =
      let%bind ok = Boolean.(any [not is_timed; sufficient_timed_balance]) in
      timed_balance_check ok
    in
    let%bind is_timed_balance_zero =
      make_checked (fun () ->
          Snarky_integer.Integer.equal ~m curr_min_balance zero_int )
    in
    (* if current min balance is zero, then timing becomes untimed *)
    let%bind is_untimed = Boolean.((not is_timed) || is_timed_balance_zero) in
    let%map timing =
      Account.Timing.if_ is_untimed ~then_:Account.Timing.untimed_var
        ~else_:account.timing
    in
    (`Min_balance curr_min_balance, timing)

  let chain if_ b ~then_ ~else_ =
    let%bind then_ = then_ and else_ = else_ in
    if_ b ~then_ ~else_

  let%snarkydef apply_tagged_transaction
      ~(constraint_constants : Genesis_constants.Constraint_constants.t)
      (type shifted)
      (shifted : (module Inner_curve.Checked.Shifted.S with type t = shifted))
      root pending_coinbase_stack_init pending_coinbase_stack_before
      pending_coinbase_after next_available_token state_body
      ({signer; signature; payload} as txn : Transaction_union.var) =
    let tag = payload.body.tag in
    let is_user_command = Transaction_union.Tag.Unpacked.is_user_command tag in
    let%bind () =
      [%with_label "Check transaction signature"]
        (check_signature shifted ~payload ~is_user_command ~signer ~signature)
    in
    let%bind signer_pk = Public_key.compress_var signer in
    let%bind () =
      [%with_label "Fee-payer must sign the transaction"]
        ((* TODO: Enable multi-sig. *)
         Public_key.Compressed.Checked.Assert.equal signer_pk
           payload.common.fee_payer_pk)
    in
    (* Compute transaction kind. *)
    let is_payment = Transaction_union.Tag.Unpacked.is_payment tag in
    let is_mint_tokens = Transaction_union.Tag.Unpacked.is_mint_tokens tag in
    let is_stake_delegation =
      Transaction_union.Tag.Unpacked.is_stake_delegation tag
    in
    let is_create_account =
      Transaction_union.Tag.Unpacked.is_create_account tag
    in
    let is_fee_transfer = Transaction_union.Tag.Unpacked.is_fee_transfer tag in
    let is_coinbase = Transaction_union.Tag.Unpacked.is_coinbase tag in
    let fee_token = payload.common.fee_token in
    let%bind fee_token_invalid =
      Token_id.(Checked.equal fee_token (var_of_t invalid))
    in
    let%bind fee_token_default =
      Token_id.(Checked.equal fee_token (var_of_t default))
    in
    let token = payload.body.token_id in
    let%bind token_invalid =
      Token_id.(Checked.equal token (var_of_t invalid))
    in
    let%bind token_default =
      Token_id.(Checked.equal token (var_of_t default))
    in
    let%bind () =
      Checked.all_unit
        [ [%with_label
            "Token_locked value is compatible with the transaction kind"]
            (Boolean.Assert.any
               [Boolean.not payload.body.token_locked; is_create_account])
        ; [%with_label "Token_locked cannot be used with the default token"]
            (Boolean.Assert.any
               [ Boolean.not payload.body.token_locked
               ; Boolean.not token_default ]) ]
    in
    let%bind () =
      [%with_label "Validate tokens"]
        (Checked.all_unit
           [ [%with_label "Fee token is valid"]
               Boolean.(Assert.is_true (not fee_token_invalid))
           ; [%with_label
               "Fee token is default or command allows non-default fee"]
               (Boolean.Assert.any
                  [ fee_token_default
                  ; is_payment
                  ; is_mint_tokens
                  ; is_stake_delegation
                  ; is_fee_transfer ])
           ; (* TODO: Remove this check and update the transaction snark once we
               have an exchange rate mechanism. See issue #4447.
            *)
             [%with_label "Fees in tokens disabled"]
               (Boolean.Assert.is_true fee_token_default)
           ; [%with_label "Token is valid or command allows invalid token"]
               Boolean.(Assert.any [not token_invalid; is_create_account])
           ; [%with_label
               "Token is default or command allows non-default token"]
               (Boolean.Assert.any
                  [ token_default
                  ; is_payment
                  ; is_create_account
                  ; is_mint_tokens
                    (* TODO: Enable this when fees in tokens are enabled. *)
                    (*; is_fee_transfer*) ])
           ; [%with_label
               "Token is non-default or command allows default token"]
               Boolean.(
                 Assert.any
                   [ not token_default
                   ; is_payment
                   ; is_stake_delegation
                   ; is_create_account
                   ; is_fee_transfer
                   ; is_coinbase ]) ])
    in
    let current_global_slot =
      Coda_state.Protocol_state.Body.consensus_state state_body
      |> Consensus.Data.Consensus_state.curr_global_slot_var
    in
    let%bind creating_new_token =
      Boolean.(is_create_account && token_invalid)
    in
    (* Query user command predicted failure/success. *)
    let%bind user_command_failure =
      User_command_failure.compute_as_prover ~constraint_constants
        ~txn_global_slot:current_global_slot ~creating_new_token
        ~next_available_token txn
    in
    let%bind user_command_fails =
      User_command_failure.any user_command_failure
    in
    let%bind next_available_token_after, token =
      let%bind token =
        Token_id.Checked.if_ creating_new_token ~then_:next_available_token
          ~else_:token
      in
      let%bind will_create_new_token =
        Boolean.(creating_new_token && not user_command_fails)
      in
      let%map next_available_token =
        Token_id.Checked.next_if next_available_token will_create_new_token
      in
      (next_available_token, token)
    in
    let fee = payload.common.fee in
    let receiver = Account_id.Checked.create payload.body.receiver_pk token in
    let source = Account_id.Checked.create payload.body.source_pk token in
    (* Information for the fee-payer. *)
    let nonce = payload.common.nonce in
    let fee_payer =
      Account_id.Checked.create payload.common.fee_payer_pk fee_token
    in
    let%bind () =
      [%with_label "Check slot validity"]
        ( Global_slot.Checked.(
            current_global_slot <= payload.common.valid_until)
        >>= Boolean.Assert.is_true )
    in
    (* Check coinbase stack. Protocol state body is pushed into the Pending
       coinbase stack once per block. For example, consider any two
       transactions in a block. Their pending coinbase stacks would be:

       transaction1: s1 -> t1 = s1+ protocol_state_body + maybe_coinbase
       transaction2: t1 -> t1 + maybe_another_coinbase
         (Note: protocol_state_body is not pushed again)

       However, for each transaction, we need to constrain the protocol state
       body. This is done is by using the stack ([init_stack]) without the
       current protocol state body, pushing the state body to it in every
       transaction snark and checking if it matches the target.
       We also need to constrain the source for the merges to work correctly.
       Basically,

       init_stack + protocol_state_body + maybe_coinbase = target
       AND
       init_stack = source || init_stack + protocol_state_body = source *)

    (* These are all the possible cases:

       Init_stack     Source                 Target 
      --------------------------------------------------------------
        i               i                       i + state
        i               i                       i + state + coinbase
        i               i + state               i + state
        i               i + state               i + state + coinbase
        i + coinbase    i + state + coinbase    i + state + coinbase
    *)
    let%bind () =
      [%with_label "Compute coinbase stack"]
        (let%bind state_body_hash =
           Coda_state.Protocol_state.Body.hash_checked state_body
         in
         let%bind pending_coinbase_stack_with_state =
           Pending_coinbase.Stack.Checked.push_state state_body_hash
             pending_coinbase_stack_init
         in
         let%bind computed_pending_coinbase_stack_after =
           let coinbase =
             (Account_id.Checked.public_key receiver, payload.body.amount)
           in
           let%bind stack' =
             Pending_coinbase.Stack.Checked.push_coinbase coinbase
               pending_coinbase_stack_with_state
           in
           Pending_coinbase.Stack.Checked.if_ is_coinbase ~then_:stack'
             ~else_:pending_coinbase_stack_with_state
         in
         [%with_label "Check coinbase stack"]
           (let%bind correct_coinbase_target_stack =
              Pending_coinbase.Stack.equal_var
                computed_pending_coinbase_stack_after pending_coinbase_after
            in
            let%bind valid_init_state =
              let%bind equal_source =
                Pending_coinbase.Stack.equal_var pending_coinbase_stack_init
                  pending_coinbase_stack_before
              in
              let%bind equal_source_with_state =
                Pending_coinbase.Stack.equal_var
                  pending_coinbase_stack_with_state
                  pending_coinbase_stack_before
              in
              Boolean.(equal_source || equal_source_with_state)
            in
            Boolean.Assert.all [correct_coinbase_target_stack; valid_init_state]))
    in
    (* Interrogate failure cases. This value is created without constraints;
       the failures should be checked against potential failures to ensure
       consistency.
    *)
    let%bind () =
      [%with_label "A failing user command is a user command"]
        Boolean.(Assert.any [is_user_command; not user_command_fails])
    in
    let predicate_deferred =
      (* Predicate check is to be performed later if this is true. *)
      is_create_account
    in
    let%bind predicate_result =
      let%bind is_own_account =
        Public_key.Compressed.Checked.equal payload.common.fee_payer_pk
          payload.body.source_pk
      in
      let predicate_result =
        (* TODO: Predicates. *)
        Boolean.false_
      in
      Boolean.(is_own_account || predicate_result)
    in
    let%bind () =
      [%with_label "Check predicate failure against predicted"]
        (let%bind predicate_failed =
           Boolean.((not predicate_result) && not predicate_deferred)
         in
         assert_r1cs
           (predicate_failed :> Field.Var.t)
           (is_user_command :> Field.Var.t)
           (user_command_failure.predicate_failed :> Field.Var.t))
    in
    let account_creation_amount =
      Amount.Checked.of_fee
        Fee.(var_of_t constraint_constants.account_creation_fee)
    in
    let%bind is_zero_fee =
      fee |> Fee.var_to_number |> Number.to_var
      |> Field.(Checked.equal (Var.constant zero))
    in
    let%bind can_create_fee_payer_account =
      (* Fee transfers and coinbases may create an account. We check the normal
         invariants to ensure that the account creation fee is paid.
      *)
      let%bind fee_may_be_charged =
        (* If the fee is zero, we do not create the account at all, so we allow
           this through. Otherwise, the fee must be the default.
        *)
        Boolean.(token_default || is_zero_fee)
      in
      Boolean.((not is_user_command) && fee_may_be_charged)
    in
    let%bind root_after_fee_payer_update =
      [%with_label "Update fee payer"]
        (Frozen_ledger_hash.modify_account_send
           ~depth:constraint_constants.ledger_depth root
           ~is_writeable:can_create_fee_payer_account fee_payer
           ~f:(fun ~is_empty_and_writeable account ->
             (* this account is:
               - the fee-payer for payments
               - the fee-payer for stake delegation
               - the fee-payer for account creation
               - the fee-payer for token minting
               - the fee-receiver for a coinbase
               - the second receiver for a fee transfer
             *)
             let%bind next_nonce =
               Account.Nonce.Checked.succ_if account.nonce is_user_command
             in
             let%bind () =
               [%with_label "Check fee nonce"]
                 (let%bind nonce_matches =
                    Account.Nonce.Checked.equal nonce account.nonce
                  in
                  Boolean.Assert.any
                    [Boolean.not is_user_command; nonce_matches])
             in
             let%bind receipt_chain_hash =
               let current = account.receipt_chain_hash in
               let%bind r = Receipt.Chain_hash.Checked.cons ~payload current in
               Receipt.Chain_hash.Checked.if_ is_user_command ~then_:r
                 ~else_:current
             in
             let%bind is_empty_and_writeable =
               (* If this is a coinbase with zero fee, do not create the
                  account, since the fee amount won't be enough to pay for it.
               *)
               Boolean.(is_empty_and_writeable && not is_zero_fee)
             in
             let%bind should_pay_to_create =
               (* Coinbases and fee transfers may create, or we may be creating
                  a new token account. These are mutually exclusive, so we can
                  encode this as a boolean.
               *)
               let%bind is_create_account =
                 Boolean.(is_create_account && not user_command_fails)
               in
               Boolean.(is_empty_and_writeable || is_create_account)
             in
             let%bind amount =
               [%with_label "Compute fee payer amount"]
                 (let fee_payer_amount =
                    let sgn = Sgn.Checked.neg_if_true is_user_command in
                    Amount.Signed.create
                      ~magnitude:(Amount.Checked.of_fee fee)
                      ~sgn
                  in
                  (* Account creation fee for fee transfers/coinbases. *)
                  let%bind account_creation_fee =
                    let%map magnitude =
                      Amount.Checked.if_ should_pay_to_create
                        ~then_:account_creation_amount
                        ~else_:Amount.(var_of_t zero)
                    in
                    Amount.Signed.create ~magnitude ~sgn:Sgn.Checked.neg
                  in
                  Amount.Signed.Checked.(
                    add fee_payer_amount account_creation_fee))
             in
             let txn_global_slot = current_global_slot in
             let%bind `Min_balance _, timing =
               [%with_label "Check fee payer timing"]
                 (let%bind txn_amount =
                    Amount.Checked.if_
                      (Sgn.Checked.is_neg amount.sgn)
                      ~then_:amount.magnitude
                      ~else_:Amount.(var_of_t zero)
                  in
                  let balance_check ok =
                    [%with_label "Check fee payer balance"]
                      (Boolean.Assert.is_true ok)
                  in
                  let timed_balance_check ok =
                    [%with_label "Check fee payer timed balance"]
                      (Boolean.Assert.is_true ok)
                  in
                  check_timing ~balance_check ~timed_balance_check ~account
                    ~txn_amount ~txn_global_slot)
             in
             let%bind balance =
               [%with_label "Check payer balance"]
                 (Balance.Checked.add_signed_amount account.balance amount)
             in
             let%map public_key =
               Public_key.Compressed.Checked.if_ is_empty_and_writeable
                 ~then_:(Account_id.Checked.public_key fee_payer)
                 ~else_:account.public_key
             and token_id =
               Token_id.Checked.if_ is_empty_and_writeable
                 ~then_:(Account_id.Checked.token_id fee_payer)
                 ~else_:account.token_id
             and delegate =
               Public_key.Compressed.Checked.if_ is_empty_and_writeable
                 ~then_:(Account_id.Checked.public_key fee_payer)
                 ~else_:account.delegate
             in
             { Account.Poly.balance
             ; public_key
             ; token_id
             ; token_permissions= account.token_permissions
             ; nonce= next_nonce
             ; receipt_chain_hash
             ; delegate
             ; voting_for= account.voting_for
             ; timing } ))
    in
    let%bind receiver_increase =
      (* - payments:         payload.body.amount
         - stake delegation: 0
         - account creation: 0
         - token minting:    payload.body.amount
         - coinbase:         payload.body.amount - payload.common.fee
         - fee transfer:     payload.body.amount
      *)
      [%with_label "Compute receiver increase"]
        (let%bind base_amount =
           let%bind zero_transfer =
             Boolean.any [is_stake_delegation; is_create_account]
           in
           Amount.Checked.if_ zero_transfer
             ~then_:(Amount.var_of_t Amount.zero)
             ~else_:payload.body.amount
         in
         (* The fee for entering the coinbase transaction is paid up front. *)
         let%bind coinbase_receiver_fee =
           Amount.Checked.if_ is_coinbase
             ~then_:(Amount.Checked.of_fee fee)
             ~else_:(Amount.var_of_t Amount.zero)
         in
         Amount.Checked.sub base_amount coinbase_receiver_fee)
    in
    let%bind root_after_receiver_update =
      [%with_label "Update receiver"]
        (Frozen_ledger_hash.modify_account_recv
           ~depth:constraint_constants.ledger_depth root_after_fee_payer_update
           receiver ~f:(fun ~is_empty_and_writeable account ->
             (* this account is:
               - the receiver for payments
               - the delegated-to account for stake delegation
               - the created account for an account creation
               - the receiver for minted tokens
               - the receiver for a coinbase
               - the first receiver for a fee transfer
             *)
             let%bind is_empty_failure =
               let%bind must_not_be_empty =
                 Boolean.(is_stake_delegation || is_mint_tokens)
               in
               Boolean.(is_empty_and_writeable && must_not_be_empty)
             in
             let%bind () =
               [%with_label "Receiver existence failure matches predicted"]
                 (Boolean.Assert.( = ) is_empty_failure
                    user_command_failure.receiver_not_present)
             in
             let%bind () =
               [%with_label "Receiver creation failure matches predicted"]
                 (let%bind is_nonempty_creating =
                    Boolean.((not is_empty_and_writeable) && is_create_account)
                  in
                  Boolean.Assert.( = ) is_nonempty_creating
                    user_command_failure.receiver_exists)
             in
             let is_empty_and_writeable =
               (* is_empty_and_writable && not is_empty_failure *)
               Boolean.Unsafe.of_cvar
               @@ Field.Var.(
                    sub (is_empty_and_writeable :> t) (is_empty_failure :> t))
             in
             let%bind should_pay_to_create =
               Boolean.(is_empty_and_writeable && not is_create_account)
             in
             let%bind () =
               [%with_label
                 "Check whether creation fails due to a non-default token"]
                 (let%bind token_should_not_create =
                    Boolean.(should_pay_to_create && Boolean.not token_default)
                  in
                  let%bind token_cannot_create =
                    Boolean.(token_should_not_create && is_user_command)
                  in
                  let%bind () =
                    [%with_label
                      "Check that account creation is paid in the default \
                       token for non-user-commands"]
                      ((* This expands to
                          [token_should_not_create =
                            token_should_not_create && is_user_command]
                          which is
                          - [token_should_not_create = token_should_not_create]
                            (ie. always satisfied) for user commands
                          - [token_should_not_create = false] for coinbases/fee
                            transfers.
                       *)
                       Boolean.Assert.( = ) token_should_not_create
                         token_cannot_create)
                  in
                  Boolean.Assert.( = ) token_cannot_create
                    user_command_failure.token_cannot_create)
             in
             let%bind balance =
               (* [receiver_increase] will be zero in the stake delegation
                  case.
               *)
               let%bind receiver_amount =
                 let%bind account_creation_amount =
                   Amount.Checked.if_ should_pay_to_create
                     ~then_:account_creation_amount
                     ~else_:Amount.(var_of_t zero)
                 in
                 let%bind amount_for_new_account, `Underflow underflow =
                   Amount.Checked.sub_flagged receiver_increase
                     account_creation_amount
                 in
                 let%bind () =
                   [%with_label
                     "Receiver creation fee failure matches predicted"]
                     (Boolean.Assert.( = ) underflow
                        user_command_failure.amount_insufficient_to_create)
                 in
                 Currency.Amount.Checked.if_ user_command_fails
                   ~then_:Amount.(var_of_t zero)
                   ~else_:amount_for_new_account
               in
               (* TODO: This case can be contrived using minted tokens, handle
                  it in the transaction logic and add a case for it to
                  [User_command_failure.t].
                *)
               Balance.Checked.(account.balance + receiver_amount)
             in
             let%bind is_empty_and_writeable =
               (* Do not create a new account if the user command will fail. *)
               Boolean.(is_empty_and_writeable && not user_command_fails)
             in
             let%bind may_delegate =
               (* Only default tokens may participate in delegation. *)
               Boolean.(is_empty_and_writeable && token_default)
             in
             let%map delegate =
               Public_key.Compressed.Checked.if_ may_delegate
                 ~then_:(Account_id.Checked.public_key receiver)
                 ~else_:account.delegate
             and public_key =
               Public_key.Compressed.Checked.if_ is_empty_and_writeable
                 ~then_:(Account_id.Checked.public_key receiver)
                 ~else_:account.public_key
             and token_id =
               Token_id.Checked.if_ is_empty_and_writeable ~then_:token
                 ~else_:account.token_id
             and token_owner =
               Boolean.if_ is_empty_and_writeable ~then_:creating_new_token
                 ~else_:account.token_permissions.token_owner
             and token_locked =
               Boolean.if_ is_empty_and_writeable
                 ~then_:payload.body.token_locked
                 ~else_:account.token_permissions.token_locked
             in
             { Account.Poly.balance
             ; public_key
             ; token_id
             ; token_permissions= {Token_permissions.token_owner; token_locked}
             ; nonce= account.nonce
             ; receipt_chain_hash= account.receipt_chain_hash
             ; delegate
             ; voting_for= account.voting_for
             ; timing= account.timing } ))
    in
    let%bind fee_payer_is_source = Account_id.Checked.equal fee_payer source in
    let%bind root_after_source_update =
      [%with_label "Update source"]
        (Frozen_ledger_hash.modify_account_send
           ~depth:constraint_constants.ledger_depth
           ~is_writeable:
             (* [modify_account_send] does this failure check for us. *)
             user_command_failure.source_not_present root_after_receiver_update
           source ~f:(fun ~is_empty_and_writeable account ->
             (* this account is:
               - the source for payments
               - the delegator for stake delegation
               - the token owner for account creation
               - the token owner for token minting
               - the fee-receiver for a coinbase
               - the second receiver for a fee transfer
             *)
             let%bind () =
               [%with_label "Check source presence failure matches predicted"]
                 (Boolean.Assert.( = ) is_empty_and_writeable
                    user_command_failure.source_not_present)
             in
             let%bind () =
               [%with_label
                 "Check source failure cases do not apply when fee-payer is \
                  source"]
                 (let num_failures =
                    let open Field.Var in
                    add
                      (user_command_failure.source_insufficient_balance :> t)
                      (user_command_failure.source_bad_timing :> t)
                  in
                  let not_fee_payer_is_source =
                    (Boolean.not fee_payer_is_source :> Field.Var.t)
                  in
                  (* Equivalent to:
                    if fee_payer_is_source then
                      num_failures = 0
                    else
                      num_failures = num_failures
                  *)
                  assert_r1cs not_fee_payer_is_source num_failures num_failures)
             in
             let%bind amount =
               (* Only payments should affect the balance at this stage. *)
               if_ is_payment ~typ:Amount.typ ~then_:payload.body.amount
                 ~else_:Amount.(var_of_t zero)
             in
             let txn_global_slot = current_global_slot in
             let%bind `Min_balance _, timing =
               [%with_label "Check source timing"]
                 (let balance_check ok =
                    [%with_label
                      "Check source balance failure matches predicted"]
                      (Boolean.Assert.( = ) ok
                         (Boolean.not
                            user_command_failure.source_insufficient_balance))
                  in
                  let timed_balance_check ok =
                    [%with_label
                      "Check source timed balance failure matches predicted"]
                      (let%bind ok =
                         Boolean.(
                           ok
                           && not
                                user_command_failure
                                  .source_insufficient_balance)
                       in
                       Boolean.Assert.( = ) ok
                         (Boolean.not user_command_failure.source_bad_timing))
                  in
                  check_timing ~balance_check ~timed_balance_check ~account
                    ~txn_amount:amount ~txn_global_slot)
             in
             let%bind balance, `Underflow underflow =
               Balance.Checked.sub_amount_flagged account.balance amount
             in
             let%bind () =
               (* TODO: Remove the redundancy in balance calculation between
                  here and [check_timing].
               *)
               [%with_label "Check source balance failure matches predicted"]
                 (Boolean.Assert.( = ) underflow
                    user_command_failure.source_insufficient_balance)
             in
             let%bind () =
               [%with_label "Check not_token_owner failure matches predicted"]
                 (let%bind token_owner_ok =
                    let%bind command_needs_token_owner =
                      Boolean.(is_create_account || is_mint_tokens)
                    in
                    Boolean.(
                      any
                        [ account.token_permissions.token_owner
                        ; token_default
                        ; not command_needs_token_owner ])
                  in
                  Boolean.(
                    Assert.( = ) (not token_owner_ok)
                      user_command_failure.not_token_owner))
             in
             let%bind () =
               [%with_label "Check that token_auth failure matches predicted"]
                 (let%bind token_auth_needed =
                    Field.Checked.equal
                      (payload.body.token_locked :> Field.Var.t)
                      (account.token_permissions.token_locked :> Field.Var.t)
                    >>| Boolean.not
                  in
                  let%bind token_auth_failed =
                    Boolean.(
                      all
                        [ token_auth_needed
                        ; not token_default
                        ; is_create_account
                        ; not creating_new_token
                        ; not predicate_result ])
                  in
                  Boolean.Assert.( = ) token_auth_failed
                    user_command_failure.token_auth)
             in
             let%map delegate =
               Public_key.Compressed.Checked.if_ is_stake_delegation
                 ~then_:(Account_id.Checked.public_key receiver)
                 ~else_:account.delegate
             in
             (* NOTE: Technically we update the account here even in the case
                of [user_command_fails], but we throw the resulting hash away
                in [final_root] below, so it shouldn't matter.
             *)
             { Account.Poly.balance
             ; public_key= account.public_key
             ; token_id= account.token_id
             ; token_permissions= account.token_permissions
             ; nonce= account.nonce
             ; receipt_chain_hash= account.receipt_chain_hash
             ; delegate
             ; voting_for= account.voting_for
             ; timing } ))
    in
    let%bind fee_excess =
      (* - payments:         payload.common.fee
         - stake delegation: payload.common.fee
         - account creation: payload.common.fee
         - token minting:    payload.common.fee
         - coinbase:         0 (fee already paid above)
         - fee transfer:     - payload.body.amount - payload.common.fee
      *)
      let open Amount in
      chain Signed.Checked.if_ is_coinbase
        ~then_:(return (Signed.Checked.of_unsigned (var_of_t zero)))
        ~else_:
          (let user_command_excess =
             Signed.Checked.of_unsigned (Checked.of_fee payload.common.fee)
           in
           let%bind fee_transfer_excess =
             let%map magnitude =
               Checked.(payload.body.amount + of_fee payload.common.fee)
             in
             Signed.create ~magnitude ~sgn:Sgn.Checked.neg
           in
           Signed.Checked.if_ is_fee_transfer ~then_:fee_transfer_excess
             ~else_:user_command_excess)
    in
    let%bind supply_increase =
      Amount.Checked.if_ is_coinbase ~then_:payload.body.amount
        ~else_:Amount.(var_of_t zero)
    in
    let%map final_root =
      (* Ensure that only the fee-payer was charged if this was an invalid user
         command.
      *)
      Frozen_ledger_hash.if_ user_command_fails
        ~then_:root_after_fee_payer_update ~else_:root_after_source_update
    in
    (final_root, fee_excess, supply_increase, next_available_token_after)

  (* Someday:
   write the following soundness tests:
   - apply a transaction where the signature is incorrect
   - apply a transaction where the sender does not have enough money in their account
   - apply a transaction and stuff in the wrong target hash
    *)

  (* spec for [main top_hash]:
   constraints pass iff
   there exist
      l1 : Frozen_ledger_hash.t,
      l2 : Frozen_ledger_hash.t,
      fee_excess : Amount.Signed.t,
      supply_increase : Amount.t
      pending_coinbase_stack_state: Pending_coinbase_stack_state.t
      t : Tagged_transaction.t
   such that
   H(l1, l2, pending_coinbase_stack_state.source, pending_coinbase_stack_state.target, fee_excess, supply_increase) = top_hash,
   applying [t] to ledger with merkle hash [l1] results in ledger with merkle hash [l2]. *)
  let%snarkydef main ~constraint_constants
      (statement : Statement.With_sok.Checked.t) =
    let%bind (module Shifted) = Tick.Inner_curve.Checked.Shifted.create () in
    let%bind t =
      with_label __LOC__
        (exists Transaction_union.typ ~request:(As_prover.return Transaction))
    in
    let%bind pending_coinbase_init =
      exists Pending_coinbase.Stack.typ ~request:(As_prover.return Init_stack)
    in
    let%bind state_body =
      exists
        (Coda_state.Protocol_state.Body.typ ~constraint_constants)
        ~request:(As_prover.return State_body)
    in
    let pc = statement.pending_coinbase_stack_state in
    let%bind ( root_after
             , fee_excess
             , supply_increase
             , next_available_token_after ) =
      apply_tagged_transaction ~constraint_constants
        (module Shifted)
        statement.source pending_coinbase_init pc.source pc.target
        statement.next_available_token_before state_body t
      (* 
        root_before pending_coinbase_init pending_coinbase_before
        pending_coinbase_after state_body te*)
    in
    let%bind fee_excess =
      (* Use the default token for the fee excess if it is zero.
         This matches the behaviour of [Fee_excess.rebalance], which allows
         [verify_complete_merge] to verify a proof without knowledge of the
         particular fee tokens used.
      *)
      let%bind fee_excess_zero =
        Amount.equal_var fee_excess.magnitude Amount.(var_of_t zero)
      in
      let%map fee_token_l =
        Token_id.Checked.if_ fee_excess_zero
          ~then_:Token_id.(var_of_t default)
          ~else_:t.payload.common.fee_token
      in
      { Fee_excess.fee_token_l
      ; fee_excess_l= Signed_poly.map ~f:Amount.Checked.to_fee fee_excess
      ; fee_token_r= Token_id.(var_of_t default)
      ; fee_excess_r= Fee.Signed.(Checked.constant zero) }
    in
    Checked.all_unit
      [ Frozen_ledger_hash.assert_equal root_after statement.target
      ; Currency.Amount.Checked.assert_equal supply_increase
          statement.supply_increase
      ; Fee_excess.assert_equal_checked fee_excess statement.fee_excess
      ; Token_id.Checked.Assert.equal next_available_token_after
          statement.next_available_token_after ]

  let rule ~constraint_constants : _ Pickles.Inductive_rule.t =
    { prevs= []
    ; main=
        (fun [] x ->
          Run.run_checked (main ~constraint_constants x) ;
          [] )
    ; main_value= (fun [] _ -> []) }

  let transaction_union_handler handler (transaction : Transaction_union.t)
      (state_body : Coda_state.Protocol_state.Body.Value.t)
      (init_stack : Pending_coinbase.Stack.t) : Snarky.Request.request -> _ =
   fun (With {request; respond} as r) ->
    match request with
    | Transaction ->
        respond (Provide transaction)
    | State_body ->
        respond (Provide state_body)
    | Init_stack ->
        respond (Provide init_stack)
    | _ ->
        handler r
end

module Transition_data = struct
  type t =
    { proof: Proof_type.t
    ; supply_increase: Amount.t
    ; fee_excess: Fee_excess.t
    ; sok_digest: Sok_message.Digest.t
    ; pending_coinbase_stack_state: Pending_coinbase_stack_state.t }
  [@@deriving fields]
end

module Merge = struct
  open Tick

  (* spec for [main top_hash]:
     constraints pass iff
     there exist digest, s1, s3, fee_excess, supply_increase pending_coinbase_stack12.source, pending_coinbase_stack23.target, tock_vk such that
     H(digest,s1, s3, pending_coinbase_stack12.source, pending_coinbase_stack23.target, fee_excess, supply_increase, tock_vk) = top_hash,
     verify_transition tock_vk _ s1 s2 pending_coinbase_stack12.source, pending_coinbase_stack12.target is true
     verify_transition tock_vk _ s2 s3 pending_coinbase_stack23.source, pending_coinbase_stack23.target is true
  *)
  let%snarkydef main
      ([s1; s2] :
        (Statement.With_sok.var * (Statement.With_sok.var * _))
        Pickles_types.Hlist.HlistId.t) (s : Statement.With_sok.Checked.t) =
    let%bind fee_excess =
      Fee_excess.combine_checked s1.Statement.fee_excess
        s2.Statement.fee_excess
    in
    let%bind () =
      with_label __LOC__
        (let%bind valid_pending_coinbase_stack_transition =
           Pending_coinbase.Stack.Checked.check_merge
             ~transition1:
               ( s1.pending_coinbase_stack_state.source
               , s1.pending_coinbase_stack_state.target )
             ~transition2:
               ( s2.pending_coinbase_stack_state.source
               , s2.pending_coinbase_stack_state.target )
         in
         Boolean.Assert.is_true valid_pending_coinbase_stack_transition)
    in
    let%bind supply_increase =
      Amount.Checked.add s1.supply_increase s2.supply_increase
    in
    Checked.all_unit
      [ Fee_excess.assert_equal_checked fee_excess s.fee_excess
      ; Amount.Checked.assert_equal supply_increase s.supply_increase
      ; Frozen_ledger_hash.assert_equal s.source s1.source
      ; Frozen_ledger_hash.assert_equal s1.target s2.source
      ; Frozen_ledger_hash.assert_equal s2.target s.target
      ; Token_id.Checked.Assert.equal s.next_available_token_before
          s1.next_available_token_before
      ; Token_id.Checked.Assert.equal s1.next_available_token_after
          s2.next_available_token_before
      ; Token_id.Checked.Assert.equal s2.next_available_token_after
          s.next_available_token_after ]

  let rule self : _ Pickles.Inductive_rule.t =
    let prev_should_verify =
      match Genesis_constants.Proof_level.compiled with
      | Full ->
          true
      | _ ->
          false
    in
    let b = Boolean.var_of_value prev_should_verify in
    { prevs= [self; self]
    ; main=
        (fun ps x ->
          Run.run_checked (main ps x) ;
          [b; b] )
    ; main_value= (fun _ _ -> [prev_should_verify; prev_should_verify]) }
end

open Pickles_types

type tag =
  ( Statement.With_sok.Checked.t
  , Statement.With_sok.t
  , Nat.N2.n
  , Nat.N2.n )
  Pickles.Tag.t

let time lab f =
  let start = Time.now () in
  let x = f () in
  let stop = Time.now () in
  printf "%s: %s\n%!" lab (Time.Span.to_string_hum (Time.diff stop start)) ;
  x

let system ~constraint_constants =
  time "Transaction_snark.system" (fun () ->
      Pickles.compile ~cache:Cache_dir.cache
        (module Statement.With_sok.Checked)
        (module Statement.With_sok)
        ~typ:Statement.With_sok.typ
        ~branches:(module Nat.N2)
        ~max_branching:(module Nat.N2)
        ~name:"transaction-snark"
        ~choices:(fun ~self ->
          [Base.rule ~constraint_constants; Merge.rule self] ) )

module Verification = struct
  module type S = sig
    val tag : tag

    val verify : (t * Sok_message.t) list -> bool

    val id : Pickles.Verification_key.Id.t Lazy.t

    val verification_key : Pickles.Verification_key.t Lazy.t

    val verify_against_digest : t -> bool
  end
end

module type S = sig
  include Verification.S

  val cache_handle : Pickles.Cache_handle.t

  val of_transaction :
       sok_digest:Sok_message.Digest.t
    -> source:Frozen_ledger_hash.t
    -> target:Frozen_ledger_hash.t
    -> init_stack:Pending_coinbase.Stack.t
    -> pending_coinbase_stack_state:Pending_coinbase_stack_state.t
    -> next_available_token_before:Token_id.t
    -> next_available_token_after:Token_id.t
    -> Transaction.t Transaction_protocol_state.t
    -> Tick.Handler.t
    -> t

  val of_user_command :
       sok_digest:Sok_message.Digest.t
    -> source:Frozen_ledger_hash.t
    -> target:Frozen_ledger_hash.t
    -> init_stack:Pending_coinbase.Stack.t
    -> pending_coinbase_stack_state:Pending_coinbase_stack_state.t
    -> next_available_token_before:Token_id.t
    -> next_available_token_after:Token_id.t
    -> User_command.With_valid_signature.t Transaction_protocol_state.t
    -> Tick.Handler.t
    -> t

  val of_fee_transfer :
       sok_digest:Sok_message.Digest.t
    -> source:Frozen_ledger_hash.t
    -> target:Frozen_ledger_hash.t
    -> init_stack:Pending_coinbase.Stack.t
    -> pending_coinbase_stack_state:Pending_coinbase_stack_state.t
    -> next_available_token_before:Token_id.t
    -> next_available_token_after:Token_id.t
    -> Fee_transfer.t Transaction_protocol_state.t
    -> Tick.Handler.t
    -> t

  val merge : t -> t -> sok_digest:Sok_message.Digest.t -> t Or_error.t
end

let check_transaction_union ?(preeval = false) ~constraint_constants
    sok_message source target init_stack pending_coinbase_stack_state
    next_available_token_before next_available_token_after transaction
    state_body handler =
  if preeval then failwith "preeval currently disabled" ;
  let sok_digest = Sok_message.digest sok_message in
  let handler =
    Base.transaction_union_handler handler transaction state_body init_stack
  in
  let statement : Statement.With_sok.t =
    { source
    ; target
    ; supply_increase= Transaction_union.supply_increase transaction
    ; pending_coinbase_stack_state
    ; fee_excess= Transaction_union.fee_excess transaction
    ; next_available_token_before
    ; next_available_token_after
    ; sok_digest }
  in
  let open Tick in
  Or_error.ok_exn
    (run_and_check
       (handle
          (Checked.map ~f:As_prover.return
             (let open Checked in
             exists Statement.With_sok.typ
               ~compute:(As_prover.return statement)
             >>= Base.main ~constraint_constants))
          handler)
       ())
  |> ignore

let check_transaction ?preeval ~constraint_constants ~sok_message ~source
    ~target ~init_stack ~pending_coinbase_stack_state
    ~next_available_token_before ~next_available_token_after
    (transaction_in_block : Transaction.t Transaction_protocol_state.t) handler
    =
  let transaction =
    Transaction_protocol_state.transaction transaction_in_block
  in
  let state_body =
    Transaction_protocol_state.block_data transaction_in_block
  in
  check_transaction_union ?preeval ~constraint_constants sok_message source
    target init_stack pending_coinbase_stack_state next_available_token_before
    next_available_token_after
    (Transaction_union.of_transaction transaction)
    state_body handler

let check_user_command ~constraint_constants ~sok_message ~source ~target
    ~init_stack ~pending_coinbase_stack_state ~next_available_token_before
    ~next_available_token_after t_in_block handler =
  let user_command = Transaction_protocol_state.transaction t_in_block in
  check_transaction ~constraint_constants ~sok_message ~source ~target
    ~init_stack ~pending_coinbase_stack_state ~next_available_token_before
    ~next_available_token_after
    {t_in_block with transaction= User_command user_command}
    handler

let generate_transaction_union_witness ?(preeval = false) ~constraint_constants
    sok_message source target transaction_in_block init_stack
    next_available_token_before next_available_token_after
    pending_coinbase_stack_state handler =
  if preeval then failwith "preeval currently disabled" ;
  let transaction =
    Transaction_protocol_state.transaction transaction_in_block
  in
  let state_body =
    Transaction_protocol_state.block_data transaction_in_block
  in
  let sok_digest = Sok_message.digest sok_message in
  let handler =
    Base.transaction_union_handler handler transaction state_body init_stack
  in
  let statement : Statement.With_sok.t =
    { source
    ; target
    ; supply_increase= Transaction_union.supply_increase transaction
    ; pending_coinbase_stack_state
    ; fee_excess= Transaction_union.fee_excess transaction
    ; next_available_token_before
    ; next_available_token_after
    ; sok_digest }
  in
  let open Tick in
  let main x = handle (Base.main ~constraint_constants x) handler in
  generate_auxiliary_input [Statement.With_sok.typ] () main statement

let generate_transaction_witness ?preeval ~constraint_constants ~sok_message
    ~source ~target ~init_stack ~pending_coinbase_stack_state
    ~next_available_token_before ~next_available_token_after
    (transaction_in_block : Transaction.t Transaction_protocol_state.t) handler
    =
  let transaction =
    Transaction_protocol_state.transaction transaction_in_block
  in
  generate_transaction_union_witness ?preeval ~constraint_constants sok_message
    source target
    { transaction_in_block with
      transaction= Transaction_union.of_transaction transaction }
    init_stack next_available_token_before next_available_token_after
    pending_coinbase_stack_state handler

let verify (ts : (t * _) list) ~key =
  List.for_all ts ~f:(fun ({statement; _}, message) ->
      Sok_message.Digest.equal
        (Sok_message.digest message)
        statement.sok_digest )
  && Pickles.verify
       (module Nat.N2)
       (module Statement.With_sok)
       key
       (List.map ts ~f:(fun ({statement; proof}, _) -> (statement, proof)))

module Make () = struct
  let tag, cache_handle, p, Pickles.Provers.[base; merge] =
    system
      ~constraint_constants:Genesis_constants.Constraint_constants.compiled

  module Proof = (val p)

  let id = Proof.id

  let verification_key = Proof.verification_key

  let verify_against_digest {statement; proof} =
    Proof.verify [(statement, proof)]

  let verify ts =
    List.for_all ts ~f:(fun (p, m) ->
        Sok_message.Digest.equal (Sok_message.digest m) p.statement.sok_digest
    )
    && Proof.verify
         (List.map ts ~f:(fun ({statement; proof}, _) -> (statement, proof)))

  let of_transaction_union sok_digest source target ~init_stack
      ~pending_coinbase_stack_state ~next_available_token_before
      ~next_available_token_after transaction state_body handler =
    let s =
      { Statement.source
      ; target
      ; sok_digest
      ; next_available_token_before
      ; next_available_token_after
      ; fee_excess= Transaction_union.fee_excess transaction
      ; supply_increase= Transaction_union.supply_increase transaction
      ; pending_coinbase_stack_state }
    in
    { statement= s
    ; proof=
        base []
          ~handler:
            (Base.transaction_union_handler handler transaction state_body
               init_stack)
          s }

  let of_transaction ~sok_digest ~source ~target ~init_stack
      ~pending_coinbase_stack_state ~next_available_token_before
      ~next_available_token_after transaction_in_block handler =
    (*

  let of_transaction_union ?preeval ~constraint_constants sok_digest source
      target ~init_stack ~pending_coinbase_stack_state
      ~next_available_token_before ~next_available_token_after transaction
      state_body handler =
    let top_hash, proof =
      Base.transaction_union_proof ?preeval ~constraint_constants sok_digest
        ~proving_key:keys.proving.base source target init_stack
        pending_coinbase_stack_state next_available_token_before
        next_available_token_after transaction state_body handler
    in
    { source
    ; sok_digest
    ; target
    ; proof_type= `Base
    ; fee_excess= Transaction_union.fee_excess transaction
    ; next_available_token_before
    ; next_available_token_after
    ; pending_coinbase_stack_state
    ; supply_increase= Transaction_union.supply_increase transaction
    ; proof= wrap `Base proof top_hash }

  let of_transaction ?preeval ~constraint_constants ~sok_digest ~source ~target
      ~init_stack ~pending_coinbase_stack_state ~next_available_token_before
      ~next_available_token_after transaction_in_block handler =
*)
    let transaction =
      Transaction_protocol_state.transaction transaction_in_block
    in
    let state_body =
      Transaction_protocol_state.block_data transaction_in_block
    in
    of_transaction_union sok_digest source target ~init_stack
      ~pending_coinbase_stack_state ~next_available_token_before
      ~next_available_token_after
      (Transaction_union.of_transaction transaction)
      state_body handler

  let of_user_command ~sok_digest ~source ~target ~init_stack
      ~pending_coinbase_stack_state ~next_available_token_before
      ~next_available_token_after user_command_in_block handler =
    of_transaction ~sok_digest ~source ~target ~init_stack
      ~pending_coinbase_stack_state ~next_available_token_before
      ~next_available_token_after
      { user_command_in_block with
        transaction=
          User_command
            (Transaction_protocol_state.transaction user_command_in_block) }
      handler

  let of_fee_transfer ~sok_digest ~source ~target ~init_stack
      ~pending_coinbase_stack_state ~next_available_token_before
      ~next_available_token_after transfer_in_block handler =
    of_transaction ~sok_digest ~source ~target ~init_stack
      ~pending_coinbase_stack_state ~next_available_token_before
      ~next_available_token_after
      { transfer_in_block with
        transaction=
          Fee_transfer
            (Transaction_protocol_state.transaction transfer_in_block) }
      handler

  let merge ({statement= t12; _} as x12) ({statement= t23; _} as x23)
      ~sok_digest =
    if not (Frozen_ledger_hash.( = ) t12.target t23.source) then
      failwithf
        !"Transaction_snark.merge: t12.target <> t23.source \
          (%{sexp:Frozen_ledger_hash.t} vs %{sexp:Frozen_ledger_hash.t})"
        t12.target t23.source () ;
    if
      not
        (Token_id.( = ) t12.next_available_token_after
           t23.next_available_token_before)
    then
      failwithf
        !"Transaction_snark.merge: t12.next_available_token_befre <> \
          t23.next_available_token_after (%{sexp:Token_id.t} vs \
          %{sexp:Token_id.t})"
        t12.next_available_token_after t23.next_available_token_before () ;
    let open Or_error.Let_syntax in
    let%map fee_excess = Fee_excess.combine t12.fee_excess t23.fee_excess
    and supply_increase =
      Amount.add t12.supply_increase t23.supply_increase
      |> Option.value_map ~f:Or_error.return
           ~default:
             (Or_error.errorf
                "Transaction_snark.merge: Supply change amount overflow")
    in
    let s : Statement.With_sok.t =
      { Statement.source= t12.source
      ; target= t23.target
      ; supply_increase
      ; fee_excess
      ; next_available_token_before= t12.next_available_token_before
      ; next_available_token_after= t23.next_available_token_after
      ; pending_coinbase_stack_state=
          { source= t12.pending_coinbase_stack_state.source
          ; target= t23.pending_coinbase_stack_state.target }
      ; sok_digest }
    in
    { statement= s
    ; proof= merge [(x12.statement, x12.proof); (x23.statement, x23.proof)] s
    }
end

let%test_module "transaction_snark" =
  ( module struct
    let constraint_constants =
      Genesis_constants.Constraint_constants.for_unit_tests

    let genesis_constants = Genesis_constants.for_unit_tests

    let consensus_constants =
      Consensus.Constants.create ~constraint_constants
        ~protocol_constants:genesis_constants.protocol

    (* For tests let's just monkey patch ledger and sparse ledger to freeze their
     * ledger_hashes. The nominal type is just so we don't mix this up in our
     * real code. *)
    module Ledger = struct
      include Ledger

      let merkle_root t = Frozen_ledger_hash.of_ledger_hash @@ merkle_root t

      let merkle_root_after_user_command_exn t ~txn_global_slot txn =
        let hash, `Next_available_token tid =
          merkle_root_after_user_command_exn ~constraint_constants
            ~txn_global_slot t txn
        in
        (Frozen_ledger_hash.of_ledger_hash hash, `Next_available_token tid)
    end

    module Sparse_ledger = struct
      include Sparse_ledger

      let merkle_root t = Frozen_ledger_hash.of_ledger_hash @@ merkle_root t
    end

    type wallet = {private_key: Private_key.t; account: Account.t}

    let ledger_depth = constraint_constants.ledger_depth

    let random_wallets ?(n = min (Int.pow 2 ledger_depth) (1 lsl 10)) () =
      let random_wallet () : wallet =
        let private_key = Private_key.create () in
        let public_key =
          Public_key.compress (Public_key.of_private_key_exn private_key)
        in
        let account_id = Account_id.create public_key Token_id.default in
        { private_key
        ; account=
            Account.create account_id
              (Balance.of_int ((50 + Random.int 100) * 1_000_000_000)) }
      in
      Array.init n ~f:(fun _ -> random_wallet ())

    let user_command ~fee_payer ~source_pk ~receiver_pk ~fee_token ~token amt
        fee nonce memo =
      let payload : User_command.Payload.t =
        User_command.Payload.create ~fee ~fee_token
          ~fee_payer_pk:(Account.public_key fee_payer.account)
          ~nonce ~memo ~valid_until:Global_slot.max_value
          ~body:
            (Payment
               { source_pk
               ; receiver_pk
               ; token_id= token
               ; amount= Amount.of_int amt })
      in
      let signature =
        User_command.sign_payload fee_payer.private_key payload
      in
      User_command.check
        User_command.Poly.Stable.Latest.
          { payload
          ; signer= Public_key.of_private_key_exn fee_payer.private_key
          ; signature }
      |> Option.value_exn

    let user_command_with_wallet wallets ~sender:i ~receiver:j amt fee
        ~fee_token ~token nonce memo =
      let fee_payer = wallets.(i) in
      let receiver = wallets.(j) in
      user_command ~fee_payer
        ~source_pk:(Account.public_key fee_payer.account)
        ~receiver_pk:(Account.public_key receiver.account)
        ~fee_token ~token amt fee nonce memo

    include Make ()

    let state_body =
      let compile_time_genesis =
        (*not using Precomputed_values.for_unit_test because of dependency cycle*)
        Coda_state.Genesis_protocol_state.t
          ~genesis_ledger:Genesis_ledger.(Packed.t for_unit_tests)
          ~constraint_constants ~consensus_constants
      in
      compile_time_genesis.data |> Coda_state.Protocol_state.body

    let state_body_hash = Coda_state.Protocol_state.Body.hash state_body

    let pending_coinbase_stack_target (t : Transaction.t) state_body_hash stack
        =
      let stack_with_state =
        Pending_coinbase.Stack.(push_state state_body_hash stack)
      in
      match t with
      | Coinbase c ->
          Pending_coinbase.(Stack.push_coinbase c stack_with_state)
      | _ ->
          stack_with_state

    let check_balance pk balance ledger =
      let loc = Ledger.location_of_account ledger pk |> Option.value_exn in
      let acc = Ledger.get ledger loc |> Option.value_exn in
      [%test_eq: Balance.t] acc.balance (Balance.of_int balance)

    let of_user_command' sok_digest ledger user_command init_stack
        pending_coinbase_stack_state state_body handler =
      let source = Ledger.merkle_root ledger in
      let current_global_slot =
        Coda_state.Protocol_state.Body.consensus_state state_body
        |> Consensus.Data.Consensus_state.curr_slot
      in
      let next_available_token_before = Ledger.next_available_token ledger in
      let target, `Next_available_token next_available_token_after =
        Ledger.merkle_root_after_user_command_exn ledger
          ~txn_global_slot:current_global_slot user_command
      in
      let user_command_in_block =
        { Transaction_protocol_state.Poly.transaction= user_command
        ; block_data= state_body }
      in
      of_user_command ~sok_digest ~source ~target ~init_stack
        ~pending_coinbase_stack_state ~next_available_token_before
        ~next_available_token_after user_command_in_block handler

    (*
                ~proposer:
                  { x=
                      Snark_params.Tick.Field.of_string
                        "39876046544032071884326965137489542106804584544160987424424979200505499184903744868114140"
                  ; is_odd= true }
                ~fee_transfer:
                  (Some
                     ( { x=
                           Snark_params.Tick.Field.of_string
                             "221715137372156378645114069225806158618712943627692160064142985953895666487801880947288786"
                       ; is_odd= true }
       *)

    let coinbase_test state_body ~carryforward =
      let mk_pubkey () =
        Public_key.(compress (of_private_key_exn (Private_key.create ())))
      in
      let state_body_hash = Coda_state.Protocol_state.Body.hash state_body in
      let producer = mk_pubkey () in
      let producer_id = Account_id.create producer Token_id.default in
      let receiver = mk_pubkey () in
      let receiver_id = Account_id.create receiver Token_id.default in
      let other = mk_pubkey () in
      let other_id = Account_id.create other Token_id.default in
      let pending_coinbase_init = Pending_coinbase.Stack.empty in
      let cb =
        Coinbase.create
          ~amount:(Currency.Amount.of_int 10_000_000_000)
          ~receiver
          ~fee_transfer:
            (Some
               (Coinbase.Fee_transfer.create ~receiver_pk:other
                  ~fee:constraint_constants.account_creation_fee))
        |> Or_error.ok_exn
      in
      let transaction = Transaction.Coinbase cb in
      let source_stack =
        if carryforward then
          Pending_coinbase.Stack.(
            push_state state_body_hash pending_coinbase_init)
        else pending_coinbase_init
      in
      let pending_coinbase_stack_target =
        pending_coinbase_stack_target transaction state_body_hash
          pending_coinbase_init
      in
      let txn_in_block =
        {Transaction_protocol_state.Poly.transaction; block_data= state_body}
      in
      Ledger.with_ledger ~depth:ledger_depth ~f:(fun ledger ->
          Ledger.create_new_account_exn ledger producer_id
            (Account.create receiver_id Balance.zero) ;
          let sparse_ledger =
            Sparse_ledger.of_ledger_subset_exn ledger
              [producer_id; receiver_id; other_id]
          in
          let sparse_ledger_after =
            Sparse_ledger.apply_transaction_exn ~constraint_constants
              sparse_ledger
              ~txn_global_slot:
                ( txn_in_block.block_data
                |> Coda_state.Protocol_state.Body.consensus_state
                |> Consensus.Data.Consensus_state.curr_global_slot )
              txn_in_block.transaction
          in
          check_transaction txn_in_block
            (unstage (Sparse_ledger.handler sparse_ledger))
            ~constraint_constants
            ~sok_message:
              (Coda_base.Sok_message.create ~fee:Currency.Fee.zero
                 ~prover:Public_key.Compressed.empty)
            ~source:(Sparse_ledger.merkle_root sparse_ledger)
            ~target:(Sparse_ledger.merkle_root sparse_ledger_after)
            ~next_available_token_before:(Ledger.next_available_token ledger)
            ~next_available_token_after:
              (Sparse_ledger.next_available_token sparse_ledger_after)
            ~init_stack:pending_coinbase_init
            ~pending_coinbase_stack_state:
              {source= source_stack; target= pending_coinbase_stack_target} )

    let%test_unit "coinbase with new state body hash" =
      Test_util.with_randomness 123456789 (fun () ->
          coinbase_test state_body ~carryforward:false )

    let%test_unit "coinbase with carry-forward state body hash" =
      Test_util.with_randomness 123456789 (fun () ->
          coinbase_test state_body ~carryforward:true )

    let%test_unit "new_account" =
      Test_util.with_randomness 123456789 (fun () ->
          let wallets = random_wallets () in
          Ledger.with_ledger ~depth:ledger_depth ~f:(fun ledger ->
              Array.iter
                (Array.sub wallets ~pos:1 ~len:(Array.length wallets - 1))
                ~f:(fun {account; private_key= _} ->
                  Ledger.create_new_account_exn ledger
                    (Account.identifier account)
                    account ) ;
              let t1 =
                user_command_with_wallet wallets ~sender:1 ~receiver:0
                  8_000_000_000
                  (Fee.of_int (Random.int 20 * 1_000_000_000))
                  ~fee_token:Token_id.default ~token:Token_id.default
                  Account.Nonce.zero
                  (User_command_memo.create_by_digesting_string_exn
                     (Test_util.arbitrary_string
                        ~len:User_command_memo.max_digestible_string_length))
              in
              let current_global_slot =
                Coda_state.Protocol_state.Body.consensus_state state_body
                |> Consensus.Data.Consensus_state.curr_slot
              in
              let next_available_token_before =
                Ledger.next_available_token ledger
              in
              let target, `Next_available_token next_available_token_after =
                Ledger.merkle_root_after_user_command_exn ledger
                  ~txn_global_slot:current_global_slot t1
              in
              let mentioned_keys =
                User_command.accounts_accessed
                  ~next_available_token:next_available_token_before
                  (User_command.forget_check t1)
              in
              let sparse_ledger =
                Sparse_ledger.of_ledger_subset_exn ledger mentioned_keys
              in
              let sok_message =
                Sok_message.create ~fee:Fee.zero
                  ~prover:wallets.(1).account.public_key
              in
              let pending_coinbase_stack = Pending_coinbase.Stack.empty in
              let pending_coinbase_stack_target =
                pending_coinbase_stack_target (User_command t1) state_body_hash
                  pending_coinbase_stack
              in
              let pending_coinbase_stack_state =
                { Pending_coinbase_stack_state.source= pending_coinbase_stack
                ; target= pending_coinbase_stack_target }
              in
              check_user_command ~constraint_constants ~sok_message
                ~source:(Ledger.merkle_root ledger)
                ~target ~init_stack:pending_coinbase_stack
                ~pending_coinbase_stack_state ~next_available_token_before
                ~next_available_token_after
                {transaction= t1; block_data= state_body}
                (unstage @@ Sparse_ledger.handler sparse_ledger) ) )

    let account_fee = Fee.to_int constraint_constants.account_creation_fee

    let test_transaction ~constraint_constants ?txn_global_slot ledger txn =
      let source = Ledger.merkle_root ledger in
      let pending_coinbase_stack = Pending_coinbase.Stack.empty in
      let next_available_token = Ledger.next_available_token ledger in
      let state_body, state_body_hash, txn_global_slot =
        match txn_global_slot with
        | None ->
            let txn_global_slot =
              state_body |> Coda_state.Protocol_state.Body.consensus_state
              |> Consensus.Data.Consensus_state.curr_slot
            in
            (state_body, state_body_hash, txn_global_slot)
        | Some txn_global_slot ->
            let state_body =
              let state =
                (* NB: The [previous_state_hash] is a dummy, do not use. *)
                Coda_state.Protocol_state.create
                  ~previous_state_hash:Tick0.Field.zero ~body:state_body
              in
              let consensus_state_at_slot =
                Consensus.Data.Consensus_state.Value.For_tests
                .with_curr_global_slot
                  (Coda_state.Protocol_state.consensus_state state)
                  txn_global_slot
              in
              Coda_state.Protocol_state.(
                create_value
                  ~previous_state_hash:(previous_state_hash state)
                  ~genesis_state_hash:(genesis_state_hash state)
                  ~blockchain_state:(blockchain_state state)
                  ~consensus_state:consensus_state_at_slot
                  ~constants:
                    (Protocol_constants_checked.value_of_t
                       Genesis_constants.compiled.protocol))
                .body
            in
            let state_body_hash =
              Coda_state.Protocol_state.Body.hash state_body
            in
            (state_body, state_body_hash, txn_global_slot)
      in
      let mentioned_keys, pending_coinbase_stack_target =
        let pending_coinbase_stack =
          Pending_coinbase.Stack.push_state state_body_hash
            pending_coinbase_stack
        in
        match txn with
        | Transaction.User_command uc ->
            ( User_command.accounts_accessed ~next_available_token
                (uc :> User_command.t)
            , pending_coinbase_stack )
        | Fee_transfer ft ->
            (Fee_transfer.receivers ft, pending_coinbase_stack)
        | Coinbase cb ->
            ( Coinbase.accounts_accessed cb
            , Pending_coinbase.Stack.push_coinbase cb pending_coinbase_stack )
      in
      let signer =
        let txn_union = Transaction_union.of_transaction txn in
        txn_union.signer |> Public_key.compress
      in
      let sparse_ledger =
        Sparse_ledger.of_ledger_subset_exn ledger mentioned_keys
      in
      let _undo =
        Or_error.ok_exn
        @@ Ledger.apply_transaction ledger ~constraint_constants
             ~txn_global_slot txn
      in
      let target = Ledger.merkle_root ledger in
      let sok_message = Sok_message.create ~fee:Fee.zero ~prover:signer in
      check_transaction ~constraint_constants ~sok_message ~source ~target
        ~init_stack:pending_coinbase_stack
        ~pending_coinbase_stack_state:
          { Pending_coinbase_stack_state.source= pending_coinbase_stack
          ; target= pending_coinbase_stack_target }
        ~next_available_token_before:next_available_token
        ~next_available_token_after:(Ledger.next_available_token ledger)
        {transaction= txn; block_data= state_body}
        (unstage @@ Sparse_ledger.handler sparse_ledger)

    let%test_unit "account creation fee - user commands" =
      Test_util.with_randomness 123456789 (fun () ->
          let wallets = random_wallets ~n:3 () |> Array.to_list in
          let sender = List.hd_exn wallets in
          let receivers = List.tl_exn wallets in
          let txns_per_receiver = 2 in
          let amount = 8_000_000_000 in
          let txn_fee = 2_000_000_000 in
          let memo =
            User_command_memo.create_by_digesting_string_exn
              (Test_util.arbitrary_string
                 ~len:User_command_memo.max_digestible_string_length)
          in
          Ledger.with_ledger ~depth:ledger_depth ~f:(fun ledger ->
              let _, ucs =
                let receivers =
                  List.fold ~init:receivers
                    (List.init (txns_per_receiver - 1) ~f:Fn.id)
                    ~f:(fun acc _ -> receivers @ acc)
                in
                List.fold receivers ~init:(Account.Nonce.zero, [])
                  ~f:(fun (nonce, txns) receiver ->
                    let uc =
                      user_command ~fee_payer:sender
                        ~source_pk:(Account.public_key sender.account)
                        ~receiver_pk:(Account.public_key receiver.account)
                        ~fee_token:Token_id.default ~token:Token_id.default
                        amount (Fee.of_int txn_fee) nonce memo
                    in
                    (Account.Nonce.succ nonce, txns @ [uc]) )
              in
              Ledger.create_new_account_exn ledger
                (Account.identifier sender.account)
                sender.account ;
              let () =
                List.iter ucs ~f:(fun uc ->
                    test_transaction ~constraint_constants ledger
                      (Transaction.User_command uc) )
              in
              List.iter receivers ~f:(fun receiver ->
                  check_balance
                    (Account.identifier receiver.account)
                    ((amount * txns_per_receiver) - account_fee)
                    ledger ) ;
              check_balance
                (Account.identifier sender.account)
                ( Balance.to_int sender.account.balance
                - (amount + txn_fee) * txns_per_receiver
                  * List.length receivers )
                ledger ) )

    let%test_unit "account creation fee - fee transfers" =
      Test_util.with_randomness 123456789 (fun () ->
          let receivers = random_wallets ~n:3 () |> Array.to_list in
          let txns_per_receiver = 3 in
          let fee = 8_000_000_000 in
          Ledger.with_ledger ~depth:ledger_depth ~f:(fun ledger ->
              let fts =
                let receivers =
                  List.fold ~init:receivers
                    (List.init (txns_per_receiver - 1) ~f:Fn.id)
                    ~f:(fun acc _ -> receivers @ acc)
                  |> One_or_two.group_list
                in
                List.fold receivers ~init:[] ~f:(fun txns receiver ->
                    let ft : Fee_transfer.t =
                      Or_error.ok_exn @@ Fee_transfer.of_singles
                      @@ One_or_two.map receiver ~f:(fun receiver ->
                             Fee_transfer.Single.create
                               ~receiver_pk:receiver.account.public_key
                               ~fee:(Currency.Fee.of_int fee)
                               ~fee_token:receiver.account.token_id )
                    in
                    txns @ [ft] )
              in
              let () =
                List.iter fts ~f:(fun ft ->
                    let txn = Transaction.Fee_transfer ft in
                    test_transaction ~constraint_constants ledger txn )
              in
              List.iter receivers ~f:(fun receiver ->
                  check_balance
                    (Account.identifier receiver.account)
                    ((fee * txns_per_receiver) - account_fee)
                    ledger ) ) )

    let%test_unit "account creation fee - coinbase" =
      Test_util.with_randomness 123456789 (fun () ->
          let wallets = random_wallets ~n:3 () in
          let receiver = wallets.(0) in
          let other = wallets.(1) in
          let dummy_account = wallets.(2) in
          let reward = 10_000_000_000 in
          let fee = Fee.to_int constraint_constants.account_creation_fee in
          let coinbase_count = 3 in
          let ft_count = 2 in
          Ledger.with_ledger ~depth:ledger_depth ~f:(fun ledger ->
              let _, cbs =
                let fts =
                  List.map (List.init ft_count ~f:Fn.id) ~f:(fun _ ->
                      Coinbase.Fee_transfer.create
                        ~receiver_pk:other.account.public_key
                        ~fee:constraint_constants.account_creation_fee )
                in
                List.fold ~init:(fts, []) (List.init coinbase_count ~f:Fn.id)
                  ~f:(fun (fts, cbs) _ ->
                    let cb =
                      Coinbase.create
                        ~amount:(Currency.Amount.of_int reward)
                        ~receiver:receiver.account.public_key
                        ~fee_transfer:(List.hd fts)
                      |> Or_error.ok_exn
                    in
                    (Option.value ~default:[] (List.tl fts), cb :: cbs) )
              in
              Ledger.create_new_account_exn ledger
                (Account.identifier dummy_account.account)
                dummy_account.account ;
              let () =
                List.iter cbs ~f:(fun cb ->
                    let txn = Transaction.Coinbase cb in
                    test_transaction ~constraint_constants ledger txn )
              in
              let fees = fee * ft_count in
              check_balance
                (Account.identifier receiver.account)
                ((reward * coinbase_count) - account_fee - fees)
                ledger ;
              check_balance
                (Account.identifier other.account)
                (fees - account_fee) ledger ) )

    module Pc_with_init_stack = struct
      type t =
        { pc: Pending_coinbase_stack_state.t
        ; init_stack: Pending_coinbase.Stack.t }
    end

    let test_base_and_merge ~state_hash_and_body1 ~state_hash_and_body2
        ~carryforward1 ~carryforward2 =
      Test_util.with_randomness 123456789 (fun () ->
          let wallets = random_wallets () in
          (*let state_body = Lazy.force state_body in
      let state_body_hash = Lazy.force state_body_hash in*)
          let state_body_hash1, state_body1 = state_hash_and_body1 in
          let state_body_hash2, state_body2 = state_hash_and_body2 in
          Ledger.with_ledger ~depth:ledger_depth ~f:(fun ledger ->
              Array.iter wallets ~f:(fun {account; private_key= _} ->
                  Ledger.create_new_account_exn ledger
                    (Account.identifier account)
                    account ) ;
              let memo =
                User_command_memo.create_by_digesting_string_exn
                  (Test_util.arbitrary_string
                     ~len:User_command_memo.max_digestible_string_length)
              in
              let t1 =
                user_command_with_wallet wallets ~sender:0 ~receiver:1
                  8_000_000_000
                  (Fee.of_int (Random.int 20 * 1_000_000_000))
                  ~fee_token:Token_id.default ~token:Token_id.default
                  Account.Nonce.zero memo
              in
              let t2 =
                user_command_with_wallet wallets ~sender:1 ~receiver:2
                  8_000_000_000
                  (Fee.of_int (Random.int 20 * 1_000_000_000))
                  ~fee_token:Token_id.default ~token:Token_id.default
                  Account.Nonce.zero memo
              in
              let sok_digest =
                Sok_message.create ~fee:Fee.zero
                  ~prover:wallets.(0).account.public_key
                |> Sok_message.digest
              in
              let next_available_token1 = Ledger.next_available_token ledger in
              let sparse_ledger =
                Sparse_ledger.of_ledger_subset_exn ledger
                  (List.concat_map
                     ~f:(fun t ->
                       (* NB: Shouldn't assume the same next_available_token
                          for each command normally, but we know statically
                          that these are payments in this test.
                       *)
                       User_command.accounts_accessed
                         ~next_available_token:next_available_token1
                         (User_command.forget_check t) )
                     [t1; t2])
              in
              let init_stack1 = Pending_coinbase.Stack.empty in
              let pending_coinbase_stack_state1 =
                (* No coinbase to add to the stack. *)
                let stack_with_state =
                  Pending_coinbase.Stack.push_state state_body_hash1
                    init_stack1
                in
                (* Since protocol state body is added once per block, the
                   source would already have the state if [carryforward=true]
                   from the previous transaction in the sequence of
                   transactions in a block. We add state to [init_stack] and
                   then check that it is equal to the target.
                *)
                let source_stack, target_stack =
                  if carryforward1 then (stack_with_state, stack_with_state)
                  else (init_stack1, stack_with_state)
                in
                { Pc_with_init_stack.pc=
                    {source= source_stack; target= target_stack}
                ; init_stack= init_stack1 }
              in
              let proof12 =
                of_user_command' sok_digest ledger t1
                  pending_coinbase_stack_state1.init_stack
                  pending_coinbase_stack_state1.pc state_body1
                  (unstage @@ Sparse_ledger.handler sparse_ledger)
              in
              let current_global_slot =
                Coda_state.Protocol_state.Body.consensus_state state_body1
                |> Consensus.Data.Consensus_state.curr_slot
              in
              let sparse_ledger =
                Sparse_ledger.apply_user_command_exn ~constraint_constants
                  ~txn_global_slot:current_global_slot sparse_ledger
                  (t1 :> User_command.t)
              in
              let pending_coinbase_stack_state2, state_body2 =
                let previous_stack = pending_coinbase_stack_state1.pc.target in
                let stack_with_state2 =
                  Pending_coinbase.Stack.(
                    push_state state_body_hash2 previous_stack)
                in
                (* No coinbase to add. *)
                let source_stack, target_stack, init_stack, state_body2 =
                  if carryforward2 then
                    (* Source and target already have the protocol state,
                       init_stack will be such that
                       [init_stack + state_body_hash1 = target = source].
                    *)
                    (previous_stack, previous_stack, init_stack1, state_body1)
                  else
                    (* Add the new state such that
                       [previous_stack + state_body_hash2
                        = init_stack + state_body_hash2
                        = target].
                    *)
                    ( previous_stack
                    , stack_with_state2
                    , previous_stack
                    , state_body2 )
                in
                ( { Pc_with_init_stack.pc=
                      {source= source_stack; target= target_stack}
                  ; init_stack }
                , state_body2 )
              in
              Ledger.apply_user_command ~constraint_constants ledger
                ~txn_global_slot:current_global_slot t1
              |> Or_error.ok_exn |> ignore ;
              [%test_eq: Frozen_ledger_hash.t]
                (Ledger.merkle_root ledger)
                (Sparse_ledger.merkle_root sparse_ledger) ;
              let proof23 =
                of_user_command' sok_digest ledger t2
                  pending_coinbase_stack_state2.init_stack
                  pending_coinbase_stack_state2.pc state_body2
                  (unstage @@ Sparse_ledger.handler sparse_ledger)
              in
              let current_global_slot =
                Coda_state.Protocol_state.Body.consensus_state state_body2
                |> Consensus.Data.Consensus_state.curr_slot
              in
              let sparse_ledger =
                Sparse_ledger.apply_user_command_exn ~constraint_constants
                  ~txn_global_slot:current_global_slot sparse_ledger
                  (t2 :> User_command.t)
              in
              Ledger.apply_user_command ledger ~constraint_constants
                ~txn_global_slot:current_global_slot t2
              |> Or_error.ok_exn |> ignore ;
              [%test_eq: Frozen_ledger_hash.t]
                (Ledger.merkle_root ledger)
                (Sparse_ledger.merkle_root sparse_ledger) ;
              let proof13 =
                merge ~sok_digest proof12 proof23 |> Or_error.ok_exn
              in
              Proof.verify [(proof13.statement, proof13.proof)] ) )

    let%test "base_and_merge: transactions in one block (t1,t2 in b1), \
              carryforward the state from a previous transaction t0 in b1" =
      let state_hash_and_body1 = (state_body_hash, state_body) in
      test_base_and_merge ~state_hash_and_body1
        ~state_hash_and_body2:state_hash_and_body1 ~carryforward1:true
        ~carryforward2:true

    (* No new state body, carryforward the stack from the previous transaction*)

    let%test "base_and_merge: transactions in one block (t1,t2 in b1), don't \
              carryforward the state from a previous transaction t0 in b1" =
      let state_hash_and_body1 = (state_body_hash, state_body) in
      test_base_and_merge ~state_hash_and_body1
        ~state_hash_and_body2:state_hash_and_body1 ~carryforward1:false
        ~carryforward2:true

    let%test "base_and_merge: transactions in two different blocks (t1,t2 in \
              b1, b2 resp.), carryforward the state from a previous \
              transaction t0 in b1" =
      let state_hash_and_body1 =
        let state_body0 =
          Coda_state.Protocol_state.negative_one
            ~genesis_ledger:Genesis_ledger.(Packed.t for_unit_tests)
            ~constraint_constants ~consensus_constants
          |> Coda_state.Protocol_state.body
        in
        let state_body_hash0 =
          Coda_state.Protocol_state.Body.hash state_body0
        in
        (state_body_hash0, state_body0)
      in
      let state_hash_and_body2 = (state_body_hash, state_body) in
      test_base_and_merge ~state_hash_and_body1 ~state_hash_and_body2
        ~carryforward1:true ~carryforward2:false

    (*t2 is in a new state, therefore do not carryforward the previous state*)

    let%test "base_and_merge: transactions in two different blocks (t1,t2 in \
              b1, b2 resp.), don't carryforward the state from a previous \
              transaction t0 in b1" =
      let state_hash_and_body1 =
        let state_body0 =
          Coda_state.Protocol_state.negative_one
            ~genesis_ledger:Genesis_ledger.(Packed.t for_unit_tests)
            ~constraint_constants ~consensus_constants
          |> Coda_state.Protocol_state.body
        in
        let state_body_hash0 =
          Coda_state.Protocol_state.Body.hash state_body0
        in
        (state_body_hash0, state_body0)
      in
      let state_hash_and_body2 = (state_body_hash, state_body) in
      test_base_and_merge ~state_hash_and_body1 ~state_hash_and_body2
        ~carryforward1:false ~carryforward2:false

    let create_account pk token balance =
      Account.create (Account_id.create pk token) (Balance.of_int balance)

    let test_user_command_with_accounts ~constraint_constants ~ledger ~accounts
        ~signer ~fee ~fee_payer_pk ~fee_token ?memo
        ?(valid_until = Global_slot.max_value) ?nonce body =
      let memo =
        match memo with
        | Some memo ->
            memo
        | None ->
            User_command_memo.create_by_digesting_string_exn
              (Test_util.arbitrary_string
                 ~len:User_command_memo.max_digestible_string_length)
      in
      Array.iter accounts ~f:(fun account ->
          Ledger.create_new_account_exn ledger
            (Account.identifier account)
            account ) ;
      let get_account aid =
        Option.bind
          (Ledger.location_of_account ledger aid)
          ~f:(Ledger.get ledger)
      in
      let nonce =
        match nonce with
        | Some nonce ->
            nonce
        | None -> (
          match get_account (Account_id.create fee_payer_pk fee_token) with
          | Some {nonce; _} ->
              nonce
          | None ->
              failwith
                "Could not infer a valid nonce for this test. Provide one \
                 explicitly" )
      in
      let payload =
        User_command.Payload.create ~fee ~fee_payer_pk ~fee_token ~nonce
          ~valid_until ~memo ~body
      in
      let signer = Keypair.of_private_key_exn signer in
      let user_command = User_command.sign signer payload in
      let next_available_token = Ledger.next_available_token ledger in
      test_transaction ~constraint_constants ledger (User_command user_command) ;
      let fee_payer = User_command.Payload.fee_payer payload in
      let source = User_command.Payload.source ~next_available_token payload in
      let receiver =
        User_command.Payload.receiver ~next_available_token payload
      in
      let fee_payer_account = get_account fee_payer in
      let source_account = get_account source in
      let receiver_account = get_account receiver in
      ( `Fee_payer_account fee_payer_account
      , `Source_account source_account
      , `Receiver_account receiver_account )

    let random_int_incl l u = Quickcheck.random_value (Int.gen_incl l u)

    let sub_amount amt bal = Option.value_exn (Balance.sub_amount bal amt)

    let add_amount amt bal = Option.value_exn (Balance.add_amount bal amt)

    let sub_fee fee = sub_amount (Amount.of_fee fee)

    let%test_unit "transfer non-default tokens to a new account: fails but \
                   charges fee" =
      Test_util.with_randomness 123456789 (fun () ->
          Ledger.with_ledger ~depth:ledger_depth ~f:(fun ledger ->
              let wallets = random_wallets ~n:2 () in
              let signer = wallets.(0).private_key in
              let fee_payer_pk = wallets.(0).account.public_key in
              let source_pk = fee_payer_pk in
              let receiver_pk = wallets.(1).account.public_key in
              let fee_token = Token_id.default in
              let token_id =
                Quickcheck.random_value Token_id.gen_non_default
              in
              let accounts =
                [| create_account fee_payer_pk fee_token 20_000_000_000
                 ; create_account source_pk token_id 30_000_000_000 |]
              in
              let fee = Fee.of_int (random_int_incl 2 15 * 1_000_000_000) in
              let amount =
                Amount.of_int (random_int_incl 0 30 * 1_000_000_000)
              in
              let ( `Fee_payer_account fee_payer_account
                  , `Source_account source_account
                  , `Receiver_account receiver_account ) =
                test_user_command_with_accounts ~constraint_constants ~ledger
                  ~accounts ~signer ~fee ~fee_payer_pk ~fee_token
                  (Payment {source_pk; receiver_pk; token_id; amount})
              in
              let fee_payer_account = Option.value_exn fee_payer_account in
              let source_account = Option.value_exn source_account in
              let expected_fee_payer_balance =
                accounts.(0).balance |> sub_fee fee
              in
              assert (
                Balance.equal fee_payer_account.balance
                  expected_fee_payer_balance ) ;
              assert (Balance.equal accounts.(1).balance source_account.balance) ;
              assert (Option.is_none receiver_account) ) )

    let%test_unit "transfer non-default tokens to an existing account" =
      Test_util.with_randomness 123456789 (fun () ->
          Ledger.with_ledger ~depth:ledger_depth ~f:(fun ledger ->
              let wallets = random_wallets ~n:2 () in
              let signer = wallets.(0).private_key in
              let fee_payer_pk = wallets.(0).account.public_key in
              let source_pk = fee_payer_pk in
              let receiver_pk = wallets.(1).account.public_key in
              let fee_token = Token_id.default in
              let token_id =
                Quickcheck.random_value Token_id.gen_non_default
              in
              let accounts =
                [| create_account fee_payer_pk fee_token 20_000_000_000
                 ; create_account source_pk token_id 30_000_000_000
                 ; create_account receiver_pk token_id 0 |]
              in
              let fee = Fee.of_int (random_int_incl 2 15 * 1_000_000_000) in
              let amount =
                Amount.of_int (random_int_incl 0 30 * 1_000_000_000)
              in
              let ( `Fee_payer_account fee_payer_account
                  , `Source_account source_account
                  , `Receiver_account receiver_account ) =
                test_user_command_with_accounts ~constraint_constants ~ledger
                  ~accounts ~signer ~fee ~fee_payer_pk ~fee_token
                  (Payment {source_pk; receiver_pk; token_id; amount})
              in
              let fee_payer_account = Option.value_exn fee_payer_account in
              let source_account = Option.value_exn source_account in
              let receiver_account = Option.value_exn receiver_account in
              let expected_fee_payer_balance =
                accounts.(0).balance |> sub_fee fee
              in
              assert (
                Balance.equal fee_payer_account.balance
                  expected_fee_payer_balance ) ;
              let expected_source_balance =
                accounts.(1).balance |> sub_amount amount
              in
              assert (
                Balance.equal source_account.balance expected_source_balance ) ;
              let expected_receiver_balance =
                accounts.(2).balance |> add_amount amount
              in
              assert (
                Balance.equal receiver_account.balance
                  expected_receiver_balance ) ) )

    let%test_unit "insufficient account creation fee for non-default token \
                   transfer" =
      Test_util.with_randomness 123456789 (fun () ->
          Ledger.with_ledger ~depth:ledger_depth ~f:(fun ledger ->
              let wallets = random_wallets ~n:2 () in
              let signer = wallets.(0).private_key in
              let fee_payer_pk = wallets.(0).account.public_key in
              let source_pk = fee_payer_pk in
              let receiver_pk = wallets.(1).account.public_key in
              let fee_token = Token_id.default in
              let token_id =
                Quickcheck.random_value Token_id.gen_non_default
              in
              let accounts =
                [| create_account fee_payer_pk fee_token 20_000_000_000
                 ; create_account source_pk token_id 30_000_000_000 |]
              in
              let fee = Fee.of_int 20_000_000_000 in
              let amount =
                Amount.of_int (random_int_incl 0 30 * 1_000_000_000)
              in
              let ( `Fee_payer_account fee_payer_account
                  , `Source_account source_account
                  , `Receiver_account receiver_account ) =
                test_user_command_with_accounts ~constraint_constants ~ledger
                  ~accounts ~signer ~fee ~fee_payer_pk ~fee_token
                  (Payment {source_pk; receiver_pk; token_id; amount})
              in
              let fee_payer_account = Option.value_exn fee_payer_account in
              let source_account = Option.value_exn source_account in
              let expected_fee_payer_balance =
                accounts.(0).balance |> sub_fee fee
              in
              assert (
                Balance.equal fee_payer_account.balance
                  expected_fee_payer_balance ) ;
              let expected_source_balance = accounts.(1).balance in
              assert (
                Balance.equal source_account.balance expected_source_balance ) ;
              assert (Option.is_none receiver_account) ) )

    let%test_unit "insufficient source balance for non-default token transfer"
        =
      Test_util.with_randomness 123456789 (fun () ->
          Ledger.with_ledger ~depth:ledger_depth ~f:(fun ledger ->
              let wallets = random_wallets ~n:2 () in
              let signer = wallets.(0).private_key in
              let fee_payer_pk = wallets.(0).account.public_key in
              let source_pk = fee_payer_pk in
              let receiver_pk = wallets.(1).account.public_key in
              let fee_token = Token_id.default in
              let token_id =
                Quickcheck.random_value Token_id.gen_non_default
              in
              let accounts =
                [| create_account fee_payer_pk fee_token 20_000_000_000
                 ; create_account source_pk token_id 30_000_000_000 |]
              in
              let fee = Fee.of_int (random_int_incl 2 15 * 1_000_000_000) in
              let amount = Amount.of_int 40_000_000_000 in
              let ( `Fee_payer_account fee_payer_account
                  , `Source_account source_account
                  , `Receiver_account receiver_account ) =
                test_user_command_with_accounts ~constraint_constants ~ledger
                  ~accounts ~signer ~fee ~fee_payer_pk ~fee_token
                  (Payment {source_pk; receiver_pk; token_id; amount})
              in
              let fee_payer_account = Option.value_exn fee_payer_account in
              let source_account = Option.value_exn source_account in
              let expected_fee_payer_balance =
                accounts.(0).balance |> sub_fee fee
              in
              assert (
                Balance.equal fee_payer_account.balance
                  expected_fee_payer_balance ) ;
              let expected_source_balance = accounts.(1).balance in
              assert (
                Balance.equal source_account.balance expected_source_balance ) ;
              assert (Option.is_none receiver_account) ) )

    let%test_unit "transfer non-existing source" =
      Test_util.with_randomness 123456789 (fun () ->
          Ledger.with_ledger ~depth:ledger_depth ~f:(fun ledger ->
              let wallets = random_wallets ~n:2 () in
              let signer = wallets.(0).private_key in
              let fee_payer_pk = wallets.(0).account.public_key in
              let source_pk = fee_payer_pk in
              let receiver_pk = wallets.(1).account.public_key in
              let fee_token = Token_id.default in
              let token_id =
                Quickcheck.random_value Token_id.gen_non_default
              in
              let accounts =
                [|create_account fee_payer_pk fee_token 20_000_000_000|]
              in
              let fee = Fee.of_int (random_int_incl 2 15 * 1_000_000_000) in
              let amount = Amount.of_int 20_000_000_000 in
              let ( `Fee_payer_account fee_payer_account
                  , `Source_account source_account
                  , `Receiver_account receiver_account ) =
                test_user_command_with_accounts ~constraint_constants ~ledger
                  ~accounts ~signer ~fee ~fee_payer_pk ~fee_token
                  (Payment {source_pk; receiver_pk; token_id; amount})
              in
              let fee_payer_account = Option.value_exn fee_payer_account in
              let expected_fee_payer_balance =
                accounts.(0).balance |> sub_fee fee
              in
              assert (
                Balance.equal fee_payer_account.balance
                  expected_fee_payer_balance ) ;
              assert (Option.is_none source_account) ;
              assert (Option.is_none receiver_account) ) )

    let%test_unit "payment predicate failure" =
      Test_util.with_randomness 123456789 (fun () ->
          Ledger.with_ledger ~depth:ledger_depth ~f:(fun ledger ->
              let wallets = random_wallets ~n:3 () in
              let signer = wallets.(0).private_key in
              let fee_payer_pk = wallets.(0).account.public_key in
              let source_pk = wallets.(1).account.public_key in
              let receiver_pk = wallets.(2).account.public_key in
              let fee_token = Token_id.default in
              let token_id =
                Quickcheck.random_value Token_id.gen_non_default
              in
              let accounts =
                [| create_account fee_payer_pk fee_token 20_000_000_000
                 ; create_account source_pk token_id 30_000_000_000 |]
              in
              let fee = Fee.of_int (random_int_incl 2 15 * 1_000_000_000) in
              let amount = Amount.of_int 20_000_000_000 in
              let ( `Fee_payer_account fee_payer_account
                  , `Source_account source_account
                  , `Receiver_account receiver_account ) =
                test_user_command_with_accounts ~constraint_constants ~ledger
                  ~accounts ~signer ~fee ~fee_payer_pk ~fee_token
                  (Payment {source_pk; receiver_pk; token_id; amount})
              in
              let fee_payer_account = Option.value_exn fee_payer_account in
              let source_account = Option.value_exn source_account in
              let expected_fee_payer_balance =
                accounts.(0).balance |> sub_fee fee
              in
              assert (
                Balance.equal fee_payer_account.balance
                  expected_fee_payer_balance ) ;
              let expected_source_balance = accounts.(1).balance in
              assert (
                Balance.equal source_account.balance expected_source_balance ) ;
              assert (Option.is_none receiver_account) ) )

    let%test_unit "delegation predicate failure" =
      Test_util.with_randomness 123456789 (fun () ->
          Ledger.with_ledger ~depth:ledger_depth ~f:(fun ledger ->
              let wallets = random_wallets ~n:3 () in
              let signer = wallets.(0).private_key in
              let fee_payer_pk = wallets.(0).account.public_key in
              let source_pk = wallets.(1).account.public_key in
              let receiver_pk = wallets.(2).account.public_key in
              let fee_token = Token_id.default in
              let token_id = Token_id.default in
              let accounts =
                [| create_account fee_payer_pk fee_token 20_000_000_000
                 ; create_account source_pk token_id 30_000_000_000
                 ; create_account receiver_pk token_id 30_000_000_000 |]
              in
              let fee = Fee.of_int (random_int_incl 2 15 * 1_000_000_000) in
              let ( `Fee_payer_account fee_payer_account
                  , `Source_account source_account
                  , `Receiver_account receiver_account ) =
                test_user_command_with_accounts ~constraint_constants ~ledger
                  ~accounts ~signer ~fee ~fee_payer_pk ~fee_token
                  (Stake_delegation
                     (Set_delegate
                        {delegator= source_pk; new_delegate= receiver_pk}))
              in
              let fee_payer_account = Option.value_exn fee_payer_account in
              let source_account = Option.value_exn source_account in
              let expected_fee_payer_balance =
                accounts.(0).balance |> sub_fee fee
              in
              assert (
                Balance.equal fee_payer_account.balance
                  expected_fee_payer_balance ) ;
              assert (
                Public_key.Compressed.equal source_account.delegate source_pk
              ) ;
              assert (Option.is_some receiver_account) ) )

    let%test_unit "delegation delegatee does not exist" =
      Test_util.with_randomness 123456789 (fun () ->
          Ledger.with_ledger ~depth:ledger_depth ~f:(fun ledger ->
              let wallets = random_wallets ~n:2 () in
              let signer = wallets.(0).private_key in
              let fee_payer_pk = wallets.(0).account.public_key in
              let source_pk = fee_payer_pk in
              let receiver_pk = wallets.(1).account.public_key in
              let fee_token = Token_id.default in
              let accounts =
                [|create_account fee_payer_pk fee_token 20_000_000_000|]
              in
              let fee = Fee.of_int (random_int_incl 2 15 * 1_000_000_000) in
              let ( `Fee_payer_account fee_payer_account
                  , `Source_account source_account
                  , `Receiver_account receiver_account ) =
                test_user_command_with_accounts ~constraint_constants ~ledger
                  ~accounts ~signer ~fee ~fee_payer_pk ~fee_token
                  (Stake_delegation
                     (Set_delegate
                        {delegator= source_pk; new_delegate= receiver_pk}))
              in
              let fee_payer_account = Option.value_exn fee_payer_account in
              let source_account = Option.value_exn source_account in
              let expected_fee_payer_balance =
                accounts.(0).balance |> sub_fee fee
              in
              assert (
                Balance.equal fee_payer_account.balance
                  expected_fee_payer_balance ) ;
              assert (
                Public_key.Compressed.equal source_account.delegate source_pk
              ) ;
              assert (Option.is_none receiver_account) ) )

    let%test_unit "delegation delegator does not exist" =
      Test_util.with_randomness 123456789 (fun () ->
          Ledger.with_ledger ~depth:ledger_depth ~f:(fun ledger ->
              let wallets = random_wallets ~n:3 () in
              let signer = wallets.(0).private_key in
              let fee_payer_pk = wallets.(0).account.public_key in
              let source_pk = wallets.(1).account.public_key in
              let receiver_pk = wallets.(2).account.public_key in
              let fee_token = Token_id.default in
              let token_id = Token_id.default in
              let accounts =
                [| create_account fee_payer_pk fee_token 20_000_000_000
                 ; create_account receiver_pk token_id 30_000_000_000 |]
              in
              let fee = Fee.of_int (random_int_incl 2 15 * 1_000_000_000) in
              let ( `Fee_payer_account fee_payer_account
                  , `Source_account source_account
                  , `Receiver_account receiver_account ) =
                test_user_command_with_accounts ~constraint_constants ~ledger
                  ~accounts ~signer ~fee ~fee_payer_pk ~fee_token
                  (Stake_delegation
                     (Set_delegate
                        {delegator= source_pk; new_delegate= receiver_pk}))
              in
              let fee_payer_account = Option.value_exn fee_payer_account in
              let expected_fee_payer_balance =
                accounts.(0).balance |> sub_fee fee
              in
              assert (
                Balance.equal fee_payer_account.balance
                  expected_fee_payer_balance ) ;
              assert (Option.is_none source_account) ;
              assert (Option.is_some receiver_account) ) )

    let%test_unit "timed account - transactions" =
      Test_util.with_randomness 123456789 (fun () ->
          let wallets = random_wallets ~n:3 () in
          let sender = wallets.(0) in
          let receivers = Array.to_list wallets |> List.tl_exn in
          let txns_per_receiver = 2 in
          let amount = 8_000_000_000 in
          let txn_fee = 2_000_000_000 in
          let memo =
            User_command_memo.create_by_digesting_string_exn
              (Test_util.arbitrary_string
                 ~len:User_command_memo.max_digestible_string_length)
          in
          let balance = Balance.of_int 100_000_000_000_000 in
          let initial_minimum_balance = Balance.of_int 80_000_000_000_000 in
          let cliff_time = Global_slot.of_int 1000 in
          let vesting_period = Global_slot.of_int 10 in
          let vesting_increment = Amount.of_int 1 in
          let txn_global_slot = Global_slot.of_int 1002 in
          let sender =
            { sender with
              account=
                Or_error.ok_exn
                @@ Account.create_timed
                     (Account.identifier sender.account)
                     balance ~initial_minimum_balance ~cliff_time
                     ~vesting_period ~vesting_increment }
          in
          Ledger.with_ledger ~depth:ledger_depth ~f:(fun ledger ->
              let _, ucs =
                let receiver_ids =
                  List.init (List.length receivers) ~f:(( + ) 1)
                in
                let receivers =
                  List.fold ~init:receiver_ids
                    (List.init (txns_per_receiver - 1) ~f:Fn.id)
                    ~f:(fun acc _ -> receiver_ids @ acc)
                in
                List.fold receivers ~init:(Account.Nonce.zero, [])
                  ~f:(fun (nonce, txns) receiver ->
                    let uc =
                      user_command_with_wallet wallets ~sender:0 ~receiver
                        amount (Fee.of_int txn_fee) ~fee_token:Token_id.default
                        ~token:Token_id.default nonce memo
                    in
                    (Account.Nonce.succ nonce, txns @ [uc]) )
              in
              Ledger.create_new_account_exn ledger
                (Account.identifier sender.account)
                sender.account ;
              let () =
                List.iter ucs ~f:(fun uc ->
                    test_transaction ~constraint_constants ~txn_global_slot
                      ledger (Transaction.User_command uc) )
              in
              List.iter receivers ~f:(fun receiver ->
                  check_balance
                    (Account.identifier receiver.account)
                    ((amount * txns_per_receiver) - account_fee)
                    ledger ) ;
              check_balance
                (Account.identifier sender.account)
                ( Balance.to_int sender.account.balance
                - (amount + txn_fee) * txns_per_receiver
                  * List.length receivers )
                ledger ) )

    let%test_unit "create own new token" =
      Test_util.with_randomness 123456789 (fun () ->
          Ledger.with_ledger ~depth:ledger_depth ~f:(fun ledger ->
              let wallets = random_wallets ~n:1 () in
              let signer = wallets.(0).private_key in
              (* Fee payer is the new token owner. *)
              let fee_payer_pk = wallets.(0).account.public_key in
              let token_owner_pk = fee_payer_pk in
              let fee_token = Token_id.default in
              let accounts =
                [|create_account fee_payer_pk fee_token 20_000_000_000|]
              in
              let fee = Fee.of_int (random_int_incl 2 15 * 1_000_000_000) in
              let ( `Fee_payer_account fee_payer_account
                  , `Source_account token_owner_account
                  , `Receiver_account _also_token_owner_account ) =
                test_user_command_with_accounts ~constraint_constants ~ledger
                  ~accounts ~signer ~fee ~fee_payer_pk ~fee_token
                  (Create_new_token
                     {token_owner_pk; disable_new_accounts= false})
              in
              let fee_payer_account = Option.value_exn fee_payer_account in
              let token_owner_account = Option.value_exn token_owner_account in
              let expected_fee_payer_balance =
                accounts.(0).balance |> sub_fee fee
                |> sub_fee constraint_constants.account_creation_fee
              in
              assert (
                Balance.equal fee_payer_account.balance
                  expected_fee_payer_balance ) ;
              assert (Balance.(equal zero) token_owner_account.balance) ;
              assert (
                Public_key.Compressed.(equal empty)
                  token_owner_account.delegate ) ;
              assert (
                token_owner_account.token_permissions
                = Token_owned {disable_new_accounts= false} ) ) )

    let%test_unit "create new token for a different pk" =
      Test_util.with_randomness 123456789 (fun () ->
          Ledger.with_ledger ~depth:ledger_depth ~f:(fun ledger ->
              let wallets = random_wallets ~n:2 () in
              let signer = wallets.(0).private_key in
              (* Fee payer and new token owner are distinct. *)
              let fee_payer_pk = wallets.(0).account.public_key in
              let token_owner_pk = wallets.(1).account.public_key in
              let fee_token = Token_id.default in
              let accounts =
                [|create_account fee_payer_pk fee_token 20_000_000_000|]
              in
              let fee = Fee.of_int (random_int_incl 2 15 * 1_000_000_000) in
              let ( `Fee_payer_account fee_payer_account
                  , `Source_account token_owner_account
                  , `Receiver_account _also_token_owner_account ) =
                test_user_command_with_accounts ~constraint_constants ~ledger
                  ~accounts ~signer ~fee ~fee_payer_pk ~fee_token
                  (Create_new_token
                     {token_owner_pk; disable_new_accounts= false})
              in
              let fee_payer_account = Option.value_exn fee_payer_account in
              let token_owner_account = Option.value_exn token_owner_account in
              let expected_fee_payer_balance =
                accounts.(0).balance |> sub_fee fee
                |> sub_fee constraint_constants.account_creation_fee
              in
              assert (
                Balance.equal fee_payer_account.balance
                  expected_fee_payer_balance ) ;
              assert (Balance.(equal zero) token_owner_account.balance) ;
              assert (
                Public_key.Compressed.(equal empty)
                  token_owner_account.delegate ) ;
              assert (
                token_owner_account.token_permissions
                = Token_owned {disable_new_accounts= false} ) ) )

    let%test_unit "create new token for a different pk new accounts disabled" =
      Test_util.with_randomness 123456789 (fun () ->
          Ledger.with_ledger ~depth:ledger_depth ~f:(fun ledger ->
              let wallets = random_wallets ~n:2 () in
              let signer = wallets.(0).private_key in
              (* Fee payer and new token owner are distinct. *)
              let fee_payer_pk = wallets.(0).account.public_key in
              let token_owner_pk = wallets.(1).account.public_key in
              let fee_token = Token_id.default in
              let accounts =
                [|create_account fee_payer_pk fee_token 20_000_000_000|]
              in
              let fee = Fee.of_int (random_int_incl 2 15 * 1_000_000_000) in
              let ( `Fee_payer_account fee_payer_account
                  , `Source_account token_owner_account
                  , `Receiver_account _also_token_owner_account ) =
                test_user_command_with_accounts ~constraint_constants ~ledger
                  ~accounts ~signer ~fee ~fee_payer_pk ~fee_token
                  (Create_new_token {token_owner_pk; disable_new_accounts= true})
              in
              let fee_payer_account = Option.value_exn fee_payer_account in
              let token_owner_account = Option.value_exn token_owner_account in
              let expected_fee_payer_balance =
                accounts.(0).balance |> sub_fee fee
                |> sub_fee constraint_constants.account_creation_fee
              in
              assert (
                Balance.equal fee_payer_account.balance
                  expected_fee_payer_balance ) ;
              assert (Balance.(equal zero) token_owner_account.balance) ;
              assert (
                Public_key.Compressed.(equal empty)
                  token_owner_account.delegate ) ;
              assert (
                token_owner_account.token_permissions
                = Token_owned {disable_new_accounts= true} ) ) )

    let%test_unit "create own new token account" =
      Test_util.with_randomness 123456789 (fun () ->
          Ledger.with_ledger ~depth:ledger_depth ~f:(fun ledger ->
              let wallets = random_wallets ~n:2 () in
              let signer = wallets.(0).private_key in
              (* Fee-payer and receiver are the same, token owner differs. *)
              let fee_payer_pk = wallets.(0).account.public_key in
              let token_owner_pk = wallets.(1).account.public_key in
              let receiver_pk = fee_payer_pk in
              let fee_token = Token_id.default in
              let token_id =
                Quickcheck.random_value Token_id.gen_non_default
              in
              let accounts =
                [| create_account fee_payer_pk fee_token 20_000_000_000
                 ; { (create_account token_owner_pk token_id 0) with
                     token_permissions=
                       Token_owned {disable_new_accounts= false} } |]
              in
              let fee = Fee.of_int (random_int_incl 2 15 * 1_000_000_000) in
              let ( `Fee_payer_account fee_payer_account
                  , `Source_account token_owner_account
                  , `Receiver_account receiver_account ) =
                test_user_command_with_accounts ~constraint_constants ~ledger
                  ~accounts ~signer ~fee ~fee_payer_pk ~fee_token
                  (Create_token_account
                     { token_owner_pk
                     ; token_id
                     ; receiver_pk
                     ; account_disabled= false })
              in
              let fee_payer_account = Option.value_exn fee_payer_account in
              let token_owner_account = Option.value_exn token_owner_account in
              let receiver_account = Option.value_exn receiver_account in
              let expected_fee_payer_balance =
                accounts.(0).balance |> sub_fee fee
                |> sub_fee constraint_constants.account_creation_fee
              in
              assert (
                Balance.equal fee_payer_account.balance
                  expected_fee_payer_balance ) ;
              assert (Balance.(equal zero) token_owner_account.balance) ;
              assert (Balance.(equal zero) receiver_account.balance) ;
              assert (
                Public_key.Compressed.(equal empty) receiver_account.delegate
              ) ;
              assert (
                receiver_account.token_permissions
                = Not_owned {account_disabled= false} ) ) )

    let%test_unit "create new token account for a different pk" =
      Test_util.with_randomness 123456789 (fun () ->
          Ledger.with_ledger ~depth:ledger_depth ~f:(fun ledger ->
              let wallets = random_wallets ~n:3 () in
              let signer = wallets.(0).private_key in
              (* Fee-payer, receiver, and token owner differ. *)
              let fee_payer_pk = wallets.(0).account.public_key in
              let token_owner_pk = wallets.(1).account.public_key in
              let receiver_pk = wallets.(2).account.public_key in
              let fee_token = Token_id.default in
              let token_id =
                Quickcheck.random_value Token_id.gen_non_default
              in
              let accounts =
                [| create_account fee_payer_pk fee_token 20_000_000_000
                 ; { (create_account token_owner_pk token_id 0) with
                     token_permissions=
                       Token_owned {disable_new_accounts= false} } |]
              in
              let fee = Fee.of_int (random_int_incl 2 15 * 1_000_000_000) in
              let ( `Fee_payer_account fee_payer_account
                  , `Source_account token_owner_account
                  , `Receiver_account receiver_account ) =
                test_user_command_with_accounts ~constraint_constants ~ledger
                  ~accounts ~signer ~fee ~fee_payer_pk ~fee_token
                  (Create_token_account
                     { token_owner_pk
                     ; token_id
                     ; receiver_pk
                     ; account_disabled= false })
              in
              let fee_payer_account = Option.value_exn fee_payer_account in
              let token_owner_account = Option.value_exn token_owner_account in
              let receiver_account = Option.value_exn receiver_account in
              let expected_fee_payer_balance =
                accounts.(0).balance |> sub_fee fee
                |> sub_fee constraint_constants.account_creation_fee
              in
              assert (
                Balance.equal fee_payer_account.balance
                  expected_fee_payer_balance ) ;
              assert (Balance.(equal zero) token_owner_account.balance) ;
              assert (Balance.(equal zero) receiver_account.balance) ;
              assert (
                Public_key.Compressed.(equal empty) receiver_account.delegate
              ) ;
              assert (
                receiver_account.token_permissions
                = Not_owned {account_disabled= false} ) ) )

    let%test_unit "create new token account for a different pk in a locked \
                   token" =
      Test_util.with_randomness 123456789 (fun () ->
          Ledger.with_ledger ~depth:ledger_depth ~f:(fun ledger ->
              let wallets = random_wallets ~n:2 () in
              let signer = wallets.(0).private_key in
              (* Fee-payer and token owner are the same, receiver differs. *)
              let fee_payer_pk = wallets.(0).account.public_key in
              let token_owner_pk = fee_payer_pk in
              let receiver_pk = wallets.(1).account.public_key in
              let fee_token = Token_id.default in
              let token_id =
                Quickcheck.random_value Token_id.gen_non_default
              in
              let accounts =
                [| create_account fee_payer_pk fee_token 20_000_000_000
                 ; { (create_account token_owner_pk token_id 0) with
                     token_permissions= Token_owned {disable_new_accounts= true}
                   } |]
              in
              let fee = Fee.of_int (random_int_incl 2 15 * 1_000_000_000) in
              let ( `Fee_payer_account fee_payer_account
                  , `Source_account token_owner_account
                  , `Receiver_account receiver_account ) =
                test_user_command_with_accounts ~constraint_constants ~ledger
                  ~accounts ~signer ~fee ~fee_payer_pk ~fee_token
                  (Create_token_account
                     { token_owner_pk
                     ; token_id
                     ; receiver_pk
                     ; account_disabled= false })
              in
              let fee_payer_account = Option.value_exn fee_payer_account in
              let token_owner_account = Option.value_exn token_owner_account in
              let receiver_account = Option.value_exn receiver_account in
              let expected_fee_payer_balance =
                accounts.(0).balance |> sub_fee fee
                |> sub_fee constraint_constants.account_creation_fee
              in
              assert (
                Balance.equal fee_payer_account.balance
                  expected_fee_payer_balance ) ;
              assert (Balance.(equal zero) token_owner_account.balance) ;
              assert (Balance.(equal zero) receiver_account.balance) ;
              assert (
                Public_key.Compressed.(equal empty) receiver_account.delegate
              ) ;
              assert (
                receiver_account.token_permissions
                = Not_owned {account_disabled= false} ) ) )

    let%test_unit "create new own locked token account in a locked token" =
      Test_util.with_randomness 123456789 (fun () ->
          Ledger.with_ledger ~depth:ledger_depth ~f:(fun ledger ->
              let wallets = random_wallets ~n:2 () in
              let signer = wallets.(0).private_key in
              (* Fee-payer and receiver are the same, token owner differs. *)
              let fee_payer_pk = wallets.(0).account.public_key in
              let token_owner_pk = wallets.(1).account.public_key in
              let receiver_pk = fee_payer_pk in
              let fee_token = Token_id.default in
              let token_id =
                Quickcheck.random_value Token_id.gen_non_default
              in
              let accounts =
                [| create_account fee_payer_pk fee_token 20_000_000_000
                 ; { (create_account token_owner_pk token_id 0) with
                     token_permissions= Token_owned {disable_new_accounts= true}
                   } |]
              in
              let fee = Fee.of_int (random_int_incl 2 15 * 1_000_000_000) in
              let ( `Fee_payer_account fee_payer_account
                  , `Source_account token_owner_account
                  , `Receiver_account receiver_account ) =
                test_user_command_with_accounts ~constraint_constants ~ledger
                  ~accounts ~signer ~fee ~fee_payer_pk ~fee_token
                  (Create_token_account
                     { token_owner_pk
                     ; token_id
                     ; receiver_pk
                     ; account_disabled= true })
              in
              let fee_payer_account = Option.value_exn fee_payer_account in
              let token_owner_account = Option.value_exn token_owner_account in
              let receiver_account = Option.value_exn receiver_account in
              let expected_fee_payer_balance =
                accounts.(0).balance |> sub_fee fee
                |> sub_fee constraint_constants.account_creation_fee
              in
              assert (
                Balance.equal fee_payer_account.balance
                  expected_fee_payer_balance ) ;
              assert (Balance.(equal zero) token_owner_account.balance) ;
              assert (Balance.(equal zero) receiver_account.balance) ;
              assert (
                Public_key.Compressed.(equal empty) receiver_account.delegate
              ) ;
              assert (
                receiver_account.token_permissions
                = Not_owned {account_disabled= true} ) ) )

    let%test_unit "create new token account fails for locked token, non-owner \
                   fee-payer" =
      Test_util.with_randomness 123456789 (fun () ->
          Ledger.with_ledger ~depth:ledger_depth ~f:(fun ledger ->
              let wallets = random_wallets ~n:3 () in
              let signer = wallets.(0).private_key in
              (* Fee-payer, receiver, and token owner differ. *)
              let fee_payer_pk = wallets.(0).account.public_key in
              let token_owner_pk = wallets.(1).account.public_key in
              let receiver_pk = wallets.(2).account.public_key in
              let fee_token = Token_id.default in
              let token_id =
                Quickcheck.random_value Token_id.gen_non_default
              in
              let accounts =
                [| create_account fee_payer_pk fee_token 20_000_000_000
                 ; { (create_account token_owner_pk token_id 0) with
                     token_permissions= Token_owned {disable_new_accounts= true}
                   } |]
              in
              let fee = Fee.of_int (random_int_incl 2 15 * 1_000_000_000) in
              let ( `Fee_payer_account fee_payer_account
                  , `Source_account token_owner_account
                  , `Receiver_account receiver_account ) =
                test_user_command_with_accounts ~constraint_constants ~ledger
                  ~accounts ~signer ~fee ~fee_payer_pk ~fee_token
                  (Create_token_account
                     { token_owner_pk
                     ; token_id
                     ; receiver_pk
                     ; account_disabled= false })
              in
              let fee_payer_account = Option.value_exn fee_payer_account in
              let token_owner_account = Option.value_exn token_owner_account in
              let expected_fee_payer_balance =
                accounts.(0).balance |> sub_fee fee
              in
              assert (
                Balance.equal fee_payer_account.balance
                  expected_fee_payer_balance ) ;
              assert (Balance.(equal zero) token_owner_account.balance) ;
              assert (Option.is_none receiver_account) ) )

    let%test_unit "create new locked token account fails for unlocked token, \
                   non-owner fee-payer" =
      Test_util.with_randomness 123456789 (fun () ->
          Ledger.with_ledger ~depth:ledger_depth ~f:(fun ledger ->
              let wallets = random_wallets ~n:3 () in
              let signer = wallets.(0).private_key in
              (* Fee-payer, receiver, and token owner differ. *)
              let fee_payer_pk = wallets.(0).account.public_key in
              let token_owner_pk = wallets.(1).account.public_key in
              let receiver_pk = wallets.(2).account.public_key in
              let fee_token = Token_id.default in
              let token_id =
                Quickcheck.random_value Token_id.gen_non_default
              in
              let accounts =
                [| create_account fee_payer_pk fee_token 20_000_000_000
                 ; { (create_account token_owner_pk token_id 0) with
                     token_permissions=
                       Token_owned {disable_new_accounts= false} } |]
              in
              let fee = Fee.of_int (random_int_incl 2 15 * 1_000_000_000) in
              let ( `Fee_payer_account fee_payer_account
                  , `Source_account token_owner_account
                  , `Receiver_account receiver_account ) =
                test_user_command_with_accounts ~constraint_constants ~ledger
                  ~accounts ~signer ~fee ~fee_payer_pk ~fee_token
                  (Create_token_account
                     { token_owner_pk
                     ; token_id
                     ; receiver_pk
                     ; account_disabled= true })
              in
              let fee_payer_account = Option.value_exn fee_payer_account in
              let token_owner_account = Option.value_exn token_owner_account in
              let expected_fee_payer_balance =
                accounts.(0).balance |> sub_fee fee
              in
              assert (
                Balance.equal fee_payer_account.balance
                  expected_fee_payer_balance ) ;
              assert (Balance.(equal zero) token_owner_account.balance) ;
              assert (Option.is_none receiver_account) ) )

    let%test_unit "create new token account fails if account exists" =
      Test_util.with_randomness 123456789 (fun () ->
          Ledger.with_ledger ~depth:ledger_depth ~f:(fun ledger ->
              let wallets = random_wallets ~n:3 () in
              let signer = wallets.(0).private_key in
              (* Fee-payer, receiver, and token owner differ. *)
              let fee_payer_pk = wallets.(0).account.public_key in
              let token_owner_pk = wallets.(1).account.public_key in
              let receiver_pk = wallets.(2).account.public_key in
              let fee_token = Token_id.default in
              let token_id =
                Quickcheck.random_value Token_id.gen_non_default
              in
              let accounts =
                [| create_account fee_payer_pk fee_token 20_000_000_000
                 ; { (create_account token_owner_pk token_id 0) with
                     token_permissions=
                       Token_owned {disable_new_accounts= false} }
                 ; create_account receiver_pk token_id 0 |]
              in
              let fee = Fee.of_int (random_int_incl 2 15 * 1_000_000_000) in
              let ( `Fee_payer_account fee_payer_account
                  , `Source_account token_owner_account
                  , `Receiver_account receiver_account ) =
                test_user_command_with_accounts ~constraint_constants ~ledger
                  ~accounts ~signer ~fee ~fee_payer_pk ~fee_token
                  (Create_token_account
                     { token_owner_pk
                     ; token_id
                     ; receiver_pk
                     ; account_disabled= false })
              in
              let fee_payer_account = Option.value_exn fee_payer_account in
              let token_owner_account = Option.value_exn token_owner_account in
              let receiver_account = Option.value_exn receiver_account in
              (* No account creation fee: the command fails. *)
              let expected_fee_payer_balance =
                accounts.(0).balance |> sub_fee fee
              in
              assert (
                Balance.equal fee_payer_account.balance
                  expected_fee_payer_balance ) ;
              assert (Balance.(equal zero) token_owner_account.balance) ;
              assert (Balance.(equal zero) receiver_account.balance) ) )

    let%test_unit "create new token account fails if receiver is token owner" =
      Test_util.with_randomness 123456789 (fun () ->
          Ledger.with_ledger ~depth:ledger_depth ~f:(fun ledger ->
              let wallets = random_wallets ~n:2 () in
              let signer = wallets.(0).private_key in
              (* Receiver and token owner are the same, fee-payer differs. *)
              let fee_payer_pk = wallets.(0).account.public_key in
              let token_owner_pk = wallets.(1).account.public_key in
              let receiver_pk = token_owner_pk in
              let fee_token = Token_id.default in
              let token_id =
                Quickcheck.random_value Token_id.gen_non_default
              in
              let accounts =
                [| create_account fee_payer_pk fee_token 20_000_000_000
                 ; { (create_account token_owner_pk token_id 0) with
                     token_permissions=
                       Token_owned {disable_new_accounts= false} } |]
              in
              let fee = Fee.of_int (random_int_incl 2 15 * 1_000_000_000) in
              let ( `Fee_payer_account fee_payer_account
                  , `Source_account token_owner_account
                  , `Receiver_account receiver_account ) =
                test_user_command_with_accounts ~constraint_constants ~ledger
                  ~accounts ~signer ~fee ~fee_payer_pk ~fee_token
                  (Create_token_account
                     { token_owner_pk
                     ; token_id
                     ; receiver_pk
                     ; account_disabled= false })
              in
              let fee_payer_account = Option.value_exn fee_payer_account in
              let token_owner_account = Option.value_exn token_owner_account in
              let receiver_account = Option.value_exn receiver_account in
              (* No account creation fee: the command fails. *)
              let expected_fee_payer_balance =
                accounts.(0).balance |> sub_fee fee
              in
              assert (
                Balance.equal fee_payer_account.balance
                  expected_fee_payer_balance ) ;
              assert (Balance.(equal zero) token_owner_account.balance) ;
              assert (Balance.(equal zero) receiver_account.balance) ) )

    let%test_unit "create new token account fails if claimed token owner \
                   doesn't own the token" =
      Test_util.with_randomness 123456789 (fun () ->
          Ledger.with_ledger ~depth:ledger_depth ~f:(fun ledger ->
              let wallets = random_wallets ~n:3 () in
              let signer = wallets.(0).private_key in
              (* Fee-payer, receiver, and token owner differ. *)
              let fee_payer_pk = wallets.(0).account.public_key in
              let token_owner_pk = wallets.(1).account.public_key in
              let receiver_pk = wallets.(2).account.public_key in
              let fee_token = Token_id.default in
              let token_id =
                Quickcheck.random_value Token_id.gen_non_default
              in
              let accounts =
                [| create_account fee_payer_pk fee_token 20_000_000_000
                 ; create_account token_owner_pk token_id 0 |]
              in
              let fee = Fee.of_int (random_int_incl 2 15 * 1_000_000_000) in
              let ( `Fee_payer_account fee_payer_account
                  , `Source_account token_owner_account
                  , `Receiver_account receiver_account ) =
                test_user_command_with_accounts ~constraint_constants ~ledger
                  ~accounts ~signer ~fee ~fee_payer_pk ~fee_token
                  (Create_token_account
                     { token_owner_pk
                     ; token_id
                     ; receiver_pk
                     ; account_disabled= false })
              in
              let fee_payer_account = Option.value_exn fee_payer_account in
              let token_owner_account = Option.value_exn token_owner_account in
              (* No account creation fee: the command fails. *)
              let expected_fee_payer_balance =
                accounts.(0).balance |> sub_fee fee
              in
              assert (
                Balance.equal fee_payer_account.balance
                  expected_fee_payer_balance ) ;
              assert (Balance.(equal zero) token_owner_account.balance) ;
              assert (Option.is_none receiver_account) ) )

    let%test_unit "create new token account works for default token" =
      Test_util.with_randomness 123456789 (fun () ->
          Ledger.with_ledger ~depth:ledger_depth ~f:(fun ledger ->
              let wallets = random_wallets ~n:2 () in
              let signer = wallets.(0).private_key in
              (* Fee-payer and receiver are the same, token owner differs. *)
              let fee_payer_pk = wallets.(0).account.public_key in
              let token_owner_pk = fee_payer_pk in
              let receiver_pk = wallets.(1).account.public_key in
              let fee_token = Token_id.default in
              let token_id = Token_id.default in
              let accounts =
                [|create_account fee_payer_pk fee_token 20_000_000_000|]
              in
              let fee = Fee.of_int (random_int_incl 2 15 * 1_000_000_000) in
              let ( `Fee_payer_account fee_payer_account
                  , `Source_account _token_owner_account
                  , `Receiver_account receiver_account ) =
                test_user_command_with_accounts ~constraint_constants ~ledger
                  ~accounts ~signer ~fee ~fee_payer_pk ~fee_token
                  (Create_token_account
                     { token_owner_pk
                     ; token_id
                     ; receiver_pk
                     ; account_disabled= false })
              in
              let fee_payer_account = Option.value_exn fee_payer_account in
              let receiver_account = Option.value_exn receiver_account in
              let expected_fee_payer_balance =
                accounts.(0).balance |> sub_fee fee
                |> sub_fee constraint_constants.account_creation_fee
              in
              assert (
                Balance.equal fee_payer_account.balance
                  expected_fee_payer_balance ) ;
              assert (Balance.(equal zero) receiver_account.balance) ;
              assert (
                Public_key.Compressed.equal receiver_pk
                  receiver_account.delegate ) ;
              assert (
                receiver_account.token_permissions
                = Not_owned {account_disabled= false} ) ) )

    let%test_unit "mint tokens in owner's account" =
      Test_util.with_randomness 123456789 (fun () ->
          Ledger.with_ledger ~depth:ledger_depth ~f:(fun ledger ->
              let wallets = random_wallets ~n:1 () in
              let signer = wallets.(0).private_key in
              (* Fee-payer, receiver, and token owner are the same. *)
              let fee_payer_pk = wallets.(0).account.public_key in
              let token_owner_pk = fee_payer_pk in
              let receiver_pk = fee_payer_pk in
              let fee_token = Token_id.default in
              let token_id =
                Quickcheck.random_value Token_id.gen_non_default
              in
              let amount =
                Amount.of_int (random_int_incl 2 15 * 1_000_000_000)
              in
              let accounts =
                [| create_account fee_payer_pk fee_token 20_000_000_000
                 ; { (create_account token_owner_pk token_id 0) with
                     token_permissions=
                       Token_owned {disable_new_accounts= false} } |]
              in
              let fee = Fee.of_int (random_int_incl 2 15 * 1_000_000_000) in
              let ( `Fee_payer_account fee_payer_account
                  , `Source_account _token_owner_account
                  , `Receiver_account receiver_account ) =
                test_user_command_with_accounts ~constraint_constants ~ledger
                  ~accounts ~signer ~fee ~fee_payer_pk ~fee_token
                  (Mint_tokens {token_owner_pk; token_id; receiver_pk; amount})
              in
              let fee_payer_account = Option.value_exn fee_payer_account in
              let receiver_account = Option.value_exn receiver_account in
              let expected_fee_payer_balance =
                accounts.(0).balance |> sub_fee fee
              in
              let expected_receiver_balance =
                accounts.(1).balance |> add_amount amount
              in
              assert (
                Balance.equal fee_payer_account.balance
                  expected_fee_payer_balance ) ;
              assert (
                Balance.equal expected_receiver_balance
                  receiver_account.balance ) ) )

    let%test_unit "mint tokens in another pk's account" =
      Test_util.with_randomness 123456789 (fun () ->
          Ledger.with_ledger ~depth:ledger_depth ~f:(fun ledger ->
              let wallets = random_wallets ~n:2 () in
              let signer = wallets.(0).private_key in
              (* Fee-payer and token owner are the same, receiver differs. *)
              let fee_payer_pk = wallets.(0).account.public_key in
              let token_owner_pk = fee_payer_pk in
              let receiver_pk = wallets.(1).account.public_key in
              let fee_token = Token_id.default in
              let token_id =
                Quickcheck.random_value Token_id.gen_non_default
              in
              let amount =
                Amount.of_int (random_int_incl 2 15 * 1_000_000_000)
              in
              let accounts =
                [| create_account fee_payer_pk fee_token 20_000_000_000
                 ; { (create_account token_owner_pk token_id 0) with
                     token_permissions=
                       Token_owned {disable_new_accounts= false} }
                 ; create_account receiver_pk token_id 0 |]
              in
              let fee = Fee.of_int (random_int_incl 2 15 * 1_000_000_000) in
              let ( `Fee_payer_account fee_payer_account
                  , `Source_account token_owner_account
                  , `Receiver_account receiver_account ) =
                test_user_command_with_accounts ~constraint_constants ~ledger
                  ~accounts ~signer ~fee ~fee_payer_pk ~fee_token
                  (Mint_tokens {token_owner_pk; token_id; receiver_pk; amount})
              in
              let fee_payer_account = Option.value_exn fee_payer_account in
              let receiver_account = Option.value_exn receiver_account in
              let token_owner_account = Option.value_exn token_owner_account in
              let expected_fee_payer_balance =
                accounts.(0).balance |> sub_fee fee
              in
              let expected_receiver_balance =
                accounts.(2).balance |> add_amount amount
              in
              assert (
                Balance.equal fee_payer_account.balance
                  expected_fee_payer_balance ) ;
              assert (
                Balance.equal accounts.(1).balance token_owner_account.balance
              ) ;
              assert (
                Balance.equal expected_receiver_balance
                  receiver_account.balance ) ) )

    let%test_unit "mint tokens fails if the claimed token owner is not the \
                   token owner" =
      Test_util.with_randomness 123456789 (fun () ->
          Ledger.with_ledger ~depth:ledger_depth ~f:(fun ledger ->
              let wallets = random_wallets ~n:2 () in
              let signer = wallets.(0).private_key in
              (* Fee-payer and token owner are the same, receiver differs. *)
              let fee_payer_pk = wallets.(0).account.public_key in
              let token_owner_pk = fee_payer_pk in
              let receiver_pk = wallets.(1).account.public_key in
              let fee_token = Token_id.default in
              let token_id =
                Quickcheck.random_value Token_id.gen_non_default
              in
              let amount =
                Amount.of_int (random_int_incl 2 15 * 1_000_000_000)
              in
              let accounts =
                [| create_account fee_payer_pk fee_token 20_000_000_000
                 ; create_account token_owner_pk token_id 0
                 ; create_account receiver_pk token_id 0 |]
              in
              let fee = Fee.of_int (random_int_incl 2 15 * 1_000_000_000) in
              let ( `Fee_payer_account fee_payer_account
                  , `Source_account token_owner_account
                  , `Receiver_account receiver_account ) =
                test_user_command_with_accounts ~constraint_constants ~ledger
                  ~accounts ~signer ~fee ~fee_payer_pk ~fee_token
                  (Mint_tokens {token_owner_pk; token_id; receiver_pk; amount})
              in
              let fee_payer_account = Option.value_exn fee_payer_account in
              let receiver_account = Option.value_exn receiver_account in
              let token_owner_account = Option.value_exn token_owner_account in
              let expected_fee_payer_balance =
                accounts.(0).balance |> sub_fee fee
              in
              assert (
                Balance.equal fee_payer_account.balance
                  expected_fee_payer_balance ) ;
              assert (
                Balance.equal accounts.(1).balance token_owner_account.balance
              ) ;
              assert (
                Balance.equal accounts.(2).balance receiver_account.balance )
          ) )

    let%test_unit "mint tokens fails if the token owner account is not present"
        =
      Test_util.with_randomness 123456789 (fun () ->
          Ledger.with_ledger ~depth:ledger_depth ~f:(fun ledger ->
              let wallets = random_wallets ~n:2 () in
              let signer = wallets.(0).private_key in
              (* Fee-payer and token owner are the same, receiver differs. *)
              let fee_payer_pk = wallets.(0).account.public_key in
              let token_owner_pk = fee_payer_pk in
              let receiver_pk = wallets.(1).account.public_key in
              let fee_token = Token_id.default in
              let token_id =
                Quickcheck.random_value Token_id.gen_non_default
              in
              let amount =
                Amount.of_int (random_int_incl 2 15 * 1_000_000_000)
              in
              let accounts =
                [| create_account fee_payer_pk fee_token 20_000_000_000
                 ; create_account receiver_pk token_id 0 |]
              in
              let fee = Fee.of_int (random_int_incl 2 15 * 1_000_000_000) in
              let ( `Fee_payer_account fee_payer_account
                  , `Source_account token_owner_account
                  , `Receiver_account receiver_account ) =
                test_user_command_with_accounts ~constraint_constants ~ledger
                  ~accounts ~signer ~fee ~fee_payer_pk ~fee_token
                  (Mint_tokens {token_owner_pk; token_id; receiver_pk; amount})
              in
              let fee_payer_account = Option.value_exn fee_payer_account in
              let receiver_account = Option.value_exn receiver_account in
              let expected_fee_payer_balance =
                accounts.(0).balance |> sub_fee fee
              in
              assert (
                Balance.equal fee_payer_account.balance
                  expected_fee_payer_balance ) ;
              assert (Option.is_none token_owner_account) ;
              assert (
                Balance.equal accounts.(1).balance receiver_account.balance )
          ) )

    let%test_unit "mint tokens fails if the fee-payer does not have \
                   permission to mint" =
      Test_util.with_randomness 123456789 (fun () ->
          Ledger.with_ledger ~depth:ledger_depth ~f:(fun ledger ->
              let wallets = random_wallets ~n:2 () in
              let signer = wallets.(0).private_key in
              (* Fee-payer and receiver are the same, token owner differs. *)
              let fee_payer_pk = wallets.(0).account.public_key in
              let token_owner_pk = wallets.(1).account.public_key in
              let receiver_pk = fee_payer_pk in
              let fee_token = Token_id.default in
              let token_id =
                Quickcheck.random_value Token_id.gen_non_default
              in
              let amount =
                Amount.of_int (random_int_incl 2 15 * 1_000_000_000)
              in
              let accounts =
                [| create_account fee_payer_pk fee_token 20_000_000_000
                 ; { (create_account token_owner_pk token_id 0) with
                     token_permissions=
                       Token_owned {disable_new_accounts= false} }
                 ; create_account receiver_pk token_id 0 |]
              in
              let fee = Fee.of_int (random_int_incl 2 15 * 1_000_000_000) in
              let ( `Fee_payer_account fee_payer_account
                  , `Source_account token_owner_account
                  , `Receiver_account receiver_account ) =
                test_user_command_with_accounts ~constraint_constants ~ledger
                  ~accounts ~signer ~fee ~fee_payer_pk ~fee_token
                  (Mint_tokens {token_owner_pk; token_id; receiver_pk; amount})
              in
              let fee_payer_account = Option.value_exn fee_payer_account in
              let receiver_account = Option.value_exn receiver_account in
              let token_owner_account = Option.value_exn token_owner_account in
              let expected_fee_payer_balance =
                accounts.(0).balance |> sub_fee fee
              in
              assert (
                Balance.equal fee_payer_account.balance
                  expected_fee_payer_balance ) ;
              assert (
                Balance.equal accounts.(1).balance token_owner_account.balance
              ) ;
              assert (
                Balance.equal accounts.(2).balance receiver_account.balance )
          ) )

    let%test_unit "mint tokens fails if the receiver account is not present" =
      Test_util.with_randomness 123456789 (fun () ->
          Ledger.with_ledger ~depth:ledger_depth ~f:(fun ledger ->
              let wallets = random_wallets ~n:2 () in
              let signer = wallets.(0).private_key in
              (* Fee-payer and fee payer are the same, receiver differs. *)
              let fee_payer_pk = wallets.(0).account.public_key in
              let token_owner_pk = fee_payer_pk in
              let receiver_pk = wallets.(1).account.public_key in
              let fee_token = Token_id.default in
              let token_id =
                Quickcheck.random_value Token_id.gen_non_default
              in
              let amount =
                Amount.of_int (random_int_incl 2 15 * 1_000_000_000)
              in
              let accounts =
                [| create_account fee_payer_pk fee_token 20_000_000_000
                 ; { (create_account token_owner_pk token_id 0) with
                     token_permissions=
                       Token_owned {disable_new_accounts= false} } |]
              in
              let fee = Fee.of_int (random_int_incl 2 15 * 1_000_000_000) in
              let ( `Fee_payer_account fee_payer_account
                  , `Source_account token_owner_account
                  , `Receiver_account receiver_account ) =
                test_user_command_with_accounts ~constraint_constants ~ledger
                  ~accounts ~signer ~fee ~fee_payer_pk ~fee_token
                  (Mint_tokens {token_owner_pk; token_id; receiver_pk; amount})
              in
              let fee_payer_account = Option.value_exn fee_payer_account in
              let token_owner_account = Option.value_exn token_owner_account in
              let expected_fee_payer_balance =
                accounts.(0).balance |> sub_fee fee
              in
              assert (
                Balance.equal fee_payer_account.balance
                  expected_fee_payer_balance ) ;
              assert (
                Balance.equal accounts.(1).balance token_owner_account.balance
              ) ;
              assert (Option.is_none receiver_account) ) )
  end )

let%test_module "account timing check" =
  ( module struct
    open Core_kernel
    open Coda_numbers
    open Currency
    open Transaction_validator.For_tests

    (* test that unchecked and checked calculations for timing agree *)

    let make_checked_computation account txn_amount txn_global_slot =
      let account = Account.var_of_t account in
      let txn_amount = Amount.var_of_t txn_amount in
      let txn_global_slot = Global_slot.Checked.constant txn_global_slot in
      let open Snarky.Checked.Let_syntax in
      let%map _, timing =
        Base.check_timing ~balance_check:Tick.Boolean.Assert.is_true
          ~timed_balance_check:Tick.Boolean.Assert.is_true ~account ~txn_amount
          ~txn_global_slot
      in
      Snarky.As_prover.read Account.Timing.typ timing

    let run_checked_timing_and_compare account txn_amount txn_global_slot
        unchecked_timing =
      let checked_computation =
        make_checked_computation account txn_amount txn_global_slot
      in
      let (), checked_timing =
        Or_error.ok_exn
        @@ Snark_params.Tick.run_and_check checked_computation ()
      in
      Account.Timing.equal checked_timing unchecked_timing

    (* confirm the checked computation fails *)
    let checked_timing_should_fail account txn_amount txn_global_slot =
      let checked_computation =
        make_checked_computation account txn_amount txn_global_slot
      in
      Or_error.is_error
      @@ Snark_params.Tick.run_and_check checked_computation ()

    let%test "before_cliff_time" =
      let pk = Public_key.Compressed.empty in
      let account_id = Account_id.create pk Token_id.default in
      let balance = Balance.of_int 100_000_000_000_000 in
      let initial_minimum_balance = Balance.of_int 80_000_000_000_000 in
      let cliff_time = Global_slot.of_int 1000 in
      let vesting_period = Global_slot.of_int 10 in
      let vesting_increment = Amount.of_int 1_000_000_000 in
      let txn_amount = Currency.Amount.of_int 100_000_000_000 in
      let txn_global_slot = Global_slot.of_int 45 in
      let account =
        Or_error.ok_exn
        @@ Account.create_timed account_id balance ~initial_minimum_balance
             ~cliff_time ~vesting_period ~vesting_increment
      in
      let timing = validate_timing ~txn_amount ~txn_global_slot ~account in
      match timing with
      | Ok (Timed _ as unchecked_timing) ->
          run_checked_timing_and_compare account txn_amount txn_global_slot
            unchecked_timing
      | _ ->
          false

    let%test "positive min balance" =
      let pk = Public_key.Compressed.empty in
      let account_id = Account_id.create pk Token_id.default in
      let balance = Balance.of_int 100_000_000_000_000 in
      let initial_minimum_balance = Balance.of_int 10_000_000_000_000 in
      let cliff_time = Global_slot.of_int 1000 in
      let vesting_period = Global_slot.of_int 10 in
      let vesting_increment = Amount.of_int 100_000_000_000 in
      let account =
        Or_error.ok_exn
        @@ Account.create_timed account_id balance ~initial_minimum_balance
             ~cliff_time ~vesting_period ~vesting_increment
      in
      let txn_amount = Currency.Amount.of_int 100_000_000_000 in
      let txn_global_slot = Coda_numbers.Global_slot.of_int 1_900 in
      let timing =
        validate_timing ~account
          ~txn_amount:(Currency.Amount.of_int 100_000_000_000)
          ~txn_global_slot:(Coda_numbers.Global_slot.of_int 1_900)
      in
      (* we're 900 slots past the cliff, which is 90 vesting periods
          subtract 90 * 100 = 9,000 from init min balance of 10,000 to get 1000
          so we should still be timed
        *)
      match timing with
      | Ok (Timed _ as unchecked_timing) ->
          run_checked_timing_and_compare account txn_amount txn_global_slot
            unchecked_timing
      | _ ->
          false

    let%test "curr min balance of zero" =
      let pk = Public_key.Compressed.empty in
      let account_id = Account_id.create pk Token_id.default in
      let balance = Balance.of_int 100_000_000_000_000 in
      let initial_minimum_balance = Balance.of_int 10_000_000_000_000 in
      let cliff_time = Global_slot.of_int 1_000 in
      let vesting_period = Global_slot.of_int 10 in
      let vesting_increment = Amount.of_int 100_000_000_000 in
      let account =
        Or_error.ok_exn
        @@ Account.create_timed account_id balance ~initial_minimum_balance
             ~cliff_time ~vesting_period ~vesting_increment
      in
      let txn_amount = Currency.Amount.of_int 100_000_000_000 in
      let txn_global_slot = Global_slot.of_int 2_000 in
      let timing = validate_timing ~txn_amount ~txn_global_slot ~account in
      (* we're 2_000 - 1_000 = 1_000 slots past the cliff, which is 100 vesting periods
          subtract 100 * 100_000_000_000 = 10_000_000_000_000 from init min balance
          of 10_000_000_000 to get zero, so we should be untimed now
        *)
      match timing with
      | Ok (Untimed as unchecked_timing) ->
          run_checked_timing_and_compare account txn_amount txn_global_slot
            unchecked_timing
      | _ ->
          false

    let%test "below calculated min balance" =
      let pk = Public_key.Compressed.empty in
      let account_id = Account_id.create pk Token_id.default in
      let balance = Balance.of_int 10_000_000_000_000 in
      let initial_minimum_balance = Balance.of_int 10_000_000_000_000 in
      let cliff_time = Global_slot.of_int 1_000 in
      let vesting_period = Global_slot.of_int 10 in
      let vesting_increment = Amount.of_int 100_000_000_000 in
      let account =
        Or_error.ok_exn
        @@ Account.create_timed account_id balance ~initial_minimum_balance
             ~cliff_time ~vesting_period ~vesting_increment
      in
      let txn_amount = Currency.Amount.of_int 101_000_000_000 in
      let txn_global_slot = Coda_numbers.Global_slot.of_int 1_010 in
      let timing = validate_timing ~txn_amount ~txn_global_slot ~account in
      match timing with
      | Error _ ->
          checked_timing_should_fail account txn_amount txn_global_slot
      | _ ->
          false

    let%test "insufficient balance" =
      let pk = Public_key.Compressed.empty in
      let account_id = Account_id.create pk Token_id.default in
      let balance = Balance.of_int 100_000_000_000_000 in
      let initial_minimum_balance = Balance.of_int 10_000_000_000_000 in
      let cliff_time = Global_slot.of_int 1000 in
      let vesting_period = Global_slot.of_int 10 in
      let vesting_increment = Amount.of_int 100_000_000_000 in
      let account =
        Or_error.ok_exn
        @@ Account.create_timed account_id balance ~initial_minimum_balance
             ~cliff_time ~vesting_period ~vesting_increment
      in
      let txn_amount = Currency.Amount.of_int 100_001_000_000_000 in
      let txn_global_slot = Global_slot.of_int 2000_000_000_000 in
      let timing = validate_timing ~txn_amount ~txn_global_slot ~account in
      match timing with
      | Error _ ->
          checked_timing_should_fail account txn_amount txn_global_slot
      | _ ->
          false

    let%test "past full vesting" =
      let pk = Public_key.Compressed.empty in
      let account_id = Account_id.create pk Token_id.default in
      let balance = Balance.of_int 100_000_000_000_000 in
      let initial_minimum_balance = Balance.of_int 10_000_000_000_000 in
      let cliff_time = Global_slot.of_int 1000 in
      let vesting_period = Global_slot.of_int 10 in
      let vesting_increment = Amount.of_int 100_000_000_000 in
      let account =
        Or_error.ok_exn
        @@ Account.create_timed account_id balance ~initial_minimum_balance
             ~cliff_time ~vesting_period ~vesting_increment
      in
      (* fully vested, curr min balance = 0, so we can spend the whole balance *)
      let txn_amount = Currency.Amount.of_int 100_000_000_000_000 in
      let txn_global_slot = Global_slot.of_int 3000 in
      let timing = validate_timing ~txn_amount ~txn_global_slot ~account in
      match timing with
      | Ok (Untimed as unchecked_timing) ->
          run_checked_timing_and_compare account txn_amount txn_global_slot
            unchecked_timing
      | _ ->
          false
  end )

let constraint_system_digests () =
  let digest = Tick.R1CS_constraint_system.digest in
  [ ( "transaction-merge"
    , digest
        Merge.(
          Tick.constraint_system ~exposing:[Statement.With_sok.typ] (fun x ->
              let open Tick in
              let%bind x1 = exists Statement.With_sok.typ in
              let%bind x2 = exists Statement.With_sok.typ in
              main [x1; x2] x )) )
  ; ( "transaction-base"
    , digest
        Base.(
          Tick.constraint_system ~exposing:[Statement.With_sok.typ]
            (main
               ~constraint_constants:
                 Genesis_constants.Constraint_constants.compiled)) ) ]<|MERGE_RESOLUTION|>--- conflicted
+++ resolved
@@ -172,49 +172,7 @@
       ; next_available_token_before: 'token_id
       ; next_available_token_after: 'token_id
       ; sok_digest: 'sok_digest }
-<<<<<<< HEAD
-    [@@deriving compare, equal, hash, sexp, yojson]
-
-    let to_hlist
-        { source
-        ; target
-        ; supply_increase
-        ; pending_coinbase_stack_state
-        ; fee_excess
-        ; next_available_token_before
-        ; next_available_token_after
-        ; sok_digest } =
-      H_list.
-        [ source
-        ; target
-        ; supply_increase
-        ; pending_coinbase_stack_state
-        ; fee_excess
-        ; next_available_token_before
-        ; next_available_token_after
-        ; sok_digest ]
-
-    let of_hlist
-        ([ source
-         ; target
-         ; supply_increase
-         ; pending_coinbase_stack_state
-         ; fee_excess
-         ; next_available_token_before
-         ; next_available_token_after
-         ; sok_digest ] :
-          (unit, _) H_list.t) =
-      { source
-      ; target
-      ; supply_increase
-      ; pending_coinbase_stack_state
-      ; fee_excess
-      ; next_available_token_before
-      ; next_available_token_after
-      ; sok_digest }
-=======
     [@@deriving compare, equal, hash, sexp, yojson, hlist]
->>>>>>> 0be3e157
 
     let typ ledger_hash amount pending_coinbase fee_excess token_id sok_digest
         =
