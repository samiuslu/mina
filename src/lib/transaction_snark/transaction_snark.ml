open Core
open Signature_lib
open Mina_base
open Snark_params
module Global_slot = Mina_numbers.Global_slot
open Currency
open Pickles_types
module Impl = Pickles.Impls.Step

let top_hash_logging_enabled = ref false

let to_preunion (t : Transaction.t) =
  match t with
  | Command (Signed_command x) ->
      `Transaction (Transaction.Command x)
  | Fee_transfer x ->
      `Transaction (Fee_transfer x)
  | Coinbase x ->
      `Transaction (Coinbase x)
  | Command (Snapp_command x) ->
      `Snapp_command x

let with_top_hash_logging f =
  let old = !top_hash_logging_enabled in
  top_hash_logging_enabled := true ;
  try
    let ret = f () in
    top_hash_logging_enabled := old ;
    ret
  with err ->
    top_hash_logging_enabled := old ;
    raise err

module Proof_type = struct
  [%%versioned
  module Stable = struct
    module V1 = struct
      type t = [`Base | `Merge] [@@deriving compare, equal, hash, sexp, yojson]

      let to_latest = Fn.id
    end
  end]
end

module Pending_coinbase_stack_state = struct
  module Init_stack = struct
    [%%versioned
    module Stable = struct
      module V1 = struct
        type t = Base of Pending_coinbase.Stack_versioned.Stable.V1.t | Merge
        [@@deriving sexp, hash, compare, eq, yojson]

        let to_latest = Fn.id
      end
    end]
  end

  module Poly = struct
    [%%versioned
    module Stable = struct
      module V1 = struct
        type 'pending_coinbase t =
          {source: 'pending_coinbase; target: 'pending_coinbase}
        [@@deriving sexp, hash, compare, eq, fields, yojson, hlist]

        let to_latest pending_coinbase {source; target} =
          {source= pending_coinbase source; target= pending_coinbase target}
      end
    end]

    let typ pending_coinbase =
      Tick.Typ.of_hlistable
        [pending_coinbase; pending_coinbase]
        ~var_to_hlist:to_hlist ~var_of_hlist:of_hlist ~value_to_hlist:to_hlist
        ~value_of_hlist:of_hlist
  end

  type 'pending_coinbase poly = 'pending_coinbase Poly.t =
    {source: 'pending_coinbase; target: 'pending_coinbase}
  [@@deriving sexp, hash, compare, eq, fields, yojson]

  (* State of the coinbase stack for the current transaction snark *)
  [%%versioned
  module Stable = struct
    module V1 = struct
      type t = Pending_coinbase.Stack_versioned.Stable.V1.t Poly.Stable.V1.t
      [@@deriving sexp, hash, compare, eq, yojson]

      let to_latest = Fn.id
    end
  end]

  type var = Pending_coinbase.Stack.var Poly.t

  let typ = Poly.typ Pending_coinbase.Stack.typ

  let to_input ({source; target} : t) =
    Random_oracle.Input.append
      (Pending_coinbase.Stack.to_input source)
      (Pending_coinbase.Stack.to_input target)

  let var_to_input ({source; target} : var) =
    Random_oracle.Input.append
      (Pending_coinbase.Stack.var_to_input source)
      (Pending_coinbase.Stack.var_to_input target)

  include Hashable.Make_binable (Stable.Latest)
  include Comparable.Make (Stable.Latest)
end

module Statement = struct
  module Poly = struct
    [%%versioned
    module Stable = struct
      module V1 = struct
        type ( 'ledger_hash
             , 'amount
             , 'pending_coinbase
             , 'fee_excess
             , 'token_id
             , 'sok_digest )
             t =
          { source: 'ledger_hash
          ; target: 'ledger_hash
          ; supply_increase: 'amount
          ; pending_coinbase_stack_state: 'pending_coinbase
          ; fee_excess: 'fee_excess
          ; next_available_token_before: 'token_id
          ; next_available_token_after: 'token_id
          ; sok_digest: 'sok_digest }
        [@@deriving compare, equal, hash, sexp, yojson, hlist]

        let to_latest ledger_hash amount pending_coinbase fee_excess' token_id
            sok_digest'
            { source
            ; target
            ; supply_increase
            ; pending_coinbase_stack_state
            ; fee_excess
            ; next_available_token_before
            ; next_available_token_after
            ; sok_digest } =
          { source= ledger_hash source
          ; target= ledger_hash target
          ; supply_increase= amount supply_increase
          ; pending_coinbase_stack_state=
              pending_coinbase pending_coinbase_stack_state
          ; fee_excess= fee_excess' fee_excess
          ; next_available_token_before= token_id next_available_token_before
          ; next_available_token_after= token_id next_available_token_after
          ; sok_digest= sok_digest' sok_digest }
      end
    end]

    let typ ledger_hash amount pending_coinbase fee_excess token_id sok_digest
        =
      Tick.Typ.of_hlistable
        [ ledger_hash
        ; ledger_hash
        ; amount
        ; pending_coinbase
        ; fee_excess
        ; token_id
        ; token_id
        ; sok_digest ]
        ~var_to_hlist:to_hlist ~var_of_hlist:of_hlist ~value_to_hlist:to_hlist
        ~value_of_hlist:of_hlist
  end

  type ( 'ledger_hash
       , 'amount
       , 'pending_coinbase
       , 'fee_excess
       , 'token_id
       , 'sok_digest )
       poly =
        ( 'ledger_hash
        , 'amount
        , 'pending_coinbase
        , 'fee_excess
        , 'token_id
        , 'sok_digest )
        Poly.t =
    { source: 'ledger_hash
    ; target: 'ledger_hash
    ; supply_increase: 'amount
    ; pending_coinbase_stack_state: 'pending_coinbase
    ; fee_excess: 'fee_excess
    ; next_available_token_before: 'token_id
    ; next_available_token_after: 'token_id
    ; sok_digest: 'sok_digest }
  [@@deriving compare, equal, hash, sexp, yojson]

  [%%versioned
  module Stable = struct
    module V1 = struct
      type t =
        ( Frozen_ledger_hash.Stable.V1.t
        , Currency.Amount.Stable.V1.t
        , Pending_coinbase_stack_state.Stable.V1.t
        , Fee_excess.Stable.V1.t
        , Token_id.Stable.V1.t
        , unit )
        Poly.Stable.V1.t
      [@@deriving compare, equal, hash, sexp, yojson]

      let to_latest = Fn.id
    end
  end]

  module With_sok = struct
    [%%versioned
    module Stable = struct
      module V1 = struct
        type t =
          ( Frozen_ledger_hash.Stable.V1.t
          , Currency.Amount.Stable.V1.t
          , Pending_coinbase_stack_state.Stable.V1.t
          , Fee_excess.Stable.V1.t
          , Token_id.Stable.V1.t
          , Sok_message.Digest.Stable.V1.t )
          Poly.Stable.V1.t
        [@@deriving compare, equal, hash, sexp, yojson]

        let to_latest = Fn.id
      end
    end]

    type var =
      ( Frozen_ledger_hash.var
      , Currency.Amount.var
      , Pending_coinbase_stack_state.var
      , Fee_excess.var
      , Token_id.var
      , Sok_message.Digest.Checked.t )
      Poly.t

    let typ : (var, t) Tick.Typ.t =
      Poly.typ Frozen_ledger_hash.typ Currency.Amount.typ
        Pending_coinbase_stack_state.typ Fee_excess.typ Token_id.typ
        Sok_message.Digest.typ

    let to_input
        { source
        ; target
        ; supply_increase
        ; pending_coinbase_stack_state
        ; fee_excess
        ; next_available_token_before
        ; next_available_token_after
        ; sok_digest } =
      let input =
        Array.reduce_exn ~f:Random_oracle.Input.append
          [| Sok_message.Digest.to_input sok_digest
           ; Frozen_ledger_hash.to_input source
           ; Frozen_ledger_hash.to_input target
           ; Pending_coinbase_stack_state.to_input pending_coinbase_stack_state
           ; Amount.to_input supply_increase
           ; Fee_excess.to_input fee_excess
           ; Token_id.to_input next_available_token_before
           ; Token_id.to_input next_available_token_after |]
      in
      if !top_hash_logging_enabled then
        Format.eprintf
          !"Generating unchecked top hash from:@.%{sexp: (Tick.Field.t, bool) \
            Random_oracle.Input.t}@."
          input ;
      input

    let to_field_elements t = Random_oracle.pack_input (to_input t)

    module Checked = struct
      type t = var

      let to_input
          { source
          ; target
          ; supply_increase
          ; pending_coinbase_stack_state
          ; fee_excess
          ; next_available_token_before
          ; next_available_token_after
          ; sok_digest } =
        let open Tick in
        let open Checked.Let_syntax in
        let%bind fee_excess = Fee_excess.to_input_checked fee_excess in
        let%bind next_available_token_before =
          Token_id.Checked.to_input next_available_token_before
        in
        let%bind next_available_token_after =
          Token_id.Checked.to_input next_available_token_after
        in
        let input =
          Array.reduce_exn ~f:Random_oracle.Input.append
            [| Sok_message.Digest.Checked.to_input sok_digest
             ; Frozen_ledger_hash.var_to_input source
             ; Frozen_ledger_hash.var_to_input target
             ; Pending_coinbase_stack_state.var_to_input
                 pending_coinbase_stack_state
             ; Amount.var_to_input supply_increase
             ; fee_excess
             ; next_available_token_before
             ; next_available_token_after |]
        in
        let%map () =
          as_prover
            As_prover.(
              if !top_hash_logging_enabled then
                let%bind field_elements =
                  read
                    (Typ.list ~length:0 Field.typ)
                    (Array.to_list input.field_elements)
                in
                let%map bitstrings =
                  read
                    (Typ.list ~length:0 (Typ.list ~length:0 Boolean.typ))
                    (Array.to_list input.bitstrings)
                in
                Format.eprintf
                  !"Generating checked top hash from:@.%{sexp: (Field.t, \
                    bool) Random_oracle.Input.t}@."
                  { Random_oracle.Input.field_elements=
                      Array.of_list field_elements
                  ; bitstrings= Array.of_list bitstrings }
              else return ())
        in
        input

      let to_field_elements t =
        let open Tick.Checked.Let_syntax in
        Tick.Run.run_checked (to_input t >>| Random_oracle.Checked.pack_input)
    end
  end

  let option lab =
    Option.value_map ~default:(Or_error.error_string lab) ~f:(fun x -> Ok x)

  let merge (s1 : t) (s2 : t) =
    let open Or_error.Let_syntax in
    let%map fee_excess = Fee_excess.combine s1.fee_excess s2.fee_excess
    and supply_increase =
      Currency.Amount.add s1.supply_increase s2.supply_increase
      |> option "Error adding supply_increase"
    and () =
      if
        Token_id.equal s1.next_available_token_after
          s2.next_available_token_before
      then return ()
      else
        Or_error.errorf
          !"Next available token is inconsistent between transitions (%{sexp: \
            Token_id.t} vs %{sexp: Token_id.t})"
          s1.next_available_token_after s2.next_available_token_before
    and () =
      if Frozen_ledger_hash.equal s1.target s2.source then return ()
      else
        Or_error.errorf
          !"Target ledger hash of statement 1 (%{sexp: Frozen_ledger_hash.t}) \
            does not match source ledger hash of statement 2 (%{sexp: \
            Frozen_ledger_hash.t})"
          s1.target s2.source
    in
    ( { source= s1.source
      ; target= s2.target
      ; fee_excess
      ; next_available_token_before= s1.next_available_token_before
      ; next_available_token_after= s2.next_available_token_after
      ; supply_increase
      ; pending_coinbase_stack_state=
          { source= s1.pending_coinbase_stack_state.source
          ; target= s2.pending_coinbase_stack_state.target }
      ; sok_digest= () }
      : t )

  include Hashable.Make_binable (Stable.Latest)
  include Comparable.Make (Stable.Latest)

  let gen =
    let open Quickcheck.Generator.Let_syntax in
    let%map source = Frozen_ledger_hash.gen
    and target = Frozen_ledger_hash.gen
    and fee_excess = Fee_excess.gen
    and supply_increase = Currency.Amount.gen
    and pending_coinbase_before = Pending_coinbase.Stack.gen
    and pending_coinbase_after = Pending_coinbase.Stack.gen
    and next_available_token_before, next_available_token_after =
      let%map token1 = Token_id.gen_non_default
      and token2 = Token_id.gen_non_default in
      (Token_id.min token1 token2, Token_id.max token1 token2)
    in
    ( { source
      ; target
      ; fee_excess
      ; next_available_token_before
      ; next_available_token_after
      ; supply_increase
      ; pending_coinbase_stack_state=
          {source= pending_coinbase_before; target= pending_coinbase_after}
      ; sok_digest= () }
      : t )
end

module Proof = struct
  module T = Pickles.Proof.Make (Nat.N2) (Nat.N2)

  [%%versioned
  module Stable = struct
    module V1 = struct
      type t = T.t
      [@@deriving version {asserted}, yojson, bin_io, compare, sexp]

      let to_latest = Fn.id
    end
  end]
end

[%%versioned
module Stable = struct
  module V1 = struct
    type t =
      {statement: Statement.With_sok.Stable.V1.t; proof: Proof.Stable.V1.t}
    [@@deriving compare, fields, sexp, version, yojson]

    let to_latest = Fn.id
  end
end]

let proof t = t.proof

let statement t = {t.statement with sok_digest= ()}

let sok_digest t = t.statement.sok_digest

let to_yojson = Stable.Latest.to_yojson

let create ~source ~target ~supply_increase ~pending_coinbase_stack_state
    ~fee_excess ~next_available_token_before ~next_available_token_after
    ~sok_digest ~proof =
  { statement=
      { source
      ; target
      ; next_available_token_before
      ; next_available_token_after
      ; supply_increase
      ; pending_coinbase_stack_state
      ; fee_excess
      ; sok_digest }
  ; proof }

open Tick
open Let_syntax

let chain if_ b ~then_ ~else_ =
  let%bind then_ = then_ and else_ = else_ in
  if_ b ~then_ ~else_

module Base = struct
  module User_command_failure = struct
    (** The various ways that a user command may fail. These should be computed
        before applying the snark, to ensure that only the base fee is charged
        to the fee-payer if executing the user command will later fail.
    *)
    type 'bool t =
      { predicate_failed: 'bool (* All *)
      ; source_not_present: 'bool (* All *)
      ; receiver_not_present: 'bool (* Delegate, Mint_tokens *)
      ; amount_insufficient_to_create: 'bool (* Payment only *)
      ; token_cannot_create: 'bool (* Payment only, token<>default *)
      ; source_insufficient_balance: 'bool (* Payment only *)
      ; source_minimum_balance_violation: 'bool (* Payment only *)
      ; source_bad_timing: 'bool (* Payment only *)
      ; receiver_exists: 'bool (* Create_account only *)
      ; not_token_owner: 'bool (* Create_account, Mint_tokens *)
      ; token_auth: 'bool (* Create_account *) }

    let num_fields = 11

    let to_list
        { predicate_failed
        ; source_not_present
        ; receiver_not_present
        ; amount_insufficient_to_create
        ; token_cannot_create
        ; source_insufficient_balance
        ; source_minimum_balance_violation
        ; source_bad_timing
        ; receiver_exists
        ; not_token_owner
        ; token_auth } =
      [ predicate_failed
      ; source_not_present
      ; receiver_not_present
      ; amount_insufficient_to_create
      ; token_cannot_create
      ; source_insufficient_balance
      ; source_minimum_balance_violation
      ; source_bad_timing
      ; receiver_exists
      ; not_token_owner
      ; token_auth ]

    let of_list = function
      | [ predicate_failed
        ; source_not_present
        ; receiver_not_present
        ; amount_insufficient_to_create
        ; token_cannot_create
        ; source_insufficient_balance
        ; source_minimum_balance_violation
        ; source_bad_timing
        ; receiver_exists
        ; not_token_owner
        ; token_auth ] ->
          { predicate_failed
          ; source_not_present
          ; receiver_not_present
          ; amount_insufficient_to_create
          ; token_cannot_create
          ; source_insufficient_balance
          ; source_minimum_balance_violation
          ; source_bad_timing
          ; receiver_exists
          ; not_token_owner
          ; token_auth }
      | _ ->
          failwith
            "Transaction_snark.Base.User_command_failure.to_list: bad length"

    let typ : (Boolean.var t, bool t) Typ.t =
      let open Typ in
      list ~length:num_fields Boolean.typ
      |> transport ~there:to_list ~back:of_list
      |> transport_var ~there:to_list ~back:of_list

    let any t = Boolean.any (to_list t)

    (** Compute which -- if any -- of the failure cases will be hit when
        evaluating the given user command, and indicate whether the fee-payer
        would need to pay the account creation fee if the user command were to
        succeed (irrespective or whether it actually will or not).
    *)
    let compute_unchecked
        ~(constraint_constants : Genesis_constants.Constraint_constants.t)
        ~txn_global_slot ~creating_new_token ~(fee_payer_account : Account.t)
        ~(receiver_account : Account.t) ~(source_account : Account.t)
        ({payload; signature= _; signer= _} : Transaction_union.t) =
      match payload.body.tag with
      | Fee_transfer | Coinbase ->
          (* Not user commands, return no failure. *)
          of_list (List.init num_fields ~f:(fun _ -> false))
      | _ -> (
          let fail s =
            failwithf
              "Transaction_snark.Base.User_command_failure.compute_unchecked: \
               %s"
              s ()
          in
          let fee_token = payload.common.fee_token in
          let token = payload.body.token_id in
          let fee_payer =
            Account_id.create payload.common.fee_payer_pk fee_token
          in
          let source = Account_id.create payload.body.source_pk token in
          let receiver = Account_id.create payload.body.receiver_pk token in
          (* This should shadow the logic in [Sparse_ledger]. *)
          let fee_payer_account =
            { fee_payer_account with
              balance=
                Option.value_exn ?here:None ?error:None ?message:None
                @@ Balance.sub_amount fee_payer_account.balance
                     (Amount.of_fee payload.common.fee) }
          in
          let predicate_failed, predicate_result =
            if
              Public_key.Compressed.equal payload.common.fee_payer_pk
                payload.body.source_pk
            then (false, true)
            else
              match payload.body.tag with
              | Create_account when creating_new_token ->
                  (* Any account is allowed to create a new token associated
                     with a public key.
                  *)
                  (false, true)
              | Create_account ->
                  (* Predicate failure is deferred here. It will be checked
                     later.
                  *)
                  let predicate_result =
                    (* TODO(#4554): Hook predicate evaluation in here once
                       implemented.
                    *)
                    false
                  in
                  (false, predicate_result)
              | Payment | Stake_delegation | Mint_tokens ->
                  (* TODO(#4554): Hook predicate evaluation in here once
                     implemented.
                  *)
                  (true, false)
              | Fee_transfer | Coinbase ->
                  assert false
          in
          match payload.body.tag with
          | Fee_transfer | Coinbase ->
              assert false
          | Stake_delegation ->
              let receiver_account =
                if Account_id.equal receiver fee_payer then fee_payer_account
                else receiver_account
              in
              let receiver_not_present =
                let id = Account.identifier receiver_account in
                if Account_id.equal Account_id.empty id then true
                else if Account_id.equal receiver id then false
                else fail "bad receiver account ID"
              in
              let source_account =
                if Account_id.equal source fee_payer then fee_payer_account
                else source_account
              in
              let source_not_present =
                let id = Account.identifier source_account in
                if Account_id.equal Account_id.empty id then true
                else if Account_id.equal source id then false
                else fail "bad source account ID"
              in
              { predicate_failed
              ; source_not_present
              ; receiver_not_present
              ; amount_insufficient_to_create= false
              ; token_cannot_create= false
              ; source_insufficient_balance= false
              ; source_minimum_balance_violation= false
              ; source_bad_timing= false
              ; receiver_exists= false
              ; not_token_owner= false
              ; token_auth= false }
          | Payment ->
              let receiver_account =
                if Account_id.equal receiver fee_payer then fee_payer_account
                else receiver_account
              in
              let receiver_needs_creating =
                let id = Account.identifier receiver_account in
                if Account_id.equal Account_id.empty id then true
                else if Account_id.equal receiver id then false
                else fail "bad receiver account ID"
              in
              let token_is_default = Token_id.(equal default) token in
              let token_cannot_create =
                receiver_needs_creating && not token_is_default
              in
              let amount_insufficient_to_create =
                let creation_amount =
                  Amount.of_fee constraint_constants.account_creation_fee
                in
                receiver_needs_creating
                && Option.is_none
                     (Amount.sub payload.body.amount creation_amount)
              in
              let fee_payer_is_source = Account_id.equal fee_payer source in
              let source_account =
                if fee_payer_is_source then fee_payer_account
                else source_account
              in
              let source_not_present =
                let id = Account.identifier source_account in
                if Account_id.equal Account_id.empty id then true
                else if Account_id.equal source id then false
                else fail "bad source account ID"
              in
              let source_insufficient_balance =
                (* This failure is fatal if fee-payer and source account are
                   the same. This is checked in the transaction pool.
                *)
                (not fee_payer_is_source)
                &&
                if Account_id.equal source receiver then
                  (* The final balance will be [0 - account_creation_fee]. *)
                  receiver_needs_creating
                else
                  Amount.(
                    Balance.to_amount source_account.balance
                    < payload.body.amount)
              in
              let timing_or_error =
                Transaction_logic.validate_timing
                  ~txn_amount:payload.body.amount ~txn_global_slot
                  ~account:source_account
              in
              let source_minimum_balance_violation =
                match timing_or_error with
                | Ok _ ->
                    false
                | Error err ->
                    let open Mina_base in
                    Transaction_status.Failure.equal
                      (Transaction_logic.timing_error_to_user_command_status
                         err)
                      Transaction_status.Failure
                      .Source_minimum_balance_violation
              in
              let source_bad_timing =
                (* This failure is fatal if fee-payer and source account are
                   the same. This is checked in the transaction pool.
                *)
                (not fee_payer_is_source)
                && (not source_insufficient_balance)
                && Or_error.is_error timing_or_error
              in
              { predicate_failed
              ; source_not_present
              ; receiver_not_present= false
              ; amount_insufficient_to_create
              ; token_cannot_create
              ; source_insufficient_balance
              ; source_minimum_balance_violation
              ; source_bad_timing
              ; receiver_exists= false
              ; not_token_owner= false
              ; token_auth= false }
          | Create_account ->
              let receiver_account =
                if Account_id.equal receiver fee_payer then fee_payer_account
                else receiver_account
              in
              let receiver_exists =
                let id = Account.identifier receiver_account in
                if Account_id.equal Account_id.empty id then false
                else if Account_id.equal receiver id then true
                else fail "bad receiver account ID"
              in
              let receiver_account =
                { receiver_account with
                  public_key= Account_id.public_key receiver
                ; token_id= Account_id.token_id receiver
                ; token_permissions=
                    ( if receiver_exists then receiver_account.token_permissions
                    else if creating_new_token then
                      Token_permissions.Token_owned
                        {disable_new_accounts= payload.body.token_locked}
                    else
                      Token_permissions.Not_owned
                        {account_disabled= payload.body.token_locked} ) }
              in
              let source_account =
                if Account_id.equal source fee_payer then fee_payer_account
                else if Account_id.equal source receiver then receiver_account
                else source_account
              in
              let source_not_present =
                let id = Account.identifier source_account in
                if Account_id.equal Account_id.empty id then true
                else if Account_id.equal source id then false
                else fail "bad source account ID"
              in
              let token_auth, not_token_owner =
                if Token_id.(equal default) (Account_id.token_id receiver) then
                  (false, false)
                else
                  match source_account.token_permissions with
                  | Token_owned {disable_new_accounts} ->
                      ( not
                          ( Bool.equal payload.body.token_locked
                              disable_new_accounts
                          || predicate_result )
                      , false )
                  | Not_owned {account_disabled} ->
                      (* NOTE: This [token_auth] value doesn't matter, since we
                         know that there will be a [not_token_owner] failure
                         anyway. We choose this value, since it aliases to the
                         check above in the snark representation of accounts,
                         and so simplifies the snark code.
                      *)
                      ( not
                          ( Bool.equal payload.body.token_locked
                              account_disabled
                          || predicate_result )
                      , true )
              in
              let ret =
                { predicate_failed= false
                ; source_not_present
                ; receiver_not_present= false
                ; amount_insufficient_to_create= false
                ; token_cannot_create= false
                ; source_insufficient_balance= false
                ; source_minimum_balance_violation= false
                ; source_bad_timing= false
                ; receiver_exists
                ; not_token_owner
                ; token_auth }
              in
              (* Note: This logic is dependent upon all failures above, so we
                 have to calculate it separately here. *)
              if
                (* If we think the source exists *)
                (not source_not_present)
                (* and there is a failure *)
                && List.exists ~f:Fn.id (to_list ret)
                (* and the receiver account did not exist *)
                && (not receiver_exists)
                (* and the source account was the receiver account *)
                && Account_id.equal source receiver
              then
                (* then the receiver account will not be initialized, and so
                   the source (=receiver) account will not be present.
                *)
                { ret with
                  source_not_present= true
                ; not_token_owner=
                    not Token_id.(equal default (Account_id.token_id receiver))
                ; token_auth=
                    not ((not payload.body.token_locked) || predicate_result)
                }
              else ret
          | Mint_tokens ->
              let receiver_account =
                if Account_id.equal receiver fee_payer then fee_payer_account
                else receiver_account
              in
              let receiver_not_present =
                let id = Account.identifier receiver_account in
                if Account_id.equal Account_id.empty id then true
                else if Account_id.equal receiver id then false
                else fail "bad receiver account ID"
              in
              let source_not_present =
                let id = Account.identifier source_account in
                if Account_id.equal Account_id.empty id then true
                else if Account_id.equal source id then false
                else fail "bad source account ID"
              in
              let not_token_owner =
                match source_account.token_permissions with
                | Token_owned _ ->
                    false
                | Not_owned _ ->
                    true
              in
              { predicate_failed
              ; source_not_present
              ; receiver_not_present
              ; amount_insufficient_to_create= false
              ; token_cannot_create= false
              ; source_insufficient_balance= false
              ; source_minimum_balance_violation= false
              ; source_bad_timing= false
              ; receiver_exists= false
              ; not_token_owner
              ; token_auth= false } )

    let%snarkydef compute_as_prover ~constraint_constants ~txn_global_slot
        ~creating_new_token ~next_available_token (txn : Transaction_union.var)
        =
      let%bind data =
        exists (Typ.Internal.ref ())
          ~compute:
            As_prover.(
              let%bind txn = read Transaction_union.typ txn in
              let fee_token = txn.payload.common.fee_token in
              let token = txn.payload.body.token_id in
              let%map token =
                if Token_id.(equal invalid) token then
                  read Token_id.typ next_available_token
                else return token
              in
              let fee_payer =
                Account_id.create txn.payload.common.fee_payer_pk fee_token
              in
              let source =
                Account_id.create txn.payload.body.source_pk token
              in
              let receiver =
                Account_id.create txn.payload.body.receiver_pk token
              in
              (txn, fee_payer, source, receiver))
      in
      let%bind fee_payer_idx =
        exists (Typ.Internal.ref ())
          ~request:
            As_prover.(
              let%map _txn, fee_payer, _source, _receiver =
                read (Typ.Internal.ref ()) data
              in
              Ledger_hash.Find_index fee_payer)
      in
      let%bind fee_payer_account =
        exists (Typ.Internal.ref ())
          ~request:
            As_prover.(
              let%map fee_payer_idx =
                read (Typ.Internal.ref ()) fee_payer_idx
              in
              Ledger_hash.Get_element fee_payer_idx)
      in
      let%bind source_idx =
        exists (Typ.Internal.ref ())
          ~request:
            As_prover.(
              let%map _txn, _fee_payer, source, _receiver =
                read (Typ.Internal.ref ()) data
              in
              Ledger_hash.Find_index source)
      in
      let%bind source_account =
        exists (Typ.Internal.ref ())
          ~request:
            As_prover.(
              let%map source_idx = read (Typ.Internal.ref ()) source_idx in
              Ledger_hash.Get_element source_idx)
      in
      let%bind receiver_idx =
        exists (Typ.Internal.ref ())
          ~request:
            As_prover.(
              let%map _txn, _fee_payer, _source, receiver =
                read (Typ.Internal.ref ()) data
              in
              Ledger_hash.Find_index receiver)
      in
      let%bind receiver_account =
        exists (Typ.Internal.ref ())
          ~request:
            As_prover.(
              let%map receiver_idx = read (Typ.Internal.ref ()) receiver_idx in
              Ledger_hash.Get_element receiver_idx)
      in
      exists typ
        ~compute:
          As_prover.(
            let%bind txn, _fee_payer, _source, _receiver =
              read (Typ.Internal.ref ()) data
            in
            let%bind fee_payer_account, _path =
              read (Typ.Internal.ref ()) fee_payer_account
            in
            let%bind source_account, _path =
              read (Typ.Internal.ref ()) source_account
            in
            let%bind receiver_account, _path =
              read (Typ.Internal.ref ()) receiver_account
            in
            let%bind creating_new_token =
              read Boolean.typ creating_new_token
            in
            let%map txn_global_slot = read Global_slot.typ txn_global_slot in
            compute_unchecked ~constraint_constants ~txn_global_slot
              ~creating_new_token ~fee_payer_account ~source_account
              ~receiver_account txn)
  end

  (* Currently, a circuit must have at least 1 of every type of constraint. *)
  let dummy_constraints () =
    make_checked
      Impl.(
        fun () ->
          let b = exists Boolean.typ_unchecked ~compute:(fun _ -> true) in
          let g = exists Inner_curve.typ ~compute:(fun _ -> Inner_curve.one) in
          let _ =
            Pickles.Step_main_inputs.Ops.scale_fast g
              (`Plus_two_to_len [|b; b|])
          in
          let _ =
            Pickles.Pairing_main.Scalar_challenge.endo g (Scalar_challenge [b])
          in
          ())

  let%snarkydef check_signature shifted ~payload ~is_user_command ~signer
      ~signature =
    let%bind input = Transaction_union_payload.Checked.to_input payload in
    let%bind verifies =
      Schnorr.Checked.verifies shifted signature signer input
    in
    Boolean.Assert.any [Boolean.not is_user_command; verifies]

  let check_timing ~balance_check ~timed_balance_check ~account ~txn_amount
      ~txn_global_slot =
    (* calculations should track Transaction_logic.validate_timing *)
    let open Account.Poly in
    let open Account.Timing.As_record in
    let { is_timed
        ; initial_minimum_balance
        ; cliff_time
        ; cliff_amount
        ; vesting_period
        ; vesting_increment } =
      account.timing
    in
    let int_of_field field =
      Snarky_integer.Integer.constant ~m
        (Bigint.of_field field |> Bigint.to_bignum_bigint)
    in
    let zero_int = int_of_field Field.zero in
    let balance_to_int balance =
      Snarky_integer.Integer.of_bits ~m @@ Balance.var_to_bits balance
    in
    let txn_amount_int =
      Snarky_integer.Integer.of_bits ~m @@ Amount.var_to_bits txn_amount
    in
    let balance_int = balance_to_int account.balance in
    let%bind curr_min_balance =
      Account.Checked.min_balance_at_slot ~global_slot:txn_global_slot
        ~cliff_time ~cliff_amount ~vesting_period ~vesting_increment
        ~initial_minimum_balance
    in
    let%bind `Underflow underflow, proposed_balance_int =
      make_checked (fun () ->
          Snarky_integer.Integer.subtract_unpacking_or_zero ~m balance_int
            txn_amount_int )
    in
    (* underflow indicates insufficient balance *)
    let%bind () = balance_check (Boolean.not underflow) in
    let%bind sufficient_timed_balance =
      make_checked (fun () ->
          Snarky_integer.Integer.(gte ~m proposed_balance_int curr_min_balance)
      )
    in
    let%bind () =
      let%bind ok = Boolean.(any [not is_timed; sufficient_timed_balance]) in
      timed_balance_check ok
    in
    let%bind is_timed_balance_zero =
      make_checked (fun () ->
          Snarky_integer.Integer.equal ~m curr_min_balance zero_int )
    in
    (* if current min balance is zero, then timing becomes untimed *)
    let%bind is_untimed = Boolean.((not is_timed) ||| is_timed_balance_zero) in
    let%map timing =
      Account.Timing.if_ is_untimed ~then_:Account.Timing.untimed_var
        ~else_:account.timing
    in
    (`Min_balance curr_min_balance, timing)

  let side_loaded i =
    let open Snapp_statement in
    Pickles.Side_loaded.create ~typ ~name:(sprintf "snapp_%d" i)
      ~max_branching:(module Pickles.Side_loaded.Verification_key.Max_width)
      ~value_to_field_elements:to_field_elements
      ~var_to_field_elements:Checked.to_field_elements

  module Snapp_command = struct
    include struct
      open Snarky_backendless.Request

      type _ t +=
        | State_body : Mina_state.Protocol_state.Body.Value.t t
        | Snapp_account : [`One | `Two] -> Snapp_account.t t
        | Fee_payer_signature : Signature.t t
        | Account_signature : [`One | `Two] -> Signature.t t
        | Zero_complement : Snapp_command.Payload.Zero_proved.t t
        | One_complement : Snapp_statement.Complement.One_proved.t t
        | Two_complement : Snapp_statement.Complement.Two_proved.t t
    end

    let handler ~(state_body : Mina_state.Protocol_state.Body.Value.t)
        ~(snapp_account1 : Snapp_account.t option)
        ~(snapp_account2 : Snapp_account.t option) (c : Snapp_command.t)
        handler : request -> response =
     fun (With {request; respond} as r) ->
      let Vector.[snapp_account1; snapp_account2] =
        Vector.map
          ~f:(Option.value ~default:Snapp_account.default)
          [snapp_account1; snapp_account2]
      in
      let sig1, sig2 =
        let control : Control.t -> Signature.t = function
          | Signature x ->
              x
          | Both {signature; _} ->
              signature
          | Proof _ | None_given ->
              Signature.dummy
        in
        let opt_dummy f x = Option.value_map x ~f ~default:Signature.dummy in
        let empty (p : Snapp_command.Party.Authorized.Empty.t) =
          let () = p.authorization in
          Signature.dummy
        in
        let signed (p : Snapp_command.Party.Authorized.Signed.t) =
          p.authorization
        in
        match c with
        | Proved_empty r ->
            (control r.one.authorization, opt_dummy empty r.two)
        | Proved_signed r ->
            (control r.one.authorization, signed r.two)
        | Proved_proved r ->
            (control r.one.authorization, control r.two.authorization)
        | Signed_signed r ->
            (signed r.one, signed r.two)
        | Signed_empty r ->
            (signed r.one, opt_dummy empty r.two)
      in
      let payload = Snapp_command.to_payload c in
      match request with
      | State_body ->
          respond (Provide state_body)
      | Snapp_account `One ->
          respond (Provide snapp_account1)
      | Snapp_account `Two ->
          respond (Provide snapp_account2)
      | Fee_payer_signature ->
          respond
            (Provide
               (Option.value_map (Snapp_command.fee_payment c)
                  ~default:Signature.dummy ~f:(fun p -> p.signature)))
      | Account_signature `One ->
          respond (Provide sig1)
      | Account_signature `Two ->
          respond (Provide sig2)
      | Zero_complement -> (
        match payload with
        | Zero_proved x ->
            respond (Provide x)
        | _ ->
            unhandled )
      | One_complement -> (
        match payload with
        | One_proved x ->
            respond (Provide (Snapp_statement.Complement.One_proved.create x))
        | _ ->
            unhandled )
      | Two_complement -> (
        match payload with
        | Two_proved x ->
            respond (Provide (Snapp_statement.Complement.Two_proved.create x))
        | _ ->
            unhandled )
      | _ ->
          handler r

    open Snapp_basic

    let check_fee ~(excess : Amount.Signed.var) ~token_id
        ~(other_fee_payer_opt :
           (_, Other_fee_payer.Payload.Checked.t) Flagged_option.t) =
      let open Impl in
      let ( ! ) = run_checked in
      (* Either
          (other_fee_payment_opt = None AND token_id = default AND excess <= 0)
          OR
          (other_fee_payment_opt = Some AND fee_token_id = default AND excess = 0)
      *)
      let is_default x = !Token_id.(Checked.equal (var_of_t default) x) in
      let token_is_default = is_default token_id in
      let fee_token_is_default =
        is_default other_fee_payer_opt.data.token_id
      in
      let open Boolean in
      let excess_is_zero =
        !(Amount.(Checked.equal (var_of_t zero)) excess.magnitude)
      in
      Assert.any
        [ all
            [ not other_fee_payer_opt.is_some
            ; token_is_default
            ; any [Sgn.Checked.is_neg excess.sgn; excess_is_zero] ]
        ; all
            [other_fee_payer_opt.is_some; fee_token_is_default; excess_is_zero]
        ]

    let snapp1_tag = side_loaded 1

    let snapp2_tag = side_loaded 2

    let unhash_snapp_account ~which (a : Account.var) :
        Account.Checked.Unhashed.t =
      let open Impl in
      let s =
        exists Snapp_account.typ ~request:(fun () -> Snapp_account which)
      in
      with_label __LOC__ (fun () ->
          Field.Assert.equal (fst a.snapp) (Snapp_account.Checked.digest s) ) ;
      {a with snapp= s}

    let apply_body
        ~(constraint_constants : Genesis_constants.Constraint_constants.t)
        ~(is_new : [`No | `Maybe of Boolean.var]) ?tag ~txn_global_slot
        ~add_check ~check_auth
        ({ pk= _
         ; update= {app_state; delegate; verification_key; permissions}
         ; delta } :
          Snapp_command.Party.Body.Checked.t) (a : Account.Checked.Unhashed.t)
        : Account.var * _ =
      let open Impl in
      let r = ref [] in
      let update_authorized (type a) perm ~is_keep
          ~(updated : [`Ok of a | `Flagged of a * Boolean.var]) =
        let speculative_success, `proof_must_verify x = check_auth perm in
        r := lazy Boolean.((not is_keep) &&& x) :: !r ;
        match updated with
        | `Ok res ->
            add_check ?label:(Some __LOC__)
              Boolean.(speculative_success ||| is_keep) ;
            res
        | `Flagged (res, failed) ->
            add_check ?label:(Some __LOC__)
              Boolean.((not failed) &&& speculative_success ||| is_keep) ;
            res
      in
      let proof_must_verify () = Boolean.any (List.map !r ~f:Lazy.force) in
      let ( ! ) = run_checked in
      let is_receiver = Sgn.Checked.is_pos delta.sgn in
      let `Min_balance _, timing =
        !([%with_label "Check snapp timing"]
            (let open Tick in
            let balance_check ok =
              [%with_label "Check snapp balance"]
                (Boolean.Assert.any [ok; is_receiver])
            in
            let timed_balance_check ok =
              [%with_label "Check snapp timed balance"]
                (Boolean.Assert.any [ok; is_receiver])
            in
            check_timing ~balance_check ~timed_balance_check ~account:a
              ~txn_amount:delta.magnitude ~txn_global_slot))
      in
      let timing =
        !(Account.Timing.if_ is_receiver ~then_:a.timing ~else_:timing)
      in
      (* Check send/receive permissions *)
      let balance =
        with_label __LOC__ (fun () ->
            update_authorized
              (Permissions.Auth_required.Checked.if_ is_receiver
                 ~then_:a.permissions.receive ~else_:a.permissions.send)
              ~is_keep:!Amount.Signed.(Checked.(equal (constant zero) delta))
              ~updated:
                (let balance, `Overflow failed1 =
                   !(Balance.Checked.add_signed_amount_flagged a.balance delta)
                 in
                 match is_new with
                 | `No ->
                     `Flagged (balance, failed1)
                 | `Maybe is_new ->
                     let fee =
                       Amount.Checked.of_fee
                         (Fee.var_of_t
                            constraint_constants.account_creation_fee)
                     in
                     let balance_when_new, `Underflow failed2 =
                       !(Balance.Checked.sub_amount_flagged balance fee)
                     in
                     let res =
                       !(Balance.Checked.if_ is_new ~then_:balance_when_new
                           ~else_:balance)
                     in
                     let failed = Boolean.(failed1 ||| (is_new &&& failed2)) in
                     `Flagged (res, failed)) )
      in
      let snapp =
        let app_state =
          with_label __LOC__ (fun () ->
              update_authorized a.permissions.edit_state
                ~is_keep:
                  (Boolean.all
                     (List.map (Vector.to_list app_state)
                        ~f:Set_or_keep.Checked.is_keep))
                ~updated:
                  (`Ok
                    (Vector.map2 app_state a.snapp.app_state
                       ~f:(Set_or_keep.Checked.set_or_keep ~if_:Field.if_))) )
        in
        Option.iter tag ~f:(fun t ->
            Pickles.Side_loaded.in_circuit t a.snapp.verification_key.data ) ;
        let verification_key =
          update_authorized a.permissions.set_verification_key
            ~is_keep:(Set_or_keep.Checked.is_keep verification_key)
            ~updated:
              (`Ok
                (Set_or_keep.Checked.set_or_keep ~if_:Field.if_
                   verification_key
                   (Lazy.force a.snapp.verification_key.hash)))
        in
        let snapp' = {Snapp_account.verification_key; app_state} in
        let r =
          As_prover.Ref.create
            As_prover.(
              fun () ->
                Some
                  ( { verification_key=
                        (* Huge hack. This relies on the fact that the "data" is not
                      used for computing the hash of the snapp account. We can't
                      provide the verification key since it's not available here. *)
                        Some
                          { With_hash.data= Side_loaded_verification_key.dummy
                          ; hash= read_var snapp'.verification_key }
                    ; app_state=
                        read (Snapp_state.typ Field.typ) snapp'.app_state }
                    : Snapp_account.t ))
        in
        (Snapp_account.Checked.digest' snapp', r)
      in
      let delegate =
        update_authorized a.permissions.set_delegate
          ~is_keep:(Set_or_keep.Checked.is_keep delegate)
          ~updated:
            (`Ok
              (Set_or_keep.Checked.set_or_keep
                 ~if_:(fun b ~then_ ~else_ ->
                   !(Public_key.Compressed.Checked.if_ b ~then_ ~else_) )
                 delegate a.delegate))
      in
      let permissions =
        update_authorized a.permissions.set_permissions
          ~is_keep:(Set_or_keep.Checked.is_keep permissions)
          ~updated:
            (`Ok
              (Set_or_keep.Checked.set_or_keep ~if_:Permissions.Checked.if_
                 permissions a.permissions))
      in
      ( {a with balance; snapp; delegate; permissions; timing}
      , `proof_must_verify proof_must_verify )

    let assert_account_present public_key (acct : Account.var) ~is_new =
      let%bind account_there =
        Public_key.Compressed.Checked.equal acct.public_key public_key
      in
      let open Boolean in
      match is_new with
      | `Maybe is_new ->
          let%bind is_empty =
            Public_key.Compressed.Checked.equal acct.public_key
              Public_key.Compressed.(var_of_t empty)
          in
          let%bind there_ok = (not is_new) &&& account_there in
          let%bind empty_ok = is_new &&& is_empty in
          with_label __LOC__ (Assert.any [there_ok; empty_ok])
      | `No ->
          Assert.is_true account_there

    let signature_verifies ~shifted ~payload_digest req pk =
      let%bind signature =
        exists Schnorr.Signature.typ ~request:(As_prover.return req)
      in
      let%bind pk =
        Public_key.decompress_var pk
        (*           (Account_id.Checked.public_key fee_payer_id) *)
      in
      Schnorr.Checked.verifies shifted signature pk
        (Random_oracle.Input.field payload_digest)

    let pay_fee
        ~(constraint_constants : Genesis_constants.Constraint_constants.t)
        ~shifted ~root ~fee ~fee_payer_is_other ~fee_payer_id ~fee_payer_nonce
        ~payload_digest ~txn_global_slot =
      let open Tick in
      let actual_fee_payer_nonce_and_rch = Set_once.create () in
      let%bind signature_verifies =
        signature_verifies Fee_payer_signature
          (Account_id.Checked.public_key fee_payer_id)
          ~payload_digest ~shifted
      in
      let%map root =
        Frozen_ledger_hash.modify_account root fee_payer_id
          ~depth:constraint_constants.ledger_depth
          ~filter:(fun acct ->
            Account_id.Checked.(
              equal fee_payer_id (create acct.public_key acct.token_id))
            >>= Boolean.Assert.is_true )
          ~f:(fun () account ->
            Set_once.set_exn actual_fee_payer_nonce_and_rch [%here]
              (account.nonce, account.receipt_chain_hash) ;
            let%bind () =
              let%bind authorized =
                make_checked (fun () ->
                    Permissions.Auth_required.Checked.eval_no_proof
                      ~signature_verifies account.permissions.send )
              in
              (* It's ok for this signature to fail if there is no separate fee payer.
                Their control will be checked independently. *)
              Boolean.(Assert.any [authorized; not fee_payer_is_other])
            in
            let%bind () =
              [%with_label "Check fee nonce"]
                (let%bind nonce_matches =
                   Account.Nonce.Checked.equal fee_payer_nonce account.nonce
                 in
                 (* If there is not a separate fee payer, its nonce is checked elsewhere *)
                 Boolean.(Assert.any [nonce_matches; not fee_payer_is_other]))
            in
            let%bind next_nonce = Account.Nonce.Checked.succ account.nonce in
            let%bind receipt_chain_hash =
              let current = account.receipt_chain_hash in
              Receipt.Chain_hash.Checked.cons (Snapp_command payload_digest)
                current
            in
            let txn_amount = Amount.Checked.of_fee fee in
            let%bind `Min_balance _, timing =
              [%with_label "Check fee payer timing"]
                (let balance_check ok =
                   [%with_label "Check fee payer balance"]
                     (Boolean.Assert.is_true ok)
                 in
                 let timed_balance_check ok =
                   [%with_label "Check fee payer timed balance"]
                     (Boolean.Assert.is_true ok)
                 in
                 check_timing ~balance_check ~timed_balance_check ~account
                   ~txn_amount ~txn_global_slot)
            in
            let%map balance =
              [%with_label "Check payer balance"]
                (Balance.Checked.sub_amount account.balance txn_amount)
            in
            { Account.Poly.balance
            ; public_key= account.public_key
            ; token_id= account.token_id
            ; token_permissions= account.token_permissions
            ; nonce= next_nonce
            ; receipt_chain_hash
            ; delegate= account.delegate
            ; voting_for= account.voting_for
            ; timing
            ; permissions= account.permissions
            ; snapp= account.snapp } )
      in
      (root, Set_once.get_exn actual_fee_payer_nonce_and_rch [%here])

    let shouldn't_update_nonce_and_rch ~is_fee_payer ~should_step =
      match should_step with
      | `Yes ->
          is_fee_payer
      | `Maybe should_step ->
          Impl.Boolean.(any [is_fee_payer; not should_step])

    let update_nonce_and_rch ~payload_digest ~is_fee_payer ~should_step
        ~(account : Account.var) =
      let ( ! ) = Impl.run_checked in
      let updated =
        !(Receipt.Chain_hash.Checked.cons (Snapp_command payload_digest)
            account.receipt_chain_hash)
      in
      let shouldn't_update =
        shouldn't_update_nonce_and_rch ~is_fee_payer ~should_step
      in
      let should_update = Boolean.not shouldn't_update in
      { account with
        nonce= !(Account.Nonce.Checked.succ_if account.nonce should_update)
      ; receipt_chain_hash=
          !(Receipt.Chain_hash.Checked.if_ shouldn't_update
              ~then_:account.receipt_chain_hash ~else_:updated) }

    module Check_predicate = struct
      let snapp_self p (a : Account.Checked.Unhashed.t) =
        [ Snapp_predicate.Account.Checked.check_nonsnapp p a
        ; Snapp_predicate.Account.Checked.check_snapp p a.snapp ]

      let snapp_other (o : Snapp_predicate.Other.Checked.t)
          (a : Account.Checked.Unhashed.t) =
        [ Snapp_predicate.Account.Checked.check_nonsnapp o.predicate a
        ; Snapp_predicate.Account.Checked.check_snapp o.predicate a.snapp
        ; Snapp_predicate.Hash.(check_checked Tc.field)
            o.account_vk
            (Lazy.force a.snapp.verification_key.hash)
        ; Snapp_basic.Account_state.Checked.check o.account_transition.prev
            ~is_empty:Boolean.false_
        ; Snapp_basic.Account_state.Checked.check o.account_transition.next
            ~is_empty:Boolean.false_ ]

      let signed_self nonce (a : Account.Checked.Unhashed.t) =
        let open Impl in
        [run_checked (Account.Nonce.Checked.equal nonce a.nonce)]
    end

    let modify
        ~(constraint_constants : Genesis_constants.Constraint_constants.t)
        ~shifted ~txn_global_slot ~add_check ~root ~fee ~fee_payer_nonce
        ~fee_payer_receipt_chain_hash ~token_id ~payload_digest ~is_fee_payer
        ~is_new ~which ~tag ~(body : Snapp_command.Party.Body.Checked.t)
        ~self_predicate ~other_predicate
        ~(*         ~(other_predicate : Snapp_predicate.Other.Checked.t) *)
        check_auth =
      let open Impl in
      let ( ! ) = run_checked in
      let proof_must_verify = Set_once.create () in
      let public_key = body.pk in
      let body =
        (*
          delta = second_delta + (if is_fee_payer then -fee else 0)
          second_delta = delta - (if is_fee_payer then -fee else 0)
          second_delta = delta + (if is_fee_payer then fee else 0)
        *)
        { body with
          delta=
            !(Amount.Signed.Checked.add body.delta
                (Amount.Signed.Checked.of_unsigned
                   !(Amount.Checked.if_ is_fee_payer
                       ~then_:(Amount.Checked.of_fee fee)
                       ~else_:(Amount.var_of_t Amount.zero)))) }
      in
      let root =
        run_checked
          (let%bind signature_verifies =
             signature_verifies (Account_signature which) public_key
               ~payload_digest ~shifted
           in
           Frozen_ledger_hash.modify_account root
             (Account_id.Checked.create public_key token_id)
             ~depth:constraint_constants.ledger_depth
             ~filter:(assert_account_present public_key ~is_new)
             ~f:(fun () account ->
               make_checked (fun () ->
                   let account = unhash_snapp_account ~which account in
                   let account', `proof_must_verify must_verify =
                     apply_body body account ~constraint_constants ~is_new ~tag
                       ~txn_global_slot ~add_check ~check_auth:(fun t ->
                         with_label __LOC__ (fun () ->
                             check_auth t ~signature_verifies ) )
                   in
                   Set_once.set_exn proof_must_verify [%here] must_verify ;
                   let account =
                     !(let%map nonce =
                         Account.Nonce.Checked.if_ is_fee_payer
                           ~then_:fee_payer_nonce ~else_:account.nonce
                       and receipt_chain_hash =
                         Receipt.Chain_hash.Checked.if_ is_fee_payer
                           ~then_:fee_payer_receipt_chain_hash
                           ~else_:account.receipt_chain_hash
                       in
                       {account with nonce; receipt_chain_hash})
                   in
                   List.iter
                     ~f:(add_check ?label:(Some __LOC__))
                     (self_predicate account) ;
                   List.iter
                     ~f:(add_check ?label:(Some __LOC__))
                     (other_predicate account) ;
                   update_nonce_and_rch ~payload_digest ~is_fee_payer
                     ~should_step:`Yes ~account:account' ) ))
      in
      (root, Set_once.get_exn proof_must_verify [%here])

    let compute_fee_excess ~fee ~fee_payer_id =
      (* Use the default token for the fee excess if it is zero.
        This matches the behaviour of [Fee_excess.rebalance], which allows
        [verify_complete_merge] to verify a proof without knowledge of the
        particular fee tokens used.
      *)
      let open Impl in
      let ( ! ) = run_checked in
      let fee_excess_zero = !Fee.(equal_var fee (var_of_t zero)) in
      let fee_token = Account_id.Checked.token_id fee_payer_id in
      let fee_token_l =
        !(Token_id.Checked.if_ fee_excess_zero
            ~then_:Token_id.(var_of_t default)
            ~else_:fee_token)
      in
      { Fee_excess.fee_token_l
      ; fee_excess_l= Fee.Signed.Checked.of_unsigned fee
      ; fee_token_r= Token_id.(var_of_t default)
      ; fee_excess_r= Fee.Signed.(Checked.constant zero) }

    let determine_fee_payer ~token_id
        ~(other_fee_payer_opt :
           (_, Other_fee_payer.Payload.Checked.t) Flagged_option.t)
        ~(body1 : Snapp_command.Party.Body.Checked.t)
        ~(body2 : Snapp_command.Party.Body.Checked.t) =
      let open Impl in
      let ( ! ) = run_checked in
      let fee_payer_is_other = other_fee_payer_opt.is_some in
      let account1_is_sender = Sgn.Checked.is_neg body1.delta.sgn in
      let account1_is_fee_payer, account2_is_fee_payer =
        Boolean.
          ( (not fee_payer_is_other) &&& account1_is_sender
          , (not fee_payer_is_other) &&& not account1_is_sender )
      in
      let fee_payer_id =
        !(Account_id.Checked.if_ fee_payer_is_other
            ~then_:
              (Account_id.Checked.create other_fee_payer_opt.data.pk
                 other_fee_payer_opt.data.token_id)
            ~else_:
              (Account_id.Checked.create
                 !(Public_key.Compressed.Checked.if_ account1_is_sender
                     ~then_:body1.pk ~else_:body2.pk)
                 token_id))
      in
      ( account1_is_fee_payer
      , account2_is_fee_payer
      , fee_payer_is_other
      , fee_payer_id )

    let create_checker () =
      let r = ref [] in
      let finished = ref false in
      ( (fun ?label:_ x ->
          if finished.contents then failwith "finished"
          else r := x :: r.contents )
      , fun () ->
          finished := true ;
          Impl.Boolean.all r.contents )

    module Two_proved = struct
      let main
          ~(constraint_constants : Genesis_constants.Constraint_constants.t)
          (s1 : Snapp_statement.Checked.t) (s2 : Snapp_statement.Checked.t)
          (s : Statement.With_sok.Checked.t) =
        let open Impl in
        let ( ! ) = run_checked in
        let state_body =
          (* TODO: How to check this against the statement? *)
          exists (Mina_state.Protocol_state.Body.typ ~constraint_constants)
            ~request:(fun () -> State_body)
        in
        let curr_state =
          Mina_state.Protocol_state.Body.view_checked state_body
        in
        (* Kind of a hack...
           We must have
           s1.body2 = s2.body1
           and
           s2.body2 = s1.body1
           so to save on hashing, we just throw away the bodies in s2 and replace them. *)
        let s2 =
          let _ = Snapp_statement.Checked.to_field_elements s1 in
          (* pickles uses these values to hash the statement  *)
          let ( := ) x2 x1 =
            Set_once.set_exn x2 [%here] (Set_once.get_exn x1 [%here])
          in
          s2.body1.hash := s1.body2.hash ;
          s2.body2.hash := s1.body1.hash ;
          {s2 with body1= s1.body2; body2= s1.body1}
        in
        let excess =
          !(Amount.Signed.Checked.add s1.body1.data.delta s1.body2.data.delta)
        in
        let ({token_id; other_fee_payer_opt} as comp
              : _ Snapp_statement.Complement.Two_proved.Poly.t) =
          exists Snapp_statement.Complement.Two_proved.typ ~request:(fun () ->
              Two_complement )
        in
        (* Check fee *)
        check_fee ~excess ~token_id ~other_fee_payer_opt ;
        let ( account1_is_fee_payer
            , account2_is_fee_payer
            , fee_payer_is_other
            , fee_payer_id ) =
          determine_fee_payer ~token_id ~other_fee_payer_opt
            ~body1:s1.body1.data ~body2:s1.body2.data
        in
        (* By here, we know that excess is either zero or negative, so we can throw away the sign. *)
        let excess = excess.magnitude in
        let fee =
          !(Fee.Checked.if_ fee_payer_is_other
              ~then_:other_fee_payer_opt.data.fee
              ~else_:(Amount.Checked.to_fee excess))
        in
        let payload : Snapp_command.Payload.Digested.Checked.t =
          Two_proved
            (Snapp_statement.Complement.Two_proved.Checked.complete comp
               ~one:s1 ~two:s2)
        in
        let payload_digest =
          Snapp_command.Payload.Digested.Checked.digest payload
        in
        let (module S) = !(Tick.Inner_curve.Checked.Shifted.create ()) in
        let txn_global_slot = curr_state.global_slot_since_genesis in
        let root = s.source in
        let ( (root as root_after_fee_payer)
            , (fee_payer_nonce, fee_payer_receipt_chain_hash) ) =
          !(pay_fee ~constraint_constants
              ~shifted:(module S)
              ~root ~fee ~fee_payer_is_other ~fee_payer_id
              ~fee_payer_nonce:other_fee_payer_opt.data.nonce ~payload_digest
              ~txn_global_slot)
        in
        let add_check, checks_succeeded = create_checker () in
        add_check
          (Snapp_predicate.Protocol_state.Checked.check
             s1.predicate.data.protocol_state_predicate curr_state) ;
        add_check
          (Snapp_predicate.Protocol_state.Checked.check
             s2.predicate.data.protocol_state_predicate curr_state) ;
        add_check
          (Snapp_predicate.Eq_data.(check_checked (Tc.public_key ()))
             s1.predicate.data.fee_payer
             (Account_id.Checked.public_key fee_payer_id)) ;
        add_check
          (Snapp_predicate.Eq_data.(check_checked (Tc.public_key ()))
             s2.predicate.data.fee_payer
             (Account_id.Checked.public_key fee_payer_id)) ;
        let modify =
          modify ~constraint_constants
            ~shifted:(module S)
            ~txn_global_slot ~add_check ~fee_payer_nonce
            ~fee_payer_receipt_chain_hash ~token_id ~payload_digest ~is_new:`No
            ~check_auth:Permissions.Auth_required.Checked.spec_eval
        in
        let self_pred = Check_predicate.snapp_self in
        let other_pred = Check_predicate.snapp_other in
        let root, proof1_must_verify =
          modify ~root ~is_fee_payer:account1_is_fee_payer ~which:`One ~fee
            ~tag:snapp1_tag ~body:s1.body1.data
            ~self_predicate:(self_pred s1.predicate.data.self_predicate)
            ~other_predicate:(other_pred s2.predicate.data.other)
        in
        let root, proof2_must_verify =
          modify ~root ~is_fee_payer:account2_is_fee_payer ~which:`Two ~fee
            ~tag:snapp2_tag ~body:s1.body2.data
            ~self_predicate:(self_pred s2.predicate.data.self_predicate)
            ~other_predicate:(other_pred s1.predicate.data.other)
        in
        let root =
          !(Frozen_ledger_hash.if_ (checks_succeeded ()) ~then_:root
              ~else_:root_after_fee_payer)
        in
        let fee_excess = compute_fee_excess ~fee ~fee_payer_id in
        !((* TODO: s.pending_coinbase_stack_state assertion *)
          Checked.all_unit
            [ Frozen_ledger_hash.assert_equal root s.target
            ; Currency.Amount.Checked.assert_equal s.supply_increase
                Currency.Amount.(var_of_t zero)
            ; Fee_excess.assert_equal_checked s.fee_excess fee_excess
              (* TODO: These should maybe be able to create tokens *)
            ; Token_id.Checked.Assert.equal s.next_available_token_after
                s.next_available_token_before ]) ;
        (proof1_must_verify (), proof2_must_verify ())

<<<<<<< HEAD
      let rule ~constraint_constants : _ Pickles.Inductive_rule.t =
        { prevs= [snapp1_tag; snapp2_tag]
=======
      let _rule ~constraint_constants : _ Pickles.Inductive_rule.t =
        { identifier= "snapp-two-proved"
        ; prevs= [snapp1_tag; snapp2_tag]
>>>>>>> ddfe58c4
        ; main=
            (fun [t1; t2] x ->
              let s1, s2 = main t1 t2 ~constraint_constants x in
              [s1; s2] )
        ; main_value= (fun _ _ -> [true; true]) }
    end

    module One_proved = struct
      let main
          ~(constraint_constants : Genesis_constants.Constraint_constants.t)
          (s1 : Snapp_statement.Checked.t) (s : Statement.With_sok.Checked.t) =
        let open Impl in
        let ( ! ) = run_checked in
        let state_body =
          (* TODO: How to check this against the statement? *)
          exists (Mina_state.Protocol_state.Body.typ ~constraint_constants)
            ~request:(fun () -> State_body)
        in
        let curr_state =
          Mina_state.Protocol_state.Body.view_checked state_body
        in
        let _ = Snapp_statement.Checked.to_field_elements s1 in
        let excess =
          !(Amount.Signed.Checked.add s1.body1.data.delta s1.body2.data.delta)
        in
        let ({ token_id
             ; other_fee_payer_opt
             ; second_starts_empty
             ; second_ends_empty
             ; account2_nonce } as comp
              : _ Snapp_statement.Complement.One_proved.Poly.t) =
          exists Snapp_statement.Complement.One_proved.typ ~request:(fun () ->
              One_complement )
        in
        (* Check fee *)
        check_fee ~excess ~token_id ~other_fee_payer_opt ;
        let ( account1_is_fee_payer
            , account2_is_fee_payer
            , fee_payer_is_other
            , fee_payer_id ) =
          determine_fee_payer ~token_id ~other_fee_payer_opt
            ~body1:s1.body1.data ~body2:s1.body2.data
        in
        (* By here, we know that excess is either zero or negative, so we can throw away the sign. *)
        let excess = excess.magnitude in
        let fee =
          !(Fee.Checked.if_ fee_payer_is_other
              ~then_:other_fee_payer_opt.data.fee
              ~else_:(Amount.Checked.to_fee excess))
        in
        let payload : Snapp_command.Payload.Digested.Checked.t =
          One_proved
            (Snapp_statement.Complement.One_proved.Checked.complete comp
               ~one:s1)
        in
        let payload_digest =
          Snapp_command.Payload.Digested.Checked.digest payload
        in
        let (module S) = !(Tick.Inner_curve.Checked.Shifted.create ()) in
        let txn_global_slot = curr_state.global_slot_since_genesis in
        let ( root_after_fee_payer
            , (fee_payer_nonce, fee_payer_receipt_chain_hash) ) =
          !(pay_fee ~constraint_constants
              ~shifted:(module S)
              ~root:s.source ~fee ~fee_payer_is_other ~fee_payer_id
              ~fee_payer_nonce:other_fee_payer_opt.data.nonce ~payload_digest
              ~txn_global_slot)
        in
        let add_check1, checks_succeeded1 = create_checker () in
        add_check1
          (Snapp_predicate.Protocol_state.Checked.check
             s1.predicate.data.protocol_state_predicate curr_state) ;
        add_check1
          (Snapp_predicate.Eq_data.(check_checked (Tc.public_key ()))
             s1.predicate.data.fee_payer
             (Account_id.Checked.public_key fee_payer_id)) ;
        let root_after_account1, proof1_must_verify =
          modify ~constraint_constants ~fee
            ~shifted:(module S)
            ~txn_global_slot ~add_check:add_check1 ~root:root_after_fee_payer
            ~fee_payer_nonce ~fee_payer_receipt_chain_hash ~token_id
            ~payload_digest
            ~check_auth:Permissions.Auth_required.Checked.spec_eval ~is_new:`No
            ~is_fee_payer:account1_is_fee_payer ~which:`One ~tag:snapp1_tag
            ~body:s1.body1.data
            ~self_predicate:
              (Check_predicate.snapp_self s1.predicate.data.self_predicate)
            ~other_predicate:(fun _ -> [])
        in
        let add_check2, checks_succeeded2 = create_checker () in
        let root_after_account2, _ =
          modify ~constraint_constants ~fee
            ~shifted:(module S)
            ~txn_global_slot ~add_check:add_check2 ~root:root_after_account1
            ~fee_payer_nonce ~fee_payer_receipt_chain_hash ~token_id
            ~payload_digest
            ~check_auth:(fun perm ~signature_verifies ->
              let res =
                Permissions.Auth_required.Checked.eval_no_proof perm
                  ~signature_verifies
              in
              ( Boolean.(res ||| second_starts_empty)
              , `proof_must_verify Boolean.true_ ) )
            ~is_new:(`Maybe second_starts_empty)
            ~is_fee_payer:account2_is_fee_payer ~which:`Two ~tag:snapp2_tag
            ~body:s1.body2.data
            ~self_predicate:(Check_predicate.signed_self account2_nonce)
            ~other_predicate:
              (Check_predicate.snapp_other s1.predicate.data.other)
        in
        (* No deleting accounts for now. *)
        Boolean.(
          Assert.is_true (not (second_ends_empty &&& not second_starts_empty))) ;
        let root =
          let checks_succeeded1 = checks_succeeded1 () in
          let checks_succeeded2 = checks_succeeded2 () in
          let if_ = Frozen_ledger_hash.if_ in
          !(if_ second_ends_empty
              ~then_:
                !(if_ checks_succeeded1 ~then_:root_after_account1
                    ~else_:root_after_fee_payer)
              ~else_:
                !(if_
                    Boolean.(checks_succeeded1 &&& checks_succeeded2)
                    ~then_:root_after_account2 ~else_:root_after_fee_payer))
        in
        let fee_excess = compute_fee_excess ~fee ~fee_payer_id in
        !((* TODO: s.pending_coinbase_stack_state assertion *)
          Checked.all_unit
            [ Frozen_ledger_hash.assert_equal root s.target
            ; Currency.Amount.Checked.assert_equal s.supply_increase
                Currency.Amount.(var_of_t zero)
            ; Fee_excess.assert_equal_checked s.fee_excess fee_excess
              (* TODO: These should maybe be able to create tokens *)
            ; Token_id.Checked.Assert.equal s.next_available_token_after
                s.next_available_token_before ]) ;
        proof1_must_verify ()

<<<<<<< HEAD
      let rule ~constraint_constants : _ Pickles.Inductive_rule.t =
        { prevs= [snapp1_tag]
=======
      let _rule ~constraint_constants : _ Pickles.Inductive_rule.t =
        { identifier= "snapp-one-proved"
        ; prevs= [snapp1_tag]
>>>>>>> ddfe58c4
        ; main=
            (fun [t1] x ->
              let s1 = main t1 ~constraint_constants x in
              [s1] )
        ; main_value= (fun _ _ -> [true]) }
    end

    module Zero_proved = struct
      let main
          ~(constraint_constants : Genesis_constants.Constraint_constants.t)
          (s : Statement.With_sok.Checked.t) =
        let open Impl in
        let ( ! ) = run_checked in
        let payload =
          exists Snapp_command.Payload.Zero_proved.typ ~request:(fun () ->
              Zero_complement )
        in
        let ({ token_id
             ; other_fee_payer_opt
             ; one
             ; two
             ; second_starts_empty
             ; second_ends_empty }
              : Snapp_command.Payload.Zero_proved.Checked.t) =
          payload
        in
        let state_body =
          (* TODO: How to check this against the statement? *)
          exists (Mina_state.Protocol_state.Body.typ ~constraint_constants)
            ~request:(fun () -> State_body)
        in
        let curr_state =
          Mina_state.Protocol_state.Body.view_checked state_body
        in
        let excess =
          !(Amount.Signed.Checked.add one.body.delta two.body.delta)
        in
        (* Check fee *)
        check_fee ~excess ~token_id ~other_fee_payer_opt ;
        let ( account1_is_fee_payer
            , account2_is_fee_payer
            , fee_payer_is_other
            , fee_payer_id ) =
          determine_fee_payer ~token_id ~other_fee_payer_opt ~body1:one.body
            ~body2:two.body
        in
        (* By here, we know that excess is either zero or negative, so we can throw away the sign. *)
        let excess = excess.magnitude in
        let fee =
          !(Fee.Checked.if_ fee_payer_is_other
              ~then_:other_fee_payer_opt.data.fee
              ~else_:(Amount.Checked.to_fee excess))
        in
        let payload_digest =
          Snapp_command.Payload.(
            Digested.Checked.digest
              (Zero_proved (Zero_proved.Checked.digested payload)))
        in
        let (module S) = !(Tick.Inner_curve.Checked.Shifted.create ()) in
        let txn_global_slot = curr_state.global_slot_since_genesis in
        let ( root_after_fee_payer
            , (fee_payer_nonce, fee_payer_receipt_chain_hash) ) =
          !(pay_fee ~constraint_constants
              ~shifted:(module S)
              ~root:s.source ~fee ~fee_payer_is_other ~fee_payer_id
              ~fee_payer_nonce:other_fee_payer_opt.data.nonce ~payload_digest
              ~txn_global_slot)
        in
        let add_check1, checks_succeeded1 = create_checker () in
        let root_after_account1, _ =
          modify ~constraint_constants ~fee
            ~shifted:(module S)
            ~txn_global_slot ~add_check:add_check1 ~root:root_after_fee_payer
            ~fee_payer_nonce ~fee_payer_receipt_chain_hash ~token_id
            ~payload_digest
            ~check_auth:Permissions.Auth_required.Checked.spec_eval ~is_new:`No
            ~is_fee_payer:account1_is_fee_payer ~which:`One ~tag:snapp1_tag
            ~body:one.body
            ~self_predicate:(fun a ->
              Check_predicate.signed_self one.predicate
                { a with
                  nonce=
                    !(Account.Nonce.Checked.if_ account1_is_fee_payer
                        ~then_:fee_payer_nonce ~else_:a.nonce) } )
            ~other_predicate:(fun _ -> [])
        in
        let add_check2, checks_succeeded2 = create_checker () in
        let root_after_account2, _ =
          modify ~constraint_constants ~fee
            ~shifted:(module S)
            ~txn_global_slot ~add_check:add_check2 ~root:root_after_account1
            ~fee_payer_nonce ~fee_payer_receipt_chain_hash ~token_id
            ~payload_digest
            ~check_auth:(fun perm ~signature_verifies ->
              let res =
                Permissions.Auth_required.Checked.eval_no_proof perm
                  ~signature_verifies
              in
              ( Boolean.(res ||| second_starts_empty)
              , `proof_must_verify Boolean.true_ ) )
            ~is_new:(`Maybe second_starts_empty)
            ~is_fee_payer:account2_is_fee_payer ~which:`Two ~tag:snapp2_tag
            ~body:two.body
            ~self_predicate:(fun a ->
              Check_predicate.signed_self two.predicate
                { a with
                  nonce=
                    !(Account.Nonce.Checked.if_ account2_is_fee_payer
                        ~then_:fee_payer_nonce ~else_:a.nonce) } )
            ~other_predicate:(fun _ -> [])
        in
        (* No deleting accounts for now. *)
        Boolean.(
          Assert.is_true (not (second_ends_empty &&& not second_starts_empty))) ;
        let checks_succeeded1 = checks_succeeded1 () in
        let checks_succeeded2 = checks_succeeded2 () in
        let root =
          let if_ = Frozen_ledger_hash.if_ in
          !(if_ second_ends_empty
              ~then_:
                !(if_ checks_succeeded1 ~then_:root_after_account1
                    ~else_:root_after_fee_payer)
              ~else_:
                !(if_
                    Boolean.(checks_succeeded1 &&& checks_succeeded2)
                    ~then_:root_after_account2 ~else_:root_after_fee_payer))
        in
        let fee_excess = compute_fee_excess ~fee ~fee_payer_id in
        (* TODO: s.pending_coinbase_stack_state assertion *)
        !(Frozen_ledger_hash.assert_equal root s.target) ;
        !(Currency.Amount.Checked.assert_equal s.supply_increase
            Currency.Amount.(var_of_t zero)) ;
        !(Fee_excess.assert_equal_checked s.fee_excess fee_excess) ;
        (* TODO: These should maybe be able to create tokens *)
        !(Token_id.Checked.Assert.equal s.next_available_token_after
            s.next_available_token_before)

<<<<<<< HEAD
      let rule ~constraint_constants : _ Pickles.Inductive_rule.t =
        { prevs= []
=======
      let _rule ~constraint_constants : _ Pickles.Inductive_rule.t =
        { identifier= "snapp-zero-proved"
        ; prevs= []
>>>>>>> ddfe58c4
        ; main=
            (fun [] x ->
              let () = main ~constraint_constants x in
              [] )
        ; main_value= (fun _ _ -> []) }
    end
  end

  type _ Snarky_backendless.Request.t +=
    | Transaction : Transaction_union.t Snarky_backendless.Request.t
    | State_body :
        Mina_state.Protocol_state.Body.Value.t Snarky_backendless.Request.t
    | Init_stack : Pending_coinbase.Stack.t Snarky_backendless.Request.t

  let%snarkydef apply_tagged_transaction
      ~(constraint_constants : Genesis_constants.Constraint_constants.t)
      (type shifted)
      (shifted : (module Inner_curve.Checked.Shifted.S with type t = shifted))
      root pending_coinbase_stack_init pending_coinbase_stack_before
      pending_coinbase_after next_available_token state_body
      ({signer; signature; payload} as txn : Transaction_union.var) =
    let tag = payload.body.tag in
    let is_user_command = Transaction_union.Tag.Unpacked.is_user_command tag in
    let%bind () =
      [%with_label "Check transaction signature"]
        (check_signature shifted ~payload ~is_user_command ~signer ~signature)
    in
    let%bind signer_pk = Public_key.compress_var signer in
    let%bind () =
      [%with_label "Fee-payer must sign the transaction"]
        ((* TODO: Enable multi-sig. *)
         Public_key.Compressed.Checked.Assert.equal signer_pk
           payload.common.fee_payer_pk)
    in
    (* Compute transaction kind. *)
    let is_payment = Transaction_union.Tag.Unpacked.is_payment tag in
    let is_mint_tokens = Transaction_union.Tag.Unpacked.is_mint_tokens tag in
    let is_stake_delegation =
      Transaction_union.Tag.Unpacked.is_stake_delegation tag
    in
    let is_create_account =
      Transaction_union.Tag.Unpacked.is_create_account tag
    in
    let is_fee_transfer = Transaction_union.Tag.Unpacked.is_fee_transfer tag in
    let is_coinbase = Transaction_union.Tag.Unpacked.is_coinbase tag in
    let fee_token = payload.common.fee_token in
    let%bind fee_token_invalid =
      Token_id.(Checked.equal fee_token (var_of_t invalid))
    in
    let%bind fee_token_default =
      Token_id.(Checked.equal fee_token (var_of_t default))
    in
    let token = payload.body.token_id in
    let%bind token_invalid =
      Token_id.(Checked.equal token (var_of_t invalid))
    in
    let%bind token_default =
      Token_id.(Checked.equal token (var_of_t default))
    in
    let%bind () =
      Checked.all_unit
        [ [%with_label
            "Token_locked value is compatible with the transaction kind"]
            (Boolean.Assert.any
               [Boolean.not payload.body.token_locked; is_create_account])
        ; [%with_label "Token_locked cannot be used with the default token"]
            (Boolean.Assert.any
               [ Boolean.not payload.body.token_locked
               ; Boolean.not token_default ]) ]
    in
    let%bind () =
      [%with_label "Validate tokens"]
        (Checked.all_unit
           [ [%with_label "Fee token is valid"]
               Boolean.(Assert.is_true (not fee_token_invalid))
           ; [%with_label
               "Fee token is default or command allows non-default fee"]
               (Boolean.Assert.any
                  [ fee_token_default
                  ; is_payment
                  ; is_mint_tokens
                  ; is_stake_delegation
                  ; is_fee_transfer ])
           ; (* TODO: Remove this check and update the transaction snark once we
               have an exchange rate mechanism. See issue #4447.
            *)
             [%with_label "Fees in tokens disabled"]
               (Boolean.Assert.is_true fee_token_default)
           ; [%with_label "Token is valid or command allows invalid token"]
               Boolean.(Assert.any [not token_invalid; is_create_account])
           ; [%with_label
               "Token is default or command allows non-default token"]
               (Boolean.Assert.any
                  [ token_default
                  ; is_payment
                  ; is_create_account
                  ; is_mint_tokens
                    (* TODO: Enable this when fees in tokens are enabled. *)
                    (*; is_fee_transfer*) ])
           ; [%with_label
               "Token is non-default or command allows default token"]
               Boolean.(
                 Assert.any
                   [ not token_default
                   ; is_payment
                   ; is_stake_delegation
                   ; is_create_account
                   ; is_fee_transfer
                   ; is_coinbase ]) ])
    in
    let current_global_slot =
      Mina_state.Protocol_state.Body.consensus_state state_body
      |> Consensus.Data.Consensus_state.global_slot_since_genesis_var
    in
    let%bind creating_new_token =
      Boolean.(is_create_account &&& token_invalid)
    in
    (* Query user command predicted failure/success. *)
    let%bind user_command_failure =
      User_command_failure.compute_as_prover ~constraint_constants
        ~txn_global_slot:current_global_slot ~creating_new_token
        ~next_available_token txn
    in
    let%bind user_command_fails =
      User_command_failure.any user_command_failure
    in
    let%bind next_available_token_after, token =
      let%bind token =
        Token_id.Checked.if_ creating_new_token ~then_:next_available_token
          ~else_:token
      in
      let%bind will_create_new_token =
        Boolean.(creating_new_token &&& not user_command_fails)
      in
      let%map next_available_token =
        Token_id.Checked.next_if next_available_token will_create_new_token
      in
      (next_available_token, token)
    in
    let fee = payload.common.fee in
    let receiver = Account_id.Checked.create payload.body.receiver_pk token in
    let source = Account_id.Checked.create payload.body.source_pk token in
    (* Information for the fee-payer. *)
    let nonce = payload.common.nonce in
    let fee_payer =
      Account_id.Checked.create payload.common.fee_payer_pk fee_token
    in
    let%bind () =
      [%with_label "Check slot validity"]
        ( Global_slot.Checked.(
            current_global_slot <= payload.common.valid_until)
        >>= Boolean.Assert.is_true )
    in
    (* Check coinbase stack. Protocol state body is pushed into the Pending
       coinbase stack once per block. For example, consider any two
       transactions in a block. Their pending coinbase stacks would be:

       transaction1: s1 -> t1 = s1+ protocol_state_body + maybe_coinbase
       transaction2: t1 -> t1 + maybe_another_coinbase
         (Note: protocol_state_body is not pushed again)

       However, for each transaction, we need to constrain the protocol state
       body. This is done is by using the stack ([init_stack]) without the
       current protocol state body, pushing the state body to it in every
       transaction snark and checking if it matches the target.
       We also need to constrain the source for the merges to work correctly.
       Basically,

       init_stack + protocol_state_body + maybe_coinbase = target
       AND
       init_stack = source || init_stack + protocol_state_body = source *)

    (* These are all the possible cases:

       Init_stack     Source                 Target
      --------------------------------------------------------------
        i               i                       i + state
        i               i                       i + state + coinbase
        i               i + state               i + state
        i               i + state               i + state + coinbase
        i + coinbase    i + state + coinbase    i + state + coinbase
    *)
    let%bind () =
      [%with_label "Compute coinbase stack"]
        (let%bind state_body_hash =
           Mina_state.Protocol_state.Body.hash_checked state_body
         in
         let%bind pending_coinbase_stack_with_state =
           Pending_coinbase.Stack.Checked.push_state state_body_hash
             pending_coinbase_stack_init
         in
         let%bind computed_pending_coinbase_stack_after =
           let coinbase =
             (Account_id.Checked.public_key receiver, payload.body.amount)
           in
           let%bind stack' =
             Pending_coinbase.Stack.Checked.push_coinbase coinbase
               pending_coinbase_stack_with_state
           in
           Pending_coinbase.Stack.Checked.if_ is_coinbase ~then_:stack'
             ~else_:pending_coinbase_stack_with_state
         in
         [%with_label "Check coinbase stack"]
           (let%bind correct_coinbase_target_stack =
              Pending_coinbase.Stack.equal_var
                computed_pending_coinbase_stack_after pending_coinbase_after
            in
            let%bind valid_init_state =
              let%bind equal_source =
                Pending_coinbase.Stack.equal_var pending_coinbase_stack_init
                  pending_coinbase_stack_before
              in
              let%bind equal_source_with_state =
                Pending_coinbase.Stack.equal_var
                  pending_coinbase_stack_with_state
                  pending_coinbase_stack_before
              in
              Boolean.(equal_source ||| equal_source_with_state)
            in
            Boolean.Assert.all [correct_coinbase_target_stack; valid_init_state]))
    in
    (* Interrogate failure cases. This value is created without constraints;
       the failures should be checked against potential failures to ensure
       consistency.
    *)
    let%bind () =
      [%with_label "A failing user command is a user command"]
        Boolean.(Assert.any [is_user_command; not user_command_fails])
    in
    let predicate_deferred =
      (* Predicate check is to be performed later if this is true. *)
      is_create_account
    in
    let%bind predicate_result =
      let%bind is_own_account =
        Public_key.Compressed.Checked.equal payload.common.fee_payer_pk
          payload.body.source_pk
      in
      let predicate_result =
        (* TODO: Predicates. *)
        Boolean.false_
      in
      Boolean.(is_own_account ||| predicate_result)
    in
    let%bind () =
      [%with_label "Check predicate failure against predicted"]
        (let%bind predicate_failed =
           Boolean.((not predicate_result) &&& not predicate_deferred)
         in
         assert_r1cs
           (predicate_failed :> Field.Var.t)
           (is_user_command :> Field.Var.t)
           (user_command_failure.predicate_failed :> Field.Var.t))
    in
    let account_creation_amount =
      Amount.Checked.of_fee
        Fee.(var_of_t constraint_constants.account_creation_fee)
    in
    let%bind is_zero_fee =
      fee |> Fee.var_to_number |> Number.to_var
      |> Field.(Checked.equal (Var.constant zero))
    in
    let is_coinbase_or_fee_transfer = Boolean.not is_user_command in
    let%bind can_create_fee_payer_account =
      (* Fee transfers and coinbases may create an account. We check the normal
         invariants to ensure that the account creation fee is paid.
      *)
      let%bind fee_may_be_charged =
        (* If the fee is zero, we do not create the account at all, so we allow
           this through. Otherwise, the fee must be the default.
        *)
        Boolean.(token_default ||| is_zero_fee)
      in
      Boolean.(is_coinbase_or_fee_transfer &&& fee_may_be_charged)
    in
    let%bind root_after_fee_payer_update =
      [%with_label "Update fee payer"]
        (Frozen_ledger_hash.modify_account_send
           ~depth:constraint_constants.ledger_depth root
           ~is_writeable:can_create_fee_payer_account fee_payer
           ~f:(fun ~is_empty_and_writeable account ->
             (* this account is:
               - the fee-payer for payments
               - the fee-payer for stake delegation
               - the fee-payer for account creation
               - the fee-payer for token minting
               - the fee-receiver for a coinbase
               - the second receiver for a fee transfer
             *)
             let%bind next_nonce =
               Account.Nonce.Checked.succ_if account.nonce is_user_command
             in
             let%bind () =
               [%with_label "Check fee nonce"]
                 (let%bind nonce_matches =
                    Account.Nonce.Checked.equal nonce account.nonce
                  in
                  Boolean.Assert.any
                    [Boolean.not is_user_command; nonce_matches])
             in
             let%bind receipt_chain_hash =
               let current = account.receipt_chain_hash in
               let%bind r =
                 Receipt.Chain_hash.Checked.cons (Signed_command payload)
                   current
               in
               Receipt.Chain_hash.Checked.if_ is_user_command ~then_:r
                 ~else_:current
             in
             let%bind is_empty_and_writeable =
               (* If this is a coinbase with zero fee, do not create the
                  account, since the fee amount won't be enough to pay for it.
               *)
               Boolean.(is_empty_and_writeable &&& not is_zero_fee)
             in
             let%bind should_pay_to_create =
               (* Coinbases and fee transfers may create, or we may be creating
                  a new token account. These are mutually exclusive, so we can
                  encode this as a boolean.
               *)
               let%bind is_create_account =
                 Boolean.(is_create_account &&& not user_command_fails)
               in
               Boolean.(is_empty_and_writeable ||| is_create_account)
             in
             let%bind amount =
               [%with_label "Compute fee payer amount"]
                 (let fee_payer_amount =
                    let sgn = Sgn.Checked.neg_if_true is_user_command in
                    Amount.Signed.create
                      ~magnitude:(Amount.Checked.of_fee fee)
                      ~sgn
                  in
                  (* Account creation fee for fee transfers/coinbases. *)
                  let%bind account_creation_fee =
                    let%map magnitude =
                      Amount.Checked.if_ should_pay_to_create
                        ~then_:account_creation_amount
                        ~else_:Amount.(var_of_t zero)
                    in
                    Amount.Signed.create ~magnitude ~sgn:Sgn.Checked.neg
                  in
                  Amount.Signed.Checked.(
                    add fee_payer_amount account_creation_fee))
             in
             let txn_global_slot = current_global_slot in
             let%bind `Min_balance _, timing =
               [%with_label "Check fee payer timing"]
                 (let%bind txn_amount =
                    Amount.Checked.if_
                      (Sgn.Checked.is_neg amount.sgn)
                      ~then_:amount.magnitude
                      ~else_:Amount.(var_of_t zero)
                  in
                  let balance_check ok =
                    [%with_label "Check fee payer balance"]
                      (Boolean.Assert.is_true ok)
                  in
                  let timed_balance_check ok =
                    [%with_label "Check fee payer timed balance"]
                      (Boolean.Assert.is_true ok)
                  in
                  check_timing ~balance_check ~timed_balance_check ~account
                    ~txn_amount ~txn_global_slot)
             in
             let%bind balance =
               [%with_label "Check payer balance"]
                 (Balance.Checked.add_signed_amount account.balance amount)
             in
             let%map public_key =
               Public_key.Compressed.Checked.if_ is_empty_and_writeable
                 ~then_:(Account_id.Checked.public_key fee_payer)
                 ~else_:account.public_key
             and token_id =
               Token_id.Checked.if_ is_empty_and_writeable
                 ~then_:(Account_id.Checked.token_id fee_payer)
                 ~else_:account.token_id
             and delegate =
               Public_key.Compressed.Checked.if_ is_empty_and_writeable
                 ~then_:(Account_id.Checked.public_key fee_payer)
                 ~else_:account.delegate
             in
             { Account.Poly.balance
             ; public_key
             ; token_id
             ; token_permissions= account.token_permissions
             ; nonce= next_nonce
             ; receipt_chain_hash
             ; delegate
             ; voting_for= account.voting_for
             ; timing
             ; permissions= account.permissions
             ; snapp= account.snapp } ))
    in
    let%bind receiver_increase =
      (* - payments:         payload.body.amount
         - stake delegation: 0
         - account creation: 0
         - token minting:    payload.body.amount
         - coinbase:         payload.body.amount - payload.common.fee
         - fee transfer:     payload.body.amount
      *)
      [%with_label "Compute receiver increase"]
        (let%bind base_amount =
           let%bind zero_transfer =
             Boolean.any [is_stake_delegation; is_create_account]
           in
           Amount.Checked.if_ zero_transfer
             ~then_:(Amount.var_of_t Amount.zero)
             ~else_:payload.body.amount
         in
         (* The fee for entering the coinbase transaction is paid up front. *)
         let%bind coinbase_receiver_fee =
           Amount.Checked.if_ is_coinbase
             ~then_:(Amount.Checked.of_fee fee)
             ~else_:(Amount.var_of_t Amount.zero)
         in
         Amount.Checked.sub base_amount coinbase_receiver_fee)
    in
    let receiver_overflow = ref Boolean.false_ in
    let%bind root_after_receiver_update =
      [%with_label "Update receiver"]
        (Frozen_ledger_hash.modify_account_recv
           ~depth:constraint_constants.ledger_depth root_after_fee_payer_update
           receiver ~f:(fun ~is_empty_and_writeable account ->
             (* this account is:
               - the receiver for payments
               - the delegated-to account for stake delegation
               - the created account for an account creation
               - the receiver for minted tokens
               - the receiver for a coinbase
               - the first receiver for a fee transfer
             *)
             let%bind is_empty_failure =
               let%bind must_not_be_empty =
                 Boolean.(is_stake_delegation ||| is_mint_tokens)
               in
               Boolean.(is_empty_and_writeable &&& must_not_be_empty)
             in
             let%bind () =
               [%with_label "Receiver existence failure matches predicted"]
                 (Boolean.Assert.( = ) is_empty_failure
                    user_command_failure.receiver_not_present)
             in
             let%bind () =
               [%with_label "Receiver creation failure matches predicted"]
                 (let%bind is_nonempty_creating =
                    Boolean.(
                      (not is_empty_and_writeable) &&& is_create_account)
                  in
                  Boolean.Assert.( = ) is_nonempty_creating
                    user_command_failure.receiver_exists)
             in
             let is_empty_and_writeable =
               (* is_empty_and_writable && not is_empty_failure *)
               Boolean.Unsafe.of_cvar
               @@ Field.Var.(
                    sub (is_empty_and_writeable :> t) (is_empty_failure :> t))
             in
             let%bind should_pay_to_create =
               Boolean.(is_empty_and_writeable &&& not is_create_account)
             in
             let%bind () =
               [%with_label
                 "Check whether creation fails due to a non-default token"]
                 (let%bind token_should_not_create =
                    Boolean.(
                      should_pay_to_create &&& Boolean.not token_default)
                  in
                  let%bind token_cannot_create =
                    Boolean.(token_should_not_create &&& is_user_command)
                  in
                  let%bind () =
                    [%with_label
                      "Check that account creation is paid in the default \
                       token for non-user-commands"]
                      ((* This expands to
                          [token_should_not_create =
                            token_should_not_create && is_user_command]
                          which is
                          - [token_should_not_create = token_should_not_create]
                            (ie. always satisfied) for user commands
                          - [token_should_not_create = false] for coinbases/fee
                            transfers.
                       *)
                       Boolean.Assert.( = ) token_should_not_create
                         token_cannot_create)
                  in
                  Boolean.Assert.( = ) token_cannot_create
                    user_command_failure.token_cannot_create)
             in
             let%bind balance =
               (* [receiver_increase] will be zero in the stake delegation
                  case.
               *)
               let%bind receiver_amount =
                 let%bind account_creation_amount =
                   Amount.Checked.if_ should_pay_to_create
                     ~then_:account_creation_amount
                     ~else_:Amount.(var_of_t zero)
                 in
                 let%bind amount_for_new_account, `Underflow underflow =
                   Amount.Checked.sub_flagged receiver_increase
                     account_creation_amount
                 in
                 let%bind () =
                   [%with_label
                     "Receiver creation fee failure matches predicted"]
                     (Boolean.Assert.( = ) underflow
                        user_command_failure.amount_insufficient_to_create)
                 in
                 Currency.Amount.Checked.if_ user_command_fails
                   ~then_:Amount.(var_of_t zero)
                   ~else_:amount_for_new_account
               in
               (* NOTE: Instead of capturing this as part of the user command
                  failures, we capture it inline here and bubble it out to a
                  reference. This behavior is still in line with the
                  out-of-snark transaction logic.

                  Updating [user_command_fails] to include this value from here
                  onwards will ensure that we do not update the source or
                  receiver accounts. The only places where [user_command_fails]
                  may have already affected behaviour are
                  * when the fee-payer is paying the account creation fee, and
                  * when a new token is created.
                  In both of these, this account is new, and will have a
                  balance of 0, so we can guarantee that there is no overflow.
               *)
               let%bind balance, `Overflow overflow =
                 Balance.Checked.add_amount_flagged account.balance
                   receiver_amount
               in
               let%bind () =
                 [%with_label "Overflow error only occurs in user commands"]
                   Boolean.(Assert.any [is_user_command; not overflow])
               in
               receiver_overflow := overflow ;
               Balance.Checked.if_ overflow ~then_:account.balance
                 ~else_:balance
             in
             let%bind user_command_fails =
               Boolean.(!receiver_overflow ||| user_command_fails)
             in
             let%bind is_empty_and_writeable =
               (* Do not create a new account if the user command will fail. *)
               Boolean.(is_empty_and_writeable &&& not user_command_fails)
             in
             let%bind may_delegate =
               (* Only default tokens may participate in delegation. *)
               Boolean.(is_empty_and_writeable &&& token_default)
             in
             let%map delegate =
               Public_key.Compressed.Checked.if_ may_delegate
                 ~then_:(Account_id.Checked.public_key receiver)
                 ~else_:account.delegate
             and public_key =
               Public_key.Compressed.Checked.if_ is_empty_and_writeable
                 ~then_:(Account_id.Checked.public_key receiver)
                 ~else_:account.public_key
             and token_id =
               Token_id.Checked.if_ is_empty_and_writeable ~then_:token
                 ~else_:account.token_id
             and token_owner =
               Boolean.if_ is_empty_and_writeable ~then_:creating_new_token
                 ~else_:account.token_permissions.token_owner
             and token_locked =
               Boolean.if_ is_empty_and_writeable
                 ~then_:payload.body.token_locked
                 ~else_:account.token_permissions.token_locked
             in
             { Account.Poly.balance
             ; public_key
             ; token_id
             ; token_permissions= {Token_permissions.token_owner; token_locked}
             ; nonce= account.nonce
             ; receipt_chain_hash= account.receipt_chain_hash
             ; delegate
             ; voting_for= account.voting_for
             ; timing= account.timing
             ; permissions= account.permissions
             ; snapp= account.snapp } ))
    in
    let%bind user_command_fails =
      Boolean.(!receiver_overflow ||| user_command_fails)
    in
    let%bind fee_payer_is_source = Account_id.Checked.equal fee_payer source in
    let%bind root_after_source_update =
      [%with_label "Update source"]
        (Frozen_ledger_hash.modify_account_send
           ~depth:constraint_constants.ledger_depth
           ~is_writeable:
             (* [modify_account_send] does this failure check for us. *)
             user_command_failure.source_not_present root_after_receiver_update
           source ~f:(fun ~is_empty_and_writeable account ->
             (* this account is:
               - the source for payments
               - the delegator for stake delegation
               - the token owner for account creation
               - the token owner for token minting
               - the fee-receiver for a coinbase
               - the second receiver for a fee transfer
             *)
             let%bind () =
               [%with_label "Check source presence failure matches predicted"]
                 (Boolean.Assert.( = ) is_empty_and_writeable
                    user_command_failure.source_not_present)
             in
             let%bind () =
               [%with_label
                 "Check source failure cases do not apply when fee-payer is \
                  source"]
                 (let num_failures =
                    let open Field.Var in
                    add
                      (user_command_failure.source_insufficient_balance :> t)
                      (user_command_failure.source_bad_timing :> t)
                  in
                  let not_fee_payer_is_source =
                    (Boolean.not fee_payer_is_source :> Field.Var.t)
                  in
                  (* Equivalent to:
                    if fee_payer_is_source then
                      num_failures = 0
                    else
                      num_failures = num_failures
                  *)
                  assert_r1cs not_fee_payer_is_source num_failures num_failures)
             in
             let%bind amount =
               (* Only payments should affect the balance at this stage. *)
               if_ is_payment ~typ:Amount.typ ~then_:payload.body.amount
                 ~else_:Amount.(var_of_t zero)
             in
             let txn_global_slot = current_global_slot in
             let%bind `Min_balance _, timing =
               [%with_label "Check source timing"]
                 (let balance_check ok =
                    [%with_label
                      "Check source balance failure matches predicted"]
                      (Boolean.Assert.( = ) ok
                         (Boolean.not
                            user_command_failure.source_insufficient_balance))
                  in
                  let timed_balance_check ok =
                    [%with_label
                      "Check source timed balance failure matches predicted"]
                      (let%bind not_ok =
                         Boolean.(
                           (not ok)
                           &&& not
                                 user_command_failure
                                   .source_insufficient_balance)
                       in
                       Boolean.Assert.( = ) not_ok
                         user_command_failure.source_bad_timing)
                  in
                  check_timing ~balance_check ~timed_balance_check ~account
                    ~txn_amount:amount ~txn_global_slot)
             in
             let%bind balance, `Underflow underflow =
               Balance.Checked.sub_amount_flagged account.balance amount
             in
             let%bind () =
               (* TODO: Remove the redundancy in balance calculation between
                  here and [check_timing].
               *)
               [%with_label "Check source balance failure matches predicted"]
                 (Boolean.Assert.( = ) underflow
                    user_command_failure.source_insufficient_balance)
             in
             let%bind () =
               [%with_label "Check not_token_owner failure matches predicted"]
                 (let%bind token_owner_ok =
                    let%bind command_needs_token_owner =
                      Boolean.(is_create_account ||| is_mint_tokens)
                    in
                    Boolean.(
                      any
                        [ account.token_permissions.token_owner
                        ; token_default
                        ; not command_needs_token_owner ])
                  in
                  Boolean.(
                    Assert.( = ) (not token_owner_ok)
                      user_command_failure.not_token_owner))
             in
             let%bind () =
               [%with_label "Check that token_auth failure matches predicted"]
                 (let%bind token_auth_needed =
                    Field.Checked.equal
                      (payload.body.token_locked :> Field.Var.t)
                      (account.token_permissions.token_locked :> Field.Var.t)
                    >>| Boolean.not
                  in
                  let%bind token_auth_failed =
                    Boolean.(
                      all
                        [ token_auth_needed
                        ; not token_default
                        ; is_create_account
                        ; not creating_new_token
                        ; not predicate_result ])
                  in
                  Boolean.Assert.( = ) token_auth_failed
                    user_command_failure.token_auth)
             in
             let%map delegate =
               Public_key.Compressed.Checked.if_ is_stake_delegation
                 ~then_:(Account_id.Checked.public_key receiver)
                 ~else_:account.delegate
             in
             (* NOTE: Technically we update the account here even in the case
                of [user_command_fails], but we throw the resulting hash away
                in [final_root] below, so it shouldn't matter.
             *)
             { Account.Poly.balance
             ; public_key= account.public_key
             ; token_id= account.token_id
             ; token_permissions= account.token_permissions
             ; nonce= account.nonce
             ; receipt_chain_hash= account.receipt_chain_hash
             ; delegate
             ; voting_for= account.voting_for
             ; timing
             ; permissions= account.permissions
             ; snapp= account.snapp } ))
    in
    let%bind fee_excess =
      (* - payments:         payload.common.fee
         - stake delegation: payload.common.fee
         - account creation: payload.common.fee
         - token minting:    payload.common.fee
         - coinbase:         0 (fee already paid above)
         - fee transfer:     - payload.body.amount - payload.common.fee
      *)
      let open Amount in
      chain Signed.Checked.if_ is_coinbase
        ~then_:(return (Signed.Checked.of_unsigned (var_of_t zero)))
        ~else_:
          (let user_command_excess =
             Signed.Checked.of_unsigned (Checked.of_fee payload.common.fee)
           in
           let%bind fee_transfer_excess, fee_transfer_excess_overflowed =
             let%map magnitude, `Overflow overflowed =
               Checked.(
                 add_flagged payload.body.amount (of_fee payload.common.fee))
             in
             (Signed.create ~magnitude ~sgn:Sgn.Checked.neg, overflowed)
           in
           let%bind () =
             (* TODO: Reject this in txn pool before fees-in-tokens. *)
             [%with_label "Fee excess does not overflow"]
               Boolean.(
                 Assert.any
                   [not is_fee_transfer; not fee_transfer_excess_overflowed])
           in
           Signed.Checked.if_ is_fee_transfer ~then_:fee_transfer_excess
             ~else_:user_command_excess)
    in
    let%bind supply_increase =
      Amount.Checked.if_ is_coinbase ~then_:payload.body.amount
        ~else_:Amount.(var_of_t zero)
    in
    let%map final_root =
      (* Ensure that only the fee-payer was charged if this was an invalid user
         command.
      *)
      Frozen_ledger_hash.if_ user_command_fails
        ~then_:root_after_fee_payer_update ~else_:root_after_source_update
    in
    (final_root, fee_excess, supply_increase, next_available_token_after)

  (* Someday:
   write the following soundness tests:
   - apply a transaction where the signature is incorrect
   - apply a transaction where the sender does not have enough money in their account
   - apply a transaction and stuff in the wrong target hash
    *)

  (* spec for [main statement]:
   constraints pass iff there exists
      t : Tagged_transaction.t
   such that
    - applying [t] to ledger with merkle hash [l1] results in ledger with merkle hash [l2].
    - applying [t] to [pc.source] with results in pending coinbase stack [pc.target]
    - t has fee excess equal to [fee_excess]
    - t has supply increase equal to [supply_increase]
   where statement includes
      l1 : Frozen_ledger_hash.t,
      l2 : Frozen_ledger_hash.t,
      fee_excess : Amount.Signed.t,
      supply_increase : Amount.t
      pc: Pending_coinbase_stack_state.t
  *)
  let%snarkydef main ~constraint_constants
      (statement : Statement.With_sok.Checked.t) =
    let%bind () = dummy_constraints () in
    let%bind (module Shifted) = Tick.Inner_curve.Checked.Shifted.create () in
    let%bind t =
      with_label __LOC__
        (exists Transaction_union.typ ~request:(As_prover.return Transaction))
    in
    let%bind pending_coinbase_init =
      exists Pending_coinbase.Stack.typ ~request:(As_prover.return Init_stack)
    in
    let%bind state_body =
      exists
        (Mina_state.Protocol_state.Body.typ ~constraint_constants)
        ~request:(As_prover.return State_body)
    in
    let pc = statement.pending_coinbase_stack_state in
    let%bind ( root_after
             , fee_excess
             , supply_increase
             , next_available_token_after ) =
      apply_tagged_transaction ~constraint_constants
        (module Shifted)
        statement.source pending_coinbase_init pc.source pc.target
        statement.next_available_token_before state_body t
    in
    let%bind fee_excess =
      (* Use the default token for the fee excess if it is zero.
         This matches the behaviour of [Fee_excess.rebalance], which allows
         [verify_complete_merge] to verify a proof without knowledge of the
         particular fee tokens used.
      *)
      let%bind fee_excess_zero =
        Amount.equal_var fee_excess.magnitude Amount.(var_of_t zero)
      in
      let%map fee_token_l =
        Token_id.Checked.if_ fee_excess_zero
          ~then_:Token_id.(var_of_t default)
          ~else_:t.payload.common.fee_token
      in
      { Fee_excess.fee_token_l
      ; fee_excess_l= Signed_poly.map ~f:Amount.Checked.to_fee fee_excess
      ; fee_token_r= Token_id.(var_of_t default)
      ; fee_excess_r= Fee.Signed.(Checked.constant zero) }
    in
    Checked.all_unit
      [ Frozen_ledger_hash.assert_equal root_after statement.target
      ; Currency.Amount.Checked.assert_equal supply_increase
          statement.supply_increase
      ; Fee_excess.assert_equal_checked fee_excess statement.fee_excess
      ; Token_id.Checked.Assert.equal next_available_token_after
          statement.next_available_token_after ]

  let rule ~constraint_constants : _ Pickles.Inductive_rule.t =
    { identifier= "transaction"
    ; prevs= []
    ; main=
        (fun [] x ->
          Run.run_checked (main ~constraint_constants x) ;
          [] )
    ; main_value= (fun [] _ -> []) }

  let transaction_union_handler handler (transaction : Transaction_union.t)
      (state_body : Mina_state.Protocol_state.Body.Value.t)
      (init_stack : Pending_coinbase.Stack.t) :
      Snarky_backendless.Request.request -> _ =
   fun (With {request; respond} as r) ->
    match request with
    | Transaction ->
        respond (Provide transaction)
    | State_body ->
        respond (Provide state_body)
    | Init_stack ->
        respond (Provide init_stack)
    | _ ->
        handler r
end

module Transition_data = struct
  type t =
    { proof: Proof_type.t
    ; supply_increase: Amount.t
    ; fee_excess: Fee_excess.t
    ; sok_digest: Sok_message.Digest.t
    ; pending_coinbase_stack_state: Pending_coinbase_stack_state.t }
  [@@deriving fields]
end

module Merge = struct
  open Tick

  (* spec for [main top_hash]:
     constraints pass iff
     there exist digest, s1, s3, fee_excess, supply_increase pending_coinbase_stack12.source, pending_coinbase_stack23.target, tock_vk such that
     H(digest,s1, s3, pending_coinbase_stack12.source, pending_coinbase_stack23.target, fee_excess, supply_increase, tock_vk) = top_hash,
     verify_transition tock_vk _ s1 s2 pending_coinbase_stack12.source, pending_coinbase_stack12.target is true
     verify_transition tock_vk _ s2 s3 pending_coinbase_stack23.source, pending_coinbase_stack23.target is true
  *)
  let%snarkydef main
      ([s1; s2] :
        (Statement.With_sok.var * (Statement.With_sok.var * _))
        Pickles_types.Hlist.HlistId.t) (s : Statement.With_sok.Checked.t) =
    let%bind fee_excess =
      Fee_excess.combine_checked s1.Statement.fee_excess
        s2.Statement.fee_excess
    in
    let%bind () =
      with_label __LOC__
        (let%bind valid_pending_coinbase_stack_transition =
           Pending_coinbase.Stack.Checked.check_merge
             ~transition1:
               ( s1.pending_coinbase_stack_state.source
               , s1.pending_coinbase_stack_state.target )
             ~transition2:
               ( s2.pending_coinbase_stack_state.source
               , s2.pending_coinbase_stack_state.target )
         in
         Boolean.Assert.is_true valid_pending_coinbase_stack_transition)
    in
    let%bind supply_increase =
      Amount.Checked.add s1.supply_increase s2.supply_increase
    in
    Checked.all_unit
      [ Fee_excess.assert_equal_checked fee_excess s.fee_excess
      ; Amount.Checked.assert_equal supply_increase s.supply_increase
      ; Frozen_ledger_hash.assert_equal s.source s1.source
      ; Frozen_ledger_hash.assert_equal s1.target s2.source
      ; Frozen_ledger_hash.assert_equal s2.target s.target
      ; Token_id.Checked.Assert.equal s.next_available_token_before
          s1.next_available_token_before
      ; Token_id.Checked.Assert.equal s1.next_available_token_after
          s2.next_available_token_before
      ; Token_id.Checked.Assert.equal s2.next_available_token_after
          s.next_available_token_after ]

  let rule self : _ Pickles.Inductive_rule.t =
    let prev_should_verify =
      match Genesis_constants.Proof_level.compiled with
      | Full ->
          true
      | _ ->
          false
    in
    let b = Boolean.var_of_value prev_should_verify in
    { identifier= "merge"
    ; prevs= [self; self]
    ; main=
        (fun ps x ->
          Run.run_checked (main ps x) ;
          [b; b] )
    ; main_value= (fun _ _ -> [prev_should_verify; prev_should_verify]) }
end

open Pickles_types

type tag =
  ( Statement.With_sok.Checked.t
  , Statement.With_sok.t
  , Nat.N2.n
  , Nat.N5.n )
  Pickles.Tag.t

let time lab f =
  let start = Time.now () in
  let x = f () in
  let stop = Time.now () in
  printf "%s: %s\n%!" lab (Time.Span.to_string_hum (Time.diff stop start)) ;
  x

let system ~constraint_constants =
  time "Transaction_snark.system" (fun () ->
      Pickles.compile ~cache:Cache_dir.cache
        (module Statement.With_sok.Checked)
        (module Statement.With_sok)
        ~typ:Statement.With_sok.typ
        ~branches:(module Nat.N5)
        ~max_branching:(module Nat.N2)
        ~name:"transaction-snark"
        ~constraint_constants:
          (Genesis_constants.Constraint_constants.to_snark_keys_header
             constraint_constants)
        ~choices:(fun ~self ->
          [ Base.rule ~constraint_constants
          ; Merge.rule self
          ; Base.Snapp_command.Zero_proved.rule ~constraint_constants
          ; Base.Snapp_command.One_proved.rule ~constraint_constants
          ; Base.Snapp_command.Two_proved.rule ~constraint_constants ] ) )

module Verification = struct
  module type S = sig
    val tag : tag

    val verify : (t * Sok_message.t) list -> bool

    val id : Pickles.Verification_key.Id.t Lazy.t

    val verification_key : Pickles.Verification_key.t Lazy.t

    val verify_against_digest : t -> bool
  end
end

module type S = sig
  include Verification.S

  val cache_handle : Pickles.Cache_handle.t

  val of_transaction :
       sok_digest:Sok_message.Digest.t
    -> source:Frozen_ledger_hash.t
    -> target:Frozen_ledger_hash.t
    -> init_stack:Pending_coinbase.Stack.t
    -> pending_coinbase_stack_state:Pending_coinbase_stack_state.t
    -> next_available_token_before:Token_id.t
    -> next_available_token_after:Token_id.t
    -> snapp_account1:Snapp_account.t option
    -> snapp_account2:Snapp_account.t option
    -> Transaction.Valid.t Transaction_protocol_state.t
    -> Tick.Handler.t
    -> t Async.Deferred.t

  val of_user_command :
       sok_digest:Sok_message.Digest.t
    -> source:Frozen_ledger_hash.t
    -> target:Frozen_ledger_hash.t
    -> init_stack:Pending_coinbase.Stack.t
    -> pending_coinbase_stack_state:Pending_coinbase_stack_state.t
    -> next_available_token_before:Token_id.t
    -> next_available_token_after:Token_id.t
    -> Signed_command.With_valid_signature.t Transaction_protocol_state.t
    -> Tick.Handler.t
    -> t Async.Deferred.t

  val of_fee_transfer :
       sok_digest:Sok_message.Digest.t
    -> source:Frozen_ledger_hash.t
    -> target:Frozen_ledger_hash.t
    -> init_stack:Pending_coinbase.Stack.t
    -> pending_coinbase_stack_state:Pending_coinbase_stack_state.t
    -> next_available_token_before:Token_id.t
    -> next_available_token_after:Token_id.t
    -> Fee_transfer.t Transaction_protocol_state.t
    -> Tick.Handler.t
    -> t Async.Deferred.t

  val merge :
    t -> t -> sok_digest:Sok_message.Digest.t -> t Async.Deferred.Or_error.t
end

let check_transaction_union ?(preeval = false) ~constraint_constants
    sok_message source target init_stack pending_coinbase_stack_state
    next_available_token_before next_available_token_after transaction
    state_body handler =
  if preeval then failwith "preeval currently disabled" ;
  let sok_digest = Sok_message.digest sok_message in
  let handler =
    Base.transaction_union_handler handler transaction state_body init_stack
  in
  let statement : Statement.With_sok.t =
    { source
    ; target
    ; supply_increase= Transaction_union.supply_increase transaction
    ; pending_coinbase_stack_state
    ; fee_excess= Transaction_union.fee_excess transaction
    ; next_available_token_before
    ; next_available_token_after
    ; sok_digest }
  in
  let open Tick in
  Or_error.ok_exn
    (run_and_check
       (handle
          (Checked.map ~f:As_prover.return
             (let open Checked in
             exists Statement.With_sok.typ
               ~compute:(As_prover.return statement)
             >>= Base.main ~constraint_constants))
          handler)
       ())
  |> ignore

let command_to_proofs (p : Snapp_command.t) :
    (Snapp_statement.t * Pickles.Side_loaded.Proof.t, Nat.N2.n) At_most.t =
  let proof_exn (c : Control.t) =
    match c with
    | Proof p ->
        p
    | Both {proof; _} ->
        proof
    | _ ->
        failwith "proof_exn"
  in
  let f (ps : (Snapp_command.Party.Authorized.Proved.t, _) At_most.t) =
    At_most.map ps ~f:(fun p ->
        ( { Snapp_statement.Poly.predicate= p.data.predicate
          ; body1= p.data.body
          ; body2= Snapp_command.Party.Body.dummy }
        , proof_exn p.authorization ) )
  in
  match p with
  | Signed_empty _ ->
      []
  | Signed_signed _ ->
      []
  | Proved_empty p ->
      f [p.one]
  | Proved_signed p ->
      f [p.one]
  | Proved_proved p ->
      f [p.one; p.two]

let command_to_statements c = At_most.map (command_to_proofs c) ~f:fst

(* TODO: Use init_stack. *)
let check_snapp_command ?(preeval = false) ~constraint_constants ~sok_message
    ~source ~target ~init_stack:_ ~pending_coinbase_stack_state
    ~next_available_token_before ~next_available_token_after ~state_body
    ~snapp_account1 ~snapp_account2 (t : Snapp_command.t) handler =
  if preeval then failwith "preeval currently disabled" ;
  let sok_digest = Sok_message.digest sok_message in
  let handler =
    Base.Snapp_command.handler ~state_body ~snapp_account1 ~snapp_account2 t
      handler
  in
  let statement : Statement.With_sok.t =
    { source
    ; target
    ; supply_increase= Currency.Amount.zero
    ; pending_coinbase_stack_state
    ; fee_excess= Or_error.ok_exn (Snapp_command.fee_excess t)
    ; next_available_token_before
    ; next_available_token_after
    ; sok_digest }
  in
  let open Tick in
  let comp =
    let open Checked in
    let%bind s =
      exists Statement.With_sok.typ ~compute:(As_prover.return statement)
    in
    match command_to_statements t with
    | [] ->
        Impl.make_checked (fun () ->
            Base.Snapp_command.Zero_proved.main ~constraint_constants s )
    | [s1] ->
        let%bind s1 =
          exists Snapp_statement.typ ~compute:(As_prover.return s1)
        in
        Impl.make_checked (fun () ->
            let (_ : Boolean.var) =
              Base.Snapp_command.One_proved.main ~constraint_constants s1 s
            in
            () )
    | [s1; s2] ->
        let%bind s1 = exists Snapp_statement.typ ~compute:(As_prover.return s1)
        and s2 = exists Snapp_statement.typ ~compute:(As_prover.return s2) in
        Impl.make_checked (fun () ->
            let (_ : Boolean.var * Boolean.var) =
              Base.Snapp_command.Two_proved.main ~constraint_constants s1 s2 s
            in
            () )
  in
  Or_error.ok_exn
    (run_and_check (handle (Checked.map ~f:As_prover.return comp) handler) ())
  |> ignore

let check_transaction ?preeval ~constraint_constants ~sok_message ~source
    ~target ~init_stack ~pending_coinbase_stack_state
    ~next_available_token_before ~next_available_token_after ~snapp_account1
    ~snapp_account2
    (transaction_in_block : Transaction.Valid.t Transaction_protocol_state.t)
    handler =
  let transaction =
    Transaction_protocol_state.transaction transaction_in_block
  in
  let state_body =
    Transaction_protocol_state.block_data transaction_in_block
  in
  match to_preunion (transaction :> Transaction.t) with
  | `Snapp_command c ->
      check_snapp_command ?preeval ~constraint_constants ~sok_message ~source
        ~target ~init_stack ~pending_coinbase_stack_state
        ~next_available_token_before ~next_available_token_after ~state_body
        ~snapp_account1 ~snapp_account2 c handler
  | `Transaction t ->
      check_transaction_union ?preeval ~constraint_constants sok_message source
        target init_stack pending_coinbase_stack_state
        next_available_token_before next_available_token_after
        (Transaction_union.of_transaction t)
        state_body handler

let check_user_command ~constraint_constants ~sok_message ~source ~target
    ~init_stack ~pending_coinbase_stack_state ~next_available_token_before
    ~next_available_token_after t_in_block handler =
  let user_command = Transaction_protocol_state.transaction t_in_block in
  check_transaction ~constraint_constants ~sok_message ~source ~target
    ~init_stack ~pending_coinbase_stack_state ~next_available_token_before
    ~next_available_token_after ~snapp_account1:None ~snapp_account2:None
    {t_in_block with transaction= Command (Signed_command user_command)}
    handler

let generate_transaction_union_witness ?(preeval = false) ~constraint_constants
    sok_message source target transaction_in_block init_stack
    next_available_token_before next_available_token_after
    pending_coinbase_stack_state handler =
  if preeval then failwith "preeval currently disabled" ;
  let transaction =
    Transaction_protocol_state.transaction transaction_in_block
  in
  let state_body =
    Transaction_protocol_state.block_data transaction_in_block
  in
  let sok_digest = Sok_message.digest sok_message in
  let handler =
    Base.transaction_union_handler handler transaction state_body init_stack
  in
  let statement : Statement.With_sok.t =
    { source
    ; target
    ; supply_increase= Transaction_union.supply_increase transaction
    ; pending_coinbase_stack_state
    ; fee_excess= Transaction_union.fee_excess transaction
    ; next_available_token_before
    ; next_available_token_after
    ; sok_digest }
  in
  let open Tick in
  let main x = handle (Base.main ~constraint_constants x) handler in
  generate_auxiliary_input [Statement.With_sok.typ] () main statement

let generate_snapp_command_witness ?(preeval = false) ~constraint_constants
    ~sok_message ~source ~target ~init_stack:_ ~pending_coinbase_stack_state
    ~next_available_token_before ~next_available_token_after ~snapp_account1
    ~snapp_account2 transaction_in_block handler =
  if preeval then failwith "preeval currently disabled" ;
  let transaction : Snapp_command.t =
    Transaction_protocol_state.transaction transaction_in_block
  in
  let state_body =
    Transaction_protocol_state.block_data transaction_in_block
  in
  let sok_digest = Sok_message.digest sok_message in
  let handler =
    Base.Snapp_command.handler ~state_body ~snapp_account1 ~snapp_account2
      transaction handler
  in
  let statement : Statement.With_sok.t =
    { source
    ; target
    ; supply_increase= Currency.Amount.zero
    ; pending_coinbase_stack_state
    ; fee_excess= Or_error.ok_exn (Snapp_command.fee_excess transaction)
    ; next_available_token_before
    ; next_available_token_after
    ; sok_digest }
  in
  let open Tick in
  match command_to_statements transaction with
  | [] ->
      let main x =
        handle
          (make_checked (fun () ->
               Base.Snapp_command.Zero_proved.main ~constraint_constants x ))
          handler
      in
      generate_auxiliary_input [Statement.With_sok.typ] () main statement
  | [s1] ->
      let main x =
        handle
          (let%bind s1 =
             exists Snapp_statement.typ ~compute:(As_prover.return s1)
           in
           make_checked (fun () ->
               Base.Snapp_command.One_proved.main s1 ~constraint_constants x ))
          handler
      in
      generate_auxiliary_input [Statement.With_sok.typ] () main statement
  | [s1; s2] ->
      let main x =
        handle
          (let%bind s1 =
             exists Snapp_statement.typ ~compute:(As_prover.return s1)
           in
           let%bind s2 =
             exists Snapp_statement.typ ~compute:(As_prover.return s2)
           in
           make_checked (fun () ->
               Base.Snapp_command.Two_proved.main s1 s2 ~constraint_constants x
           ))
          handler
      in
      generate_auxiliary_input [Statement.With_sok.typ] () main statement

let generate_transaction_witness ?preeval ~constraint_constants ~sok_message
    ~source ~target ~init_stack ~pending_coinbase_stack_state
    ~next_available_token_before ~next_available_token_after ~snapp_account1
    ~snapp_account2
    (transaction_in_block : Transaction.Valid.t Transaction_protocol_state.t)
    handler =
  match
    to_preunion
      ( Transaction_protocol_state.transaction transaction_in_block
        :> Transaction.t )
  with
  | `Snapp_command c ->
      generate_snapp_command_witness ?preeval ~constraint_constants
        ~sok_message ~source ~target ~init_stack ~pending_coinbase_stack_state
        ~next_available_token_before ~next_available_token_after
        ~snapp_account1 ~snapp_account2
        {transaction_in_block with transaction= c}
        handler
  | `Transaction t ->
      generate_transaction_union_witness ?preeval ~constraint_constants
        sok_message source target
        { transaction_in_block with
          transaction= Transaction_union.of_transaction t }
        init_stack next_available_token_before next_available_token_after
        pending_coinbase_stack_state handler

let verify (ts : (t * _) list) ~key =
  List.for_all ts ~f:(fun ({statement; _}, message) ->
      Sok_message.Digest.equal
        (Sok_message.digest message)
        statement.sok_digest )
  && Pickles.verify
       (module Nat.N2)
       (module Statement.With_sok)
       key
       (List.map ts ~f:(fun ({statement; proof}, _) -> (statement, proof)))

<<<<<<< HEAD
module Make () = struct
  let ( tag
      , cache_handle
      , p
      , Pickles.Provers.
          [base; merge; snapp_zero_proved; snapp_one_proved; snapp_two_proved]
      ) =
    system
      ~constraint_constants:Genesis_constants.Constraint_constants.compiled
=======
module Make (Inputs : sig
  val constraint_constants : Genesis_constants.Constraint_constants.t
end) =
struct
  open Inputs

  let tag, cache_handle, p, Pickles.Provers.[base; merge] =
    system ~constraint_constants
>>>>>>> ddfe58c4

  module Proof = (val p)

  let id = Proof.id

  let verification_key = Proof.verification_key

  let verify_against_digest {statement; proof} =
    Proof.verify [(statement, proof)]

  let verify ts =
    List.for_all ts ~f:(fun (p, m) ->
        Sok_message.Digest.equal (Sok_message.digest m) p.statement.sok_digest
    )
    && Proof.verify
         (List.map ts ~f:(fun ({statement; proof}, _) -> (statement, proof)))

  let of_transaction_union sok_digest source target ~init_stack
      ~pending_coinbase_stack_state ~next_available_token_before
      ~next_available_token_after transaction state_body handler =
    let s =
      { Statement.source
      ; target
      ; sok_digest
      ; next_available_token_before
      ; next_available_token_after
      ; fee_excess= Transaction_union.fee_excess transaction
      ; supply_increase= Transaction_union.supply_increase transaction
      ; pending_coinbase_stack_state }
    in
    let%map.Async proof =
      base []
        ~handler:
          (Base.transaction_union_handler handler transaction state_body
             init_stack)
        s
    in
    {statement= s; proof}

  let of_snapp_command ~sok_digest ~source ~target ~init_stack:_
      ~pending_coinbase_stack_state ~next_available_token_before
      ~next_available_token_after ~snapp_account1 ~snapp_account2 ~state_body t
      handler =
    let handler =
      Base.Snapp_command.handler ~state_body ~snapp_account1 ~snapp_account2 t
        handler
    in
    let statement : Statement.With_sok.t =
      { source
      ; target
      ; supply_increase= Currency.Amount.zero
      ; pending_coinbase_stack_state
      ; fee_excess= Or_error.ok_exn (Snapp_command.fee_excess t)
      ; next_available_token_before
      ; next_available_token_after
      ; sok_digest }
    in
    let proof =
      match command_to_proofs t with
      | [] ->
          snapp_zero_proved ~handler [] statement
      | [proof1] ->
          snapp_one_proved ~handler [proof1] statement
      | [proof1; proof2] ->
          snapp_two_proved ~handler [proof1; proof2] statement
    in
    {statement; proof}

  let of_transaction ~sok_digest ~source ~target ~init_stack
      ~pending_coinbase_stack_state ~next_available_token_before
      ~next_available_token_after ~snapp_account1 ~snapp_account2
      transaction_in_block handler =
    let transaction : Transaction.t =
      Transaction.forget
        (Transaction_protocol_state.transaction transaction_in_block)
    in
    let state_body =
      Transaction_protocol_state.block_data transaction_in_block
    in
    match to_preunion transaction with
    | `Snapp_command t ->
        Async.Deferred.return
        @@ of_snapp_command ~sok_digest ~source ~target ~init_stack
             ~pending_coinbase_stack_state ~next_available_token_before
             ~next_available_token_after ~snapp_account1 ~snapp_account2
             ~state_body t handler
    | `Transaction t ->
        of_transaction_union sok_digest source target ~init_stack
          ~pending_coinbase_stack_state ~next_available_token_before
          ~next_available_token_after
          (Transaction_union.of_transaction t)
          state_body handler

  let of_user_command ~sok_digest ~source ~target ~init_stack
      ~pending_coinbase_stack_state ~next_available_token_before
      ~next_available_token_after user_command_in_block handler =
    of_transaction ~sok_digest ~source ~target ~init_stack
      ~pending_coinbase_stack_state ~next_available_token_before
      ~next_available_token_after ~snapp_account1:None ~snapp_account2:None
      { user_command_in_block with
        transaction=
          Command
            (Signed_command
               (Transaction_protocol_state.transaction user_command_in_block))
      }
      handler

  let of_fee_transfer ~sok_digest ~source ~target ~init_stack
      ~pending_coinbase_stack_state ~next_available_token_before
      ~next_available_token_after transfer_in_block handler =
    of_transaction ~sok_digest ~source ~target ~init_stack
      ~pending_coinbase_stack_state ~next_available_token_before
      ~next_available_token_after ~snapp_account1:None ~snapp_account2:None
      { transfer_in_block with
        transaction=
          Fee_transfer
            (Transaction_protocol_state.transaction transfer_in_block) }
      handler

  let merge ({statement= t12; _} as x12) ({statement= t23; _} as x23)
      ~sok_digest =
    if not (Frozen_ledger_hash.( = ) t12.target t23.source) then
      failwithf
        !"Transaction_snark.merge: t12.target <> t23.source \
          (%{sexp:Frozen_ledger_hash.t} vs %{sexp:Frozen_ledger_hash.t})"
        t12.target t23.source () ;
    if
      not
        (Token_id.( = ) t12.next_available_token_after
           t23.next_available_token_before)
    then
      failwithf
        !"Transaction_snark.merge: t12.next_available_token_befre <> \
          t23.next_available_token_after (%{sexp:Token_id.t} vs \
          %{sexp:Token_id.t})"
        t12.next_available_token_after t23.next_available_token_before () ;
    let open Async.Deferred.Or_error.Let_syntax in
    let%bind fee_excess =
      Async.return @@ Fee_excess.combine t12.fee_excess t23.fee_excess
    and supply_increase =
      Amount.add t12.supply_increase t23.supply_increase
      |> Option.value_map ~f:Or_error.return
           ~default:
             (Or_error.errorf
                "Transaction_snark.merge: Supply change amount overflow")
      |> Async.return
    in
    let s : Statement.With_sok.t =
      { Statement.source= t12.source
      ; target= t23.target
      ; supply_increase
      ; fee_excess
      ; next_available_token_before= t12.next_available_token_before
      ; next_available_token_after= t23.next_available_token_after
      ; pending_coinbase_stack_state=
          { source= t12.pending_coinbase_stack_state.source
          ; target= t23.pending_coinbase_stack_state.target }
      ; sok_digest }
    in
    let%map.Async proof =
      merge [(x12.statement, x12.proof); (x23.statement, x23.proof)] s
    in
    Ok {statement= s; proof}
end

let%test_module "transaction_snark" =
  ( module struct
    let constraint_constants =
      Genesis_constants.Constraint_constants.for_unit_tests

    let genesis_constants = Genesis_constants.for_unit_tests

    let consensus_constants =
      Consensus.Constants.create ~constraint_constants
        ~protocol_constants:genesis_constants.protocol

    (* For tests let's just monkey patch ledger and sparse ledger to freeze their
     * ledger_hashes. The nominal type is just so we don't mix this up in our
     * real code. *)
    module Ledger = struct
      include Ledger

      let merkle_root t = Frozen_ledger_hash.of_ledger_hash @@ merkle_root t

      let merkle_root_after_snapp_command_exn t ~txn_state_view txn =
        let hash, `Next_available_token tid =
          merkle_root_after_snapp_command_exn ~constraint_constants
            ~txn_state_view t txn
        in
        (Frozen_ledger_hash.of_ledger_hash hash, `Next_available_token tid)

      let merkle_root_after_user_command_exn t ~txn_global_slot txn =
        let hash, `Next_available_token tid =
          merkle_root_after_user_command_exn ~constraint_constants
            ~txn_global_slot t txn
        in
        (Frozen_ledger_hash.of_ledger_hash hash, `Next_available_token tid)
    end

    module Sparse_ledger = struct
      include Sparse_ledger

      let merkle_root t = Frozen_ledger_hash.of_ledger_hash @@ merkle_root t
    end

    type wallet = {private_key: Private_key.t; account: Account.t}

    let ledger_depth = constraint_constants.ledger_depth

    let random_wallets ?(n = min (Int.pow 2 ledger_depth) (1 lsl 10)) () =
      let random_wallet () : wallet =
        let private_key = Private_key.create () in
        let public_key =
          Public_key.compress (Public_key.of_private_key_exn private_key)
        in
        let account_id = Account_id.create public_key Token_id.default in
        { private_key
        ; account=
            Account.create account_id
              (Balance.of_int ((50 + Random.int 100) * 1_000_000_000)) }
      in
      Array.init n ~f:(fun _ -> random_wallet ())

    let user_command ~fee_payer ~source_pk ~receiver_pk ~fee_token ~token amt
        fee nonce memo =
      let payload : Signed_command.Payload.t =
        Signed_command.Payload.create ~fee ~fee_token
          ~fee_payer_pk:(Account.public_key fee_payer.account)
          ~nonce ~memo ~valid_until:None
          ~body:
            (Payment
               { source_pk
               ; receiver_pk
               ; token_id= token
               ; amount= Amount.of_int amt })
      in
      let signature =
        Signed_command.sign_payload fee_payer.private_key payload
      in
      Signed_command.check
        Signed_command.Poly.Stable.Latest.
          { payload
          ; signer= Public_key.of_private_key_exn fee_payer.private_key
          ; signature }
      |> Option.value_exn

    let user_command_with_wallet wallets ~sender:i ~receiver:j amt fee
        ~fee_token ~token nonce memo =
      let fee_payer = wallets.(i) in
      let receiver = wallets.(j) in
      user_command ~fee_payer
        ~source_pk:(Account.public_key fee_payer.account)
        ~receiver_pk:(Account.public_key receiver.account)
        ~fee_token ~token amt fee nonce memo

    include Make (struct
      let constraint_constants = constraint_constants
    end)

    let state_body =
      let compile_time_genesis =
        (*not using Precomputed_values.for_unit_test because of dependency cycle*)
        Mina_state.Genesis_protocol_state.t
          ~genesis_ledger:Genesis_ledger.(Packed.t for_unit_tests)
          ~genesis_epoch_data:Consensus.Genesis_epoch_data.for_unit_tests
          ~constraint_constants ~consensus_constants
      in
      compile_time_genesis.data |> Mina_state.Protocol_state.body

    let state_body_hash = Mina_state.Protocol_state.Body.hash state_body

    let pending_coinbase_stack_target (t : Transaction.Valid.t) state_body_hash
        stack =
      let stack_with_state =
        Pending_coinbase.Stack.(push_state state_body_hash stack)
      in
      match t with
      | Coinbase c ->
          Pending_coinbase.(Stack.push_coinbase c stack_with_state)
      | _ ->
          stack_with_state

    let check_balance pk balance ledger =
      let loc = Ledger.location_of_account ledger pk |> Option.value_exn in
      let acc = Ledger.get ledger loc |> Option.value_exn in
      [%test_eq: Balance.t] acc.balance (Balance.of_int balance)

    let of_user_command' sok_digest ledger
        (user_command : Signed_command.With_valid_signature.t) init_stack
        pending_coinbase_stack_state state_body handler =
      let source = Ledger.merkle_root ledger in
      let current_global_slot =
        Mina_state.Protocol_state.Body.consensus_state state_body
        |> Consensus.Data.Consensus_state.global_slot_since_genesis
      in
      let next_available_token_before = Ledger.next_available_token ledger in
      let target, `Next_available_token next_available_token_after =
        Ledger.merkle_root_after_user_command_exn ledger
          ~txn_global_slot:current_global_slot user_command
      in
      let user_command_in_block =
        { Transaction_protocol_state.Poly.transaction= user_command
        ; block_data= state_body }
      in
      Async.Thread_safe.block_on_async_exn (fun () ->
          of_user_command ~sok_digest ~source ~target ~init_stack
            ~pending_coinbase_stack_state ~next_available_token_before
            ~next_available_token_after user_command_in_block handler )

    (*
                ~proposer:
                  { x=
                      Snark_params.Tick.Field.of_string
                        "39876046544032071884326965137489542106804584544160987424424979200505499184903744868114140"
                  ; is_odd= true }
                ~fee_transfer:
                  (Some
                     ( { x=
                           Snark_params.Tick.Field.of_string
                             "221715137372156378645114069225806158618712943627692160064142985953895666487801880947288786"
                       ; is_odd= true }
       *)

    let coinbase_test state_body ~carryforward =
      let mk_pubkey () =
        Public_key.(compress (of_private_key_exn (Private_key.create ())))
      in
      let state_body_hash = Mina_state.Protocol_state.Body.hash state_body in
      let producer = mk_pubkey () in
      let producer_id = Account_id.create producer Token_id.default in
      let receiver = mk_pubkey () in
      let receiver_id = Account_id.create receiver Token_id.default in
      let other = mk_pubkey () in
      let other_id = Account_id.create other Token_id.default in
      let pending_coinbase_init = Pending_coinbase.Stack.empty in
      let cb =
        Coinbase.create
          ~amount:(Currency.Amount.of_int 10_000_000_000)
          ~receiver
          ~fee_transfer:
            (Some
               (Coinbase.Fee_transfer.create ~receiver_pk:other
                  ~fee:constraint_constants.account_creation_fee))
        |> Or_error.ok_exn
      in
      let transaction = Transaction.Coinbase cb in
      let source_stack =
        if carryforward then
          Pending_coinbase.Stack.(
            push_state state_body_hash pending_coinbase_init)
        else pending_coinbase_init
      in
      let pending_coinbase_stack_target =
        pending_coinbase_stack_target transaction state_body_hash
          pending_coinbase_init
      in
      let txn_in_block =
        {Transaction_protocol_state.Poly.transaction; block_data= state_body}
      in
      Ledger.with_ledger ~depth:ledger_depth ~f:(fun ledger ->
          Ledger.create_new_account_exn ledger producer_id
            (Account.create receiver_id Balance.zero) ;
          let sparse_ledger =
            Sparse_ledger.of_ledger_subset_exn ledger
              [producer_id; receiver_id; other_id]
          in
          let sparse_ledger_after =
            Sparse_ledger.apply_transaction_exn ~constraint_constants
              sparse_ledger
              ~txn_state_view:
                (txn_in_block.block_data |> Mina_state.Protocol_state.Body.view)
              txn_in_block.transaction
          in
          check_transaction txn_in_block
            (unstage (Sparse_ledger.handler sparse_ledger))
            ~constraint_constants
            ~sok_message:
              (Mina_base.Sok_message.create ~fee:Currency.Fee.zero
                 ~prover:Public_key.Compressed.empty)
            ~source:(Sparse_ledger.merkle_root sparse_ledger)
            ~target:(Sparse_ledger.merkle_root sparse_ledger_after)
            ~next_available_token_before:(Ledger.next_available_token ledger)
            ~next_available_token_after:
              (Sparse_ledger.next_available_token sparse_ledger_after)
            ~init_stack:pending_coinbase_init
            ~pending_coinbase_stack_state:
              {source= source_stack; target= pending_coinbase_stack_target}
            ~snapp_account1:None ~snapp_account2:None )

    let%test_unit "coinbase with new state body hash" =
      Test_util.with_randomness 123456789 (fun () ->
          coinbase_test state_body ~carryforward:false )

    let%test_unit "coinbase with carry-forward state body hash" =
      Test_util.with_randomness 123456789 (fun () ->
          coinbase_test state_body ~carryforward:true )

    let%test_unit "new_account" =
      Test_util.with_randomness 123456789 (fun () ->
          let wallets = random_wallets () in
          Ledger.with_ledger ~depth:ledger_depth ~f:(fun ledger ->
              Array.iter
                (Array.sub wallets ~pos:1 ~len:(Array.length wallets - 1))
                ~f:(fun {account; private_key= _} ->
                  Ledger.create_new_account_exn ledger
                    (Account.identifier account)
                    account ) ;
              let t1 =
                user_command_with_wallet wallets ~sender:1 ~receiver:0
                  8_000_000_000
                  (Fee.of_int (Random.int 20 * 1_000_000_000))
                  ~fee_token:Token_id.default ~token:Token_id.default
                  Account.Nonce.zero
                  (Signed_command_memo.create_by_digesting_string_exn
                     (Test_util.arbitrary_string
                        ~len:Signed_command_memo.max_digestible_string_length))
              in
              let current_global_slot =
                Mina_state.Protocol_state.Body.consensus_state state_body
                |> Consensus.Data.Consensus_state.global_slot_since_genesis
              in
              let next_available_token_before =
                Ledger.next_available_token ledger
              in
              let target, `Next_available_token next_available_token_after =
                Ledger.merkle_root_after_user_command_exn ledger
                  ~txn_global_slot:current_global_slot t1
              in
              let mentioned_keys =
                Signed_command.accounts_accessed
                  ~next_available_token:next_available_token_before
                  (Signed_command.forget_check t1)
              in
              let sparse_ledger =
                Sparse_ledger.of_ledger_subset_exn ledger mentioned_keys
              in
              let sok_message =
                Sok_message.create ~fee:Fee.zero
                  ~prover:wallets.(1).account.public_key
              in
              let pending_coinbase_stack = Pending_coinbase.Stack.empty in
              let pending_coinbase_stack_target =
                pending_coinbase_stack_target (Command (Signed_command t1))
                  state_body_hash pending_coinbase_stack
              in
              let pending_coinbase_stack_state =
                { Pending_coinbase_stack_state.source= pending_coinbase_stack
                ; target= pending_coinbase_stack_target }
              in
              check_user_command ~constraint_constants ~sok_message
                ~source:(Ledger.merkle_root ledger)
                ~target ~init_stack:pending_coinbase_stack
                ~pending_coinbase_stack_state ~next_available_token_before
                ~next_available_token_after
                {transaction= t1; block_data= state_body}
                (unstage @@ Sparse_ledger.handler sparse_ledger) ) )

    let signed_signed ~wallets i j =
      let full_amount = 8_000_000_000 in
      let fee = Fee.of_int (Random.int full_amount) in
      let receiver_amount =
        Amount.sub (Amount.of_int full_amount) (Amount.of_fee fee)
        |> Option.value_exn
      in
      let acct1 = wallets.(i) in
      let acct2 = wallets.(j) in
      let open Snapp_command in
      let open Snapp_basic in
      let new_state : _ Snapp_state.t =
        Vector.init Snapp_state.Max_state_size.n ~f:Field.of_int
      in
      let data1 : Party.Predicated.Signed.t =
        { predicate= acct1.account.nonce
        ; body=
            { pk= acct1.account.public_key
            ; update=
                { app_state=
                    Vector.map new_state ~f:(fun x -> Set_or_keep.Set x)
                ; delegate= Keep
                ; verification_key= Keep
                ; permissions= Keep }
            ; delta=
                Amount.Signed.(
                  negate (of_unsigned (Amount.of_int full_amount))) } }
      in
      let data2 : Party.Predicated.Signed.t =
        { predicate= acct2.account.nonce
        ; body=
            { pk= acct2.account.public_key
            ; update=
                { app_state= Vector.map new_state ~f:(fun _ -> Set_or_keep.Keep)
                ; delegate= Keep
                ; verification_key= Keep
                ; permissions= Keep }
            ; delta= Amount.Signed.of_unsigned receiver_amount } }
      in
      Snapp_command.signed_signed ~token_id:Token_id.default
        (acct1.private_key, data1) (acct2.private_key, data2)

    let%test_unit "merkle_root_after_snapp_command_exn_immutable" =
      Test_util.with_randomness 123456789 (fun () ->
          let wallets = random_wallets () in
          Ledger.with_ledger ~depth:ledger_depth ~f:(fun ledger ->
              Array.iter
                (Array.sub wallets ~pos:1 ~len:(Array.length wallets - 1))
                ~f:(fun {account; private_key= _} ->
                  Ledger.create_new_account_exn ledger
                    (Account.identifier account)
                    account ) ;
              let t1 =
                let i, j = (1, 2) in
                signed_signed ~wallets i j
              in
              let hash_pre = Ledger.merkle_root ledger in
              let _target, `Next_available_token _next_available_token_after =
                let txn_state_view =
                  Mina_state.Protocol_state.Body.view state_body
                in
                Ledger.merkle_root_after_snapp_command_exn ledger
                  ~txn_state_view t1
              in
              let hash_post = Ledger.merkle_root ledger in
              [%test_eq: Field.t] hash_pre hash_post ) )

    let%test_unit "signed_signed" =
      Test_util.with_randomness 123456789 (fun () ->
          let wallets = random_wallets () in
          Ledger.with_ledger ~depth:ledger_depth ~f:(fun ledger ->
              Array.iter (Array.sub wallets ~pos:1 ~len:2)
                ~f:(fun {account; private_key= _} ->
                  Ledger.create_new_account_exn ledger
                    (Account.identifier account)
                    account ) ;
              let i, j = (1, 2) in
              let t1 = signed_signed ~wallets i j in
              let txn_state_view =
                Mina_state.Protocol_state.Body.view state_body
              in
              let next_available_token_before =
                Ledger.next_available_token ledger
              in
              let target, `Next_available_token next_available_token_after =
                Ledger.merkle_root_after_snapp_command_exn ledger
                  ~txn_state_view t1
              in
              let mentioned_keys = Snapp_command.accounts_accessed t1 in
              let sparse_ledger =
                Sparse_ledger.of_ledger_subset_exn ledger mentioned_keys
              in
              let sok_message =
                Sok_message.create ~fee:Fee.zero
                  ~prover:wallets.(1).account.public_key
              in
              let pending_coinbase_stack = Pending_coinbase.Stack.empty in
              let pending_coinbase_stack_target =
                pending_coinbase_stack_target (Command (Snapp_command t1))
                  state_body_hash pending_coinbase_stack
              in
              let pending_coinbase_stack_state =
                { Pending_coinbase_stack_state.source= pending_coinbase_stack
                ; target= pending_coinbase_stack_target }
              in
              let snapp_account1, snapp_account2 =
                Sparse_ledger.snapp_accounts sparse_ledger
                  (Command (Snapp_command t1))
              in
              check_snapp_command ~constraint_constants ~sok_message
                ~state_body
                ~source:(Ledger.merkle_root ledger)
                ~target ~init_stack:pending_coinbase_stack
                ~pending_coinbase_stack_state ~next_available_token_before
                ~next_available_token_after ~snapp_account1 ~snapp_account2 t1
                (unstage @@ Sparse_ledger.handler sparse_ledger) ) )

    let account_fee = Fee.to_int constraint_constants.account_creation_fee

    let test_transaction ~constraint_constants ?txn_global_slot ledger txn =
      let source = Ledger.merkle_root ledger in
      let pending_coinbase_stack = Pending_coinbase.Stack.empty in
      let next_available_token = Ledger.next_available_token ledger in
      let state_body, state_body_hash =
        match txn_global_slot with
        | None ->
            (state_body, state_body_hash)
        | Some txn_global_slot ->
            let state_body =
              let state =
                (* NB: The [previous_state_hash] is a dummy, do not use. *)
                Mina_state.Protocol_state.create
                  ~previous_state_hash:Tick0.Field.zero ~body:state_body
              in
              let consensus_state_at_slot =
                Consensus.Data.Consensus_state.Value.For_tests
                .with_global_slot_since_genesis
                  (Mina_state.Protocol_state.consensus_state state)
                  txn_global_slot
              in
              Mina_state.Protocol_state.(
                create_value
                  ~previous_state_hash:(previous_state_hash state)
                  ~genesis_state_hash:(genesis_state_hash state)
                  ~blockchain_state:(blockchain_state state)
                  ~consensus_state:consensus_state_at_slot
                  ~constants:
                    (Protocol_constants_checked.value_of_t
                       Genesis_constants.compiled.protocol))
                .body
            in
            let state_body_hash =
              Mina_state.Protocol_state.Body.hash state_body
            in
            (state_body, state_body_hash)
      in
      let txn_state_view : Snapp_predicate.Protocol_state.View.t =
        Mina_state.Protocol_state.Body.view state_body
      in
      let mentioned_keys, pending_coinbase_stack_target =
        let pending_coinbase_stack =
          Pending_coinbase.Stack.push_state state_body_hash
            pending_coinbase_stack
        in
        match (txn : Transaction.Valid.t) with
        | Command (Signed_command uc) ->
            ( Signed_command.accounts_accessed ~next_available_token
                (uc :> Signed_command.t)
            , pending_coinbase_stack )
        | Command (Snapp_command _) ->
            failwith "Snapp_command not yet supported"
        | Fee_transfer ft ->
            (Fee_transfer.receivers ft, pending_coinbase_stack)
        | Coinbase cb ->
            ( Coinbase.accounts_accessed cb
            , Pending_coinbase.Stack.push_coinbase cb pending_coinbase_stack )
      in
      let sok_signer =
        match to_preunion (txn :> Transaction.t) with
        | `Transaction t ->
            (Transaction_union.of_transaction t).signer |> Public_key.compress
        | `Snapp_command c ->
            Account_id.public_key (Snapp_command.fee_payer c)
      in
      let sparse_ledger =
        Sparse_ledger.of_ledger_subset_exn ledger mentioned_keys
      in
      let _undo =
        Or_error.ok_exn
        @@ Ledger.apply_transaction ledger ~constraint_constants
             ~txn_state_view
             (txn :> Transaction.t)
      in
      let target = Ledger.merkle_root ledger in
      let sok_message = Sok_message.create ~fee:Fee.zero ~prover:sok_signer in
      check_transaction ~constraint_constants ~sok_message ~source ~target
        ~init_stack:pending_coinbase_stack
        ~pending_coinbase_stack_state:
          { Pending_coinbase_stack_state.source= pending_coinbase_stack
          ; target= pending_coinbase_stack_target }
        ~next_available_token_before:next_available_token
        ~next_available_token_after:(Ledger.next_available_token ledger)
        ~snapp_account1:None ~snapp_account2:None
        {transaction= txn; block_data= state_body}
        (unstage @@ Sparse_ledger.handler sparse_ledger)

    let%test_unit "account creation fee - user commands" =
      Test_util.with_randomness 123456789 (fun () ->
          let wallets = random_wallets ~n:3 () |> Array.to_list in
          let sender = List.hd_exn wallets in
          let receivers = List.tl_exn wallets in
          let txns_per_receiver = 2 in
          let amount = 8_000_000_000 in
          let txn_fee = 2_000_000_000 in
          let memo =
            Signed_command_memo.create_by_digesting_string_exn
              (Test_util.arbitrary_string
                 ~len:Signed_command_memo.max_digestible_string_length)
          in
          Ledger.with_ledger ~depth:ledger_depth ~f:(fun ledger ->
              let _, ucs =
                let receivers =
                  List.fold ~init:receivers
                    (List.init (txns_per_receiver - 1) ~f:Fn.id)
                    ~f:(fun acc _ -> receivers @ acc)
                in
                List.fold receivers ~init:(Account.Nonce.zero, [])
                  ~f:(fun (nonce, txns) receiver ->
                    let uc =
                      user_command ~fee_payer:sender
                        ~source_pk:(Account.public_key sender.account)
                        ~receiver_pk:(Account.public_key receiver.account)
                        ~fee_token:Token_id.default ~token:Token_id.default
                        amount (Fee.of_int txn_fee) nonce memo
                    in
                    (Account.Nonce.succ nonce, txns @ [uc]) )
              in
              Ledger.create_new_account_exn ledger
                (Account.identifier sender.account)
                sender.account ;
              let () =
                List.iter ucs ~f:(fun uc ->
                    test_transaction ~constraint_constants ledger
                      (Transaction.Command (Signed_command uc)) )
              in
              List.iter receivers ~f:(fun receiver ->
                  check_balance
                    (Account.identifier receiver.account)
                    ((amount * txns_per_receiver) - account_fee)
                    ledger ) ;
              check_balance
                (Account.identifier sender.account)
                ( Balance.to_int sender.account.balance
                - (amount + txn_fee) * txns_per_receiver
                  * List.length receivers )
                ledger ) )

    let%test_unit "account creation fee - fee transfers" =
      Test_util.with_randomness 123456789 (fun () ->
          let receivers = random_wallets ~n:3 () |> Array.to_list in
          let txns_per_receiver = 3 in
          let fee = 8_000_000_000 in
          Ledger.with_ledger ~depth:ledger_depth ~f:(fun ledger ->
              let fts =
                let receivers =
                  List.fold ~init:receivers
                    (List.init (txns_per_receiver - 1) ~f:Fn.id)
                    ~f:(fun acc _ -> receivers @ acc)
                  |> One_or_two.group_list
                in
                List.fold receivers ~init:[] ~f:(fun txns receiver ->
                    let ft : Fee_transfer.t =
                      Or_error.ok_exn @@ Fee_transfer.of_singles
                      @@ One_or_two.map receiver ~f:(fun receiver ->
                             Fee_transfer.Single.create
                               ~receiver_pk:receiver.account.public_key
                               ~fee:(Currency.Fee.of_int fee)
                               ~fee_token:receiver.account.token_id )
                    in
                    txns @ [ft] )
              in
              let () =
                List.iter fts ~f:(fun ft ->
                    let txn = Transaction.Fee_transfer ft in
                    test_transaction ~constraint_constants ledger txn )
              in
              List.iter receivers ~f:(fun receiver ->
                  check_balance
                    (Account.identifier receiver.account)
                    ((fee * txns_per_receiver) - account_fee)
                    ledger ) ) )

    let%test_unit "account creation fee - coinbase" =
      Test_util.with_randomness 123456789 (fun () ->
          let wallets = random_wallets ~n:3 () in
          let receiver = wallets.(0) in
          let other = wallets.(1) in
          let dummy_account = wallets.(2) in
          let reward = 10_000_000_000 in
          let fee = Fee.to_int constraint_constants.account_creation_fee in
          let coinbase_count = 3 in
          let ft_count = 2 in
          Ledger.with_ledger ~depth:ledger_depth ~f:(fun ledger ->
              let _, cbs =
                let fts =
                  List.map (List.init ft_count ~f:Fn.id) ~f:(fun _ ->
                      Coinbase.Fee_transfer.create
                        ~receiver_pk:other.account.public_key
                        ~fee:constraint_constants.account_creation_fee )
                in
                List.fold ~init:(fts, []) (List.init coinbase_count ~f:Fn.id)
                  ~f:(fun (fts, cbs) _ ->
                    let cb =
                      Coinbase.create
                        ~amount:(Currency.Amount.of_int reward)
                        ~receiver:receiver.account.public_key
                        ~fee_transfer:(List.hd fts)
                      |> Or_error.ok_exn
                    in
                    (Option.value ~default:[] (List.tl fts), cb :: cbs) )
              in
              Ledger.create_new_account_exn ledger
                (Account.identifier dummy_account.account)
                dummy_account.account ;
              let () =
                List.iter cbs ~f:(fun cb ->
                    let txn = Transaction.Coinbase cb in
                    test_transaction ~constraint_constants ledger txn )
              in
              let fees = fee * ft_count in
              check_balance
                (Account.identifier receiver.account)
                ((reward * coinbase_count) - account_fee - fees)
                ledger ;
              check_balance
                (Account.identifier other.account)
                (fees - account_fee) ledger ) )

    module Pc_with_init_stack = struct
      type t =
        { pc: Pending_coinbase_stack_state.t
        ; init_stack: Pending_coinbase.Stack.t }
    end

    let test_base_and_merge ~state_hash_and_body1 ~state_hash_and_body2
        ~carryforward1 ~carryforward2 =
      Test_util.with_randomness 123456789 (fun () ->
          let wallets = random_wallets () in
          (*let state_body = Lazy.force state_body in
      let state_body_hash = Lazy.force state_body_hash in*)
          let state_body_hash1, state_body1 = state_hash_and_body1 in
          let state_body_hash2, state_body2 = state_hash_and_body2 in
          Ledger.with_ledger ~depth:ledger_depth ~f:(fun ledger ->
              Array.iter wallets ~f:(fun {account; private_key= _} ->
                  Ledger.create_new_account_exn ledger
                    (Account.identifier account)
                    account ) ;
              let memo =
                Signed_command_memo.create_by_digesting_string_exn
                  (Test_util.arbitrary_string
                     ~len:Signed_command_memo.max_digestible_string_length)
              in
              let t1 =
                user_command_with_wallet wallets ~sender:0 ~receiver:1
                  8_000_000_000
                  (Fee.of_int (Random.int 20 * 1_000_000_000))
                  ~fee_token:Token_id.default ~token:Token_id.default
                  Account.Nonce.zero memo
              in
              let t2 =
                user_command_with_wallet wallets ~sender:1 ~receiver:2
                  8_000_000_000
                  (Fee.of_int (Random.int 20 * 1_000_000_000))
                  ~fee_token:Token_id.default ~token:Token_id.default
                  Account.Nonce.zero memo
              in
              let sok_digest =
                Sok_message.create ~fee:Fee.zero
                  ~prover:wallets.(0).account.public_key
                |> Sok_message.digest
              in
              let next_available_token1 = Ledger.next_available_token ledger in
              let sparse_ledger =
                Sparse_ledger.of_ledger_subset_exn ledger
                  (List.concat_map
                     ~f:(fun t ->
                       (* NB: Shouldn't assume the same next_available_token
                          for each command normally, but we know statically
                          that these are payments in this test.
                       *)
                       Signed_command.accounts_accessed
                         ~next_available_token:next_available_token1
                         (Signed_command.forget_check t) )
                     [t1; t2])
              in
              let init_stack1 = Pending_coinbase.Stack.empty in
              let pending_coinbase_stack_state1 =
                (* No coinbase to add to the stack. *)
                let stack_with_state =
                  Pending_coinbase.Stack.push_state state_body_hash1
                    init_stack1
                in
                (* Since protocol state body is added once per block, the
                   source would already have the state if [carryforward=true]
                   from the previous transaction in the sequence of
                   transactions in a block. We add state to [init_stack] and
                   then check that it is equal to the target.
                *)
                let source_stack, target_stack =
                  if carryforward1 then (stack_with_state, stack_with_state)
                  else (init_stack1, stack_with_state)
                in
                { Pc_with_init_stack.pc=
                    {source= source_stack; target= target_stack}
                ; init_stack= init_stack1 }
              in
              let proof12 =
                of_user_command' sok_digest ledger t1
                  pending_coinbase_stack_state1.init_stack
                  pending_coinbase_stack_state1.pc state_body1
                  (unstage @@ Sparse_ledger.handler sparse_ledger)
              in
              let current_global_slot =
                Mina_state.Protocol_state.Body.consensus_state state_body1
                |> Consensus.Data.Consensus_state.global_slot_since_genesis
              in
              let sparse_ledger =
                Sparse_ledger.apply_user_command_exn ~constraint_constants
                  ~txn_global_slot:current_global_slot sparse_ledger
                  (t1 :> Signed_command.t)
              in
              let pending_coinbase_stack_state2, state_body2 =
                let previous_stack = pending_coinbase_stack_state1.pc.target in
                let stack_with_state2 =
                  Pending_coinbase.Stack.(
                    push_state state_body_hash2 previous_stack)
                in
                (* No coinbase to add. *)
                let source_stack, target_stack, init_stack, state_body2 =
                  if carryforward2 then
                    (* Source and target already have the protocol state,
                       init_stack will be such that
                       [init_stack + state_body_hash1 = target = source].
                    *)
                    (previous_stack, previous_stack, init_stack1, state_body1)
                  else
                    (* Add the new state such that
                       [previous_stack + state_body_hash2
                        = init_stack + state_body_hash2
                        = target].
                    *)
                    ( previous_stack
                    , stack_with_state2
                    , previous_stack
                    , state_body2 )
                in
                ( { Pc_with_init_stack.pc=
                      {source= source_stack; target= target_stack}
                  ; init_stack }
                , state_body2 )
              in
              Ledger.apply_user_command ~constraint_constants ledger
                ~txn_global_slot:current_global_slot t1
              |> Or_error.ok_exn |> ignore ;
              [%test_eq: Frozen_ledger_hash.t]
                (Ledger.merkle_root ledger)
                (Sparse_ledger.merkle_root sparse_ledger) ;
              let proof23 =
                of_user_command' sok_digest ledger t2
                  pending_coinbase_stack_state2.init_stack
                  pending_coinbase_stack_state2.pc state_body2
                  (unstage @@ Sparse_ledger.handler sparse_ledger)
              in
              let current_global_slot =
                Mina_state.Protocol_state.Body.consensus_state state_body2
                |> Consensus.Data.Consensus_state.global_slot_since_genesis
              in
              let sparse_ledger =
                Sparse_ledger.apply_user_command_exn ~constraint_constants
                  ~txn_global_slot:current_global_slot sparse_ledger
                  (t2 :> Signed_command.t)
              in
              Ledger.apply_user_command ledger ~constraint_constants
                ~txn_global_slot:current_global_slot t2
              |> Or_error.ok_exn |> ignore ;
              [%test_eq: Frozen_ledger_hash.t]
                (Ledger.merkle_root ledger)
                (Sparse_ledger.merkle_root sparse_ledger) ;
              let proof13 =
                Async.Thread_safe.block_on_async_exn (fun () ->
                    merge ~sok_digest proof12 proof23 )
                |> Or_error.ok_exn
              in
              Proof.verify [(proof13.statement, proof13.proof)] ) )

    let%test "base_and_merge: transactions in one block (t1,t2 in b1), \
              carryforward the state from a previous transaction t0 in b1" =
      let state_hash_and_body1 = (state_body_hash, state_body) in
      test_base_and_merge ~state_hash_and_body1
        ~state_hash_and_body2:state_hash_and_body1 ~carryforward1:true
        ~carryforward2:true

    (* No new state body, carryforward the stack from the previous transaction*)

    let%test "base_and_merge: transactions in one block (t1,t2 in b1), don't \
              carryforward the state from a previous transaction t0 in b1" =
      let state_hash_and_body1 = (state_body_hash, state_body) in
      test_base_and_merge ~state_hash_and_body1
        ~state_hash_and_body2:state_hash_and_body1 ~carryforward1:false
        ~carryforward2:true

    let%test "base_and_merge: transactions in two different blocks (t1,t2 in \
              b1, b2 resp.), carryforward the state from a previous \
              transaction t0 in b1" =
      let state_hash_and_body1 =
        let state_body0 =
          Mina_state.Protocol_state.negative_one
            ~genesis_ledger:Genesis_ledger.(Packed.t for_unit_tests)
            ~genesis_epoch_data:Consensus.Genesis_epoch_data.for_unit_tests
            ~constraint_constants ~consensus_constants
          |> Mina_state.Protocol_state.body
        in
        let state_body_hash0 =
          Mina_state.Protocol_state.Body.hash state_body0
        in
        (state_body_hash0, state_body0)
      in
      let state_hash_and_body2 = (state_body_hash, state_body) in
      test_base_and_merge ~state_hash_and_body1 ~state_hash_and_body2
        ~carryforward1:true ~carryforward2:false

    (*t2 is in a new state, therefore do not carryforward the previous state*)

    let%test "base_and_merge: transactions in two different blocks (t1,t2 in \
              b1, b2 resp.), don't carryforward the state from a previous \
              transaction t0 in b1" =
      let state_hash_and_body1 =
        let state_body0 =
          Mina_state.Protocol_state.negative_one
            ~genesis_ledger:Genesis_ledger.(Packed.t for_unit_tests)
            ~genesis_epoch_data:Consensus.Genesis_epoch_data.for_unit_tests
            ~constraint_constants ~consensus_constants
          |> Mina_state.Protocol_state.body
        in
        let state_body_hash0 =
          Mina_state.Protocol_state.Body.hash state_body0
        in
        (state_body_hash0, state_body0)
      in
      let state_hash_and_body2 = (state_body_hash, state_body) in
      test_base_and_merge ~state_hash_and_body1 ~state_hash_and_body2
        ~carryforward1:false ~carryforward2:false

    let create_account pk token balance =
      Account.create (Account_id.create pk token) (Balance.of_int balance)

    let test_user_command_with_accounts ~constraint_constants ~ledger ~accounts
        ~signer ~fee ~fee_payer_pk ~fee_token ?memo ?valid_until ?nonce body =
      let memo =
        match memo with
        | Some memo ->
            memo
        | None ->
            Signed_command_memo.create_by_digesting_string_exn
              (Test_util.arbitrary_string
                 ~len:Signed_command_memo.max_digestible_string_length)
      in
      Array.iter accounts ~f:(fun account ->
          Ledger.create_new_account_exn ledger
            (Account.identifier account)
            account ) ;
      let get_account aid =
        Option.bind
          (Ledger.location_of_account ledger aid)
          ~f:(Ledger.get ledger)
      in
      let nonce =
        match nonce with
        | Some nonce ->
            nonce
        | None -> (
          match get_account (Account_id.create fee_payer_pk fee_token) with
          | Some {nonce; _} ->
              nonce
          | None ->
              failwith
                "Could not infer a valid nonce for this test. Provide one \
                 explicitly" )
      in
      let payload =
        Signed_command.Payload.create ~fee ~fee_payer_pk ~fee_token ~nonce
          ~valid_until ~memo ~body
      in
      let signer = Signature_lib.Keypair.of_private_key_exn signer in
      let user_command = Signed_command.sign signer payload in
      let next_available_token = Ledger.next_available_token ledger in
      test_transaction ~constraint_constants ledger
        (Command (Signed_command user_command)) ;
      let fee_payer = Signed_command.Payload.fee_payer payload in
      let source =
        Signed_command.Payload.source ~next_available_token payload
      in
      let receiver =
        Signed_command.Payload.receiver ~next_available_token payload
      in
      let fee_payer_account = get_account fee_payer in
      let source_account = get_account source in
      let receiver_account = get_account receiver in
      ( `Fee_payer_account fee_payer_account
      , `Source_account source_account
      , `Receiver_account receiver_account )

    let random_int_incl l u = Quickcheck.random_value (Int.gen_incl l u)

    let sub_amount amt bal = Option.value_exn (Balance.sub_amount bal amt)

    let add_amount amt bal = Option.value_exn (Balance.add_amount bal amt)

    let sub_fee fee = sub_amount (Amount.of_fee fee)

    let%test_unit "transfer non-default tokens to a new account: fails but \
                   charges fee" =
      Test_util.with_randomness 123456789 (fun () ->
          Ledger.with_ledger ~depth:ledger_depth ~f:(fun ledger ->
              let wallets = random_wallets ~n:2 () in
              let signer = wallets.(0).private_key in
              let fee_payer_pk = wallets.(0).account.public_key in
              let source_pk = fee_payer_pk in
              let receiver_pk = wallets.(1).account.public_key in
              let fee_token = Token_id.default in
              let token_id =
                Quickcheck.random_value Token_id.gen_non_default
              in
              let accounts =
                [| create_account fee_payer_pk fee_token 20_000_000_000
                 ; create_account source_pk token_id 30_000_000_000 |]
              in
              let fee = Fee.of_int (random_int_incl 2 15 * 1_000_000_000) in
              let amount =
                Amount.of_int (random_int_incl 0 30 * 1_000_000_000)
              in
              let ( `Fee_payer_account fee_payer_account
                  , `Source_account source_account
                  , `Receiver_account receiver_account ) =
                test_user_command_with_accounts ~constraint_constants ~ledger
                  ~accounts ~signer ~fee ~fee_payer_pk ~fee_token
                  (Payment {source_pk; receiver_pk; token_id; amount})
              in
              let fee_payer_account = Option.value_exn fee_payer_account in
              let source_account = Option.value_exn source_account in
              let expected_fee_payer_balance =
                accounts.(0).balance |> sub_fee fee
              in
              assert (
                Balance.equal fee_payer_account.balance
                  expected_fee_payer_balance ) ;
              assert (Balance.equal accounts.(1).balance source_account.balance) ;
              assert (Option.is_none receiver_account) ) )

    let%test_unit "transfer non-default tokens to an existing account" =
      Test_util.with_randomness 123456789 (fun () ->
          Ledger.with_ledger ~depth:ledger_depth ~f:(fun ledger ->
              let wallets = random_wallets ~n:2 () in
              let signer = wallets.(0).private_key in
              let fee_payer_pk = wallets.(0).account.public_key in
              let source_pk = fee_payer_pk in
              let receiver_pk = wallets.(1).account.public_key in
              let fee_token = Token_id.default in
              let token_id =
                Quickcheck.random_value Token_id.gen_non_default
              in
              let accounts =
                [| create_account fee_payer_pk fee_token 20_000_000_000
                 ; create_account source_pk token_id 30_000_000_000
                 ; create_account receiver_pk token_id 0 |]
              in
              let fee = Fee.of_int (random_int_incl 2 15 * 1_000_000_000) in
              let amount =
                Amount.of_int (random_int_incl 0 30 * 1_000_000_000)
              in
              let ( `Fee_payer_account fee_payer_account
                  , `Source_account source_account
                  , `Receiver_account receiver_account ) =
                test_user_command_with_accounts ~constraint_constants ~ledger
                  ~accounts ~signer ~fee ~fee_payer_pk ~fee_token
                  (Payment {source_pk; receiver_pk; token_id; amount})
              in
              let fee_payer_account = Option.value_exn fee_payer_account in
              let source_account = Option.value_exn source_account in
              let receiver_account = Option.value_exn receiver_account in
              let expected_fee_payer_balance =
                accounts.(0).balance |> sub_fee fee
              in
              assert (
                Balance.equal fee_payer_account.balance
                  expected_fee_payer_balance ) ;
              let expected_source_balance =
                accounts.(1).balance |> sub_amount amount
              in
              assert (
                Balance.equal source_account.balance expected_source_balance ) ;
              let expected_receiver_balance =
                accounts.(2).balance |> add_amount amount
              in
              assert (
                Balance.equal receiver_account.balance
                  expected_receiver_balance ) ) )

    let%test_unit "insufficient account creation fee for non-default token \
                   transfer" =
      Test_util.with_randomness 123456789 (fun () ->
          Ledger.with_ledger ~depth:ledger_depth ~f:(fun ledger ->
              let wallets = random_wallets ~n:2 () in
              let signer = wallets.(0).private_key in
              let fee_payer_pk = wallets.(0).account.public_key in
              let source_pk = fee_payer_pk in
              let receiver_pk = wallets.(1).account.public_key in
              let fee_token = Token_id.default in
              let token_id =
                Quickcheck.random_value Token_id.gen_non_default
              in
              let accounts =
                [| create_account fee_payer_pk fee_token 20_000_000_000
                 ; create_account source_pk token_id 30_000_000_000 |]
              in
              let fee = Fee.of_int 20_000_000_000 in
              let amount =
                Amount.of_int (random_int_incl 0 30 * 1_000_000_000)
              in
              let ( `Fee_payer_account fee_payer_account
                  , `Source_account source_account
                  , `Receiver_account receiver_account ) =
                test_user_command_with_accounts ~constraint_constants ~ledger
                  ~accounts ~signer ~fee ~fee_payer_pk ~fee_token
                  (Payment {source_pk; receiver_pk; token_id; amount})
              in
              let fee_payer_account = Option.value_exn fee_payer_account in
              let source_account = Option.value_exn source_account in
              let expected_fee_payer_balance =
                accounts.(0).balance |> sub_fee fee
              in
              assert (
                Balance.equal fee_payer_account.balance
                  expected_fee_payer_balance ) ;
              let expected_source_balance = accounts.(1).balance in
              assert (
                Balance.equal source_account.balance expected_source_balance ) ;
              assert (Option.is_none receiver_account) ) )

    let%test_unit "insufficient source balance for non-default token transfer"
        =
      Test_util.with_randomness 123456789 (fun () ->
          Ledger.with_ledger ~depth:ledger_depth ~f:(fun ledger ->
              let wallets = random_wallets ~n:2 () in
              let signer = wallets.(0).private_key in
              let fee_payer_pk = wallets.(0).account.public_key in
              let source_pk = fee_payer_pk in
              let receiver_pk = wallets.(1).account.public_key in
              let fee_token = Token_id.default in
              let token_id =
                Quickcheck.random_value Token_id.gen_non_default
              in
              let accounts =
                [| create_account fee_payer_pk fee_token 20_000_000_000
                 ; create_account source_pk token_id 30_000_000_000 |]
              in
              let fee = Fee.of_int (random_int_incl 2 15 * 1_000_000_000) in
              let amount = Amount.of_int 40_000_000_000 in
              let ( `Fee_payer_account fee_payer_account
                  , `Source_account source_account
                  , `Receiver_account receiver_account ) =
                test_user_command_with_accounts ~constraint_constants ~ledger
                  ~accounts ~signer ~fee ~fee_payer_pk ~fee_token
                  (Payment {source_pk; receiver_pk; token_id; amount})
              in
              let fee_payer_account = Option.value_exn fee_payer_account in
              let source_account = Option.value_exn source_account in
              let expected_fee_payer_balance =
                accounts.(0).balance |> sub_fee fee
              in
              assert (
                Balance.equal fee_payer_account.balance
                  expected_fee_payer_balance ) ;
              let expected_source_balance = accounts.(1).balance in
              assert (
                Balance.equal source_account.balance expected_source_balance ) ;
              assert (Option.is_none receiver_account) ) )

    let%test_unit "transfer non-existing source" =
      Test_util.with_randomness 123456789 (fun () ->
          Ledger.with_ledger ~depth:ledger_depth ~f:(fun ledger ->
              let wallets = random_wallets ~n:2 () in
              let signer = wallets.(0).private_key in
              let fee_payer_pk = wallets.(0).account.public_key in
              let source_pk = fee_payer_pk in
              let receiver_pk = wallets.(1).account.public_key in
              let fee_token = Token_id.default in
              let token_id =
                Quickcheck.random_value Token_id.gen_non_default
              in
              let accounts =
                [|create_account fee_payer_pk fee_token 20_000_000_000|]
              in
              let fee = Fee.of_int (random_int_incl 2 15 * 1_000_000_000) in
              let amount = Amount.of_int 20_000_000_000 in
              let ( `Fee_payer_account fee_payer_account
                  , `Source_account source_account
                  , `Receiver_account receiver_account ) =
                test_user_command_with_accounts ~constraint_constants ~ledger
                  ~accounts ~signer ~fee ~fee_payer_pk ~fee_token
                  (Payment {source_pk; receiver_pk; token_id; amount})
              in
              let fee_payer_account = Option.value_exn fee_payer_account in
              let expected_fee_payer_balance =
                accounts.(0).balance |> sub_fee fee
              in
              assert (
                Balance.equal fee_payer_account.balance
                  expected_fee_payer_balance ) ;
              assert (Option.is_none source_account) ;
              assert (Option.is_none receiver_account) ) )

    let%test_unit "payment predicate failure" =
      Test_util.with_randomness 123456789 (fun () ->
          Ledger.with_ledger ~depth:ledger_depth ~f:(fun ledger ->
              let wallets = random_wallets ~n:3 () in
              let signer = wallets.(0).private_key in
              let fee_payer_pk = wallets.(0).account.public_key in
              let source_pk = wallets.(1).account.public_key in
              let receiver_pk = wallets.(2).account.public_key in
              let fee_token = Token_id.default in
              let token_id =
                Quickcheck.random_value Token_id.gen_non_default
              in
              let accounts =
                [| create_account fee_payer_pk fee_token 20_000_000_000
                 ; create_account source_pk token_id 30_000_000_000 |]
              in
              let fee = Fee.of_int (random_int_incl 2 15 * 1_000_000_000) in
              let amount = Amount.of_int 20_000_000_000 in
              let ( `Fee_payer_account fee_payer_account
                  , `Source_account source_account
                  , `Receiver_account receiver_account ) =
                test_user_command_with_accounts ~constraint_constants ~ledger
                  ~accounts ~signer ~fee ~fee_payer_pk ~fee_token
                  (Payment {source_pk; receiver_pk; token_id; amount})
              in
              let fee_payer_account = Option.value_exn fee_payer_account in
              let source_account = Option.value_exn source_account in
              let expected_fee_payer_balance =
                accounts.(0).balance |> sub_fee fee
              in
              assert (
                Balance.equal fee_payer_account.balance
                  expected_fee_payer_balance ) ;
              let expected_source_balance = accounts.(1).balance in
              assert (
                Balance.equal source_account.balance expected_source_balance ) ;
              assert (Option.is_none receiver_account) ) )

    let%test_unit "delegation predicate failure" =
      Test_util.with_randomness 123456789 (fun () ->
          Ledger.with_ledger ~depth:ledger_depth ~f:(fun ledger ->
              let wallets = random_wallets ~n:3 () in
              let signer = wallets.(0).private_key in
              let fee_payer_pk = wallets.(0).account.public_key in
              let source_pk = wallets.(1).account.public_key in
              let receiver_pk = wallets.(2).account.public_key in
              let fee_token = Token_id.default in
              let token_id = Token_id.default in
              let accounts =
                [| create_account fee_payer_pk fee_token 20_000_000_000
                 ; create_account source_pk token_id 30_000_000_000
                 ; create_account receiver_pk token_id 30_000_000_000 |]
              in
              let fee = Fee.of_int (random_int_incl 2 15 * 1_000_000_000) in
              let ( `Fee_payer_account fee_payer_account
                  , `Source_account source_account
                  , `Receiver_account receiver_account ) =
                test_user_command_with_accounts ~constraint_constants ~ledger
                  ~accounts ~signer ~fee ~fee_payer_pk ~fee_token
                  (Stake_delegation
                     (Set_delegate
                        {delegator= source_pk; new_delegate= receiver_pk}))
              in
              let fee_payer_account = Option.value_exn fee_payer_account in
              let source_account = Option.value_exn source_account in
              let expected_fee_payer_balance =
                accounts.(0).balance |> sub_fee fee
              in
              assert (
                Balance.equal fee_payer_account.balance
                  expected_fee_payer_balance ) ;
              assert (
                Public_key.Compressed.equal
                  (Option.value_exn source_account.delegate)
                  source_pk ) ;
              assert (Option.is_some receiver_account) ) )

    let%test_unit "delegation delegatee does not exist" =
      Test_util.with_randomness 123456789 (fun () ->
          Ledger.with_ledger ~depth:ledger_depth ~f:(fun ledger ->
              let wallets = random_wallets ~n:2 () in
              let signer = wallets.(0).private_key in
              let fee_payer_pk = wallets.(0).account.public_key in
              let source_pk = fee_payer_pk in
              let receiver_pk = wallets.(1).account.public_key in
              let fee_token = Token_id.default in
              let accounts =
                [|create_account fee_payer_pk fee_token 20_000_000_000|]
              in
              let fee = Fee.of_int (random_int_incl 2 15 * 1_000_000_000) in
              let ( `Fee_payer_account fee_payer_account
                  , `Source_account source_account
                  , `Receiver_account receiver_account ) =
                test_user_command_with_accounts ~constraint_constants ~ledger
                  ~accounts ~signer ~fee ~fee_payer_pk ~fee_token
                  (Stake_delegation
                     (Set_delegate
                        {delegator= source_pk; new_delegate= receiver_pk}))
              in
              let fee_payer_account = Option.value_exn fee_payer_account in
              let source_account = Option.value_exn source_account in
              let expected_fee_payer_balance =
                accounts.(0).balance |> sub_fee fee
              in
              assert (
                Balance.equal fee_payer_account.balance
                  expected_fee_payer_balance ) ;
              assert (
                Public_key.Compressed.equal
                  (Option.value_exn source_account.delegate)
                  source_pk ) ;
              assert (Option.is_none receiver_account) ) )

    let%test_unit "delegation delegator does not exist" =
      Test_util.with_randomness 123456789 (fun () ->
          Ledger.with_ledger ~depth:ledger_depth ~f:(fun ledger ->
              let wallets = random_wallets ~n:3 () in
              let signer = wallets.(0).private_key in
              let fee_payer_pk = wallets.(0).account.public_key in
              let source_pk = wallets.(1).account.public_key in
              let receiver_pk = wallets.(2).account.public_key in
              let fee_token = Token_id.default in
              let token_id = Token_id.default in
              let accounts =
                [| create_account fee_payer_pk fee_token 20_000_000_000
                 ; create_account receiver_pk token_id 30_000_000_000 |]
              in
              let fee = Fee.of_int (random_int_incl 2 15 * 1_000_000_000) in
              let ( `Fee_payer_account fee_payer_account
                  , `Source_account source_account
                  , `Receiver_account receiver_account ) =
                test_user_command_with_accounts ~constraint_constants ~ledger
                  ~accounts ~signer ~fee ~fee_payer_pk ~fee_token
                  (Stake_delegation
                     (Set_delegate
                        {delegator= source_pk; new_delegate= receiver_pk}))
              in
              let fee_payer_account = Option.value_exn fee_payer_account in
              let expected_fee_payer_balance =
                accounts.(0).balance |> sub_fee fee
              in
              assert (
                Balance.equal fee_payer_account.balance
                  expected_fee_payer_balance ) ;
              assert (Option.is_none source_account) ;
              assert (Option.is_some receiver_account) ) )

    let%test_unit "timed account - transactions" =
      Test_util.with_randomness 123456789 (fun () ->
          let wallets = random_wallets ~n:3 () in
          let sender = wallets.(0) in
          let receivers = Array.to_list wallets |> List.tl_exn in
          let txns_per_receiver = 2 in
          let amount = 8_000_000_000 in
          let txn_fee = 2_000_000_000 in
          let memo =
            Signed_command_memo.create_by_digesting_string_exn
              (Test_util.arbitrary_string
                 ~len:Signed_command_memo.max_digestible_string_length)
          in
          let balance = Balance.of_int 100_000_000_000_000 in
          let initial_minimum_balance = Balance.of_int 80_000_000_000_000 in
          let cliff_time = Global_slot.of_int 1000 in
          let cliff_amount = Amount.of_int 10000 in
          let vesting_period = Global_slot.of_int 10 in
          let vesting_increment = Amount.of_int 1 in
          let txn_global_slot = Global_slot.of_int 1002 in
          let sender =
            { sender with
              account=
                Or_error.ok_exn
                @@ Account.create_timed
                     (Account.identifier sender.account)
                     balance ~initial_minimum_balance ~cliff_time ~cliff_amount
                     ~vesting_period ~vesting_increment }
          in
          Ledger.with_ledger ~depth:ledger_depth ~f:(fun ledger ->
              let _, ucs =
                let receiver_ids =
                  List.init (List.length receivers) ~f:(( + ) 1)
                in
                let receivers =
                  List.fold ~init:receiver_ids
                    (List.init (txns_per_receiver - 1) ~f:Fn.id)
                    ~f:(fun acc _ -> receiver_ids @ acc)
                in
                List.fold receivers ~init:(Account.Nonce.zero, [])
                  ~f:(fun (nonce, txns) receiver ->
                    let uc =
                      user_command_with_wallet wallets ~sender:0 ~receiver
                        amount (Fee.of_int txn_fee) ~fee_token:Token_id.default
                        ~token:Token_id.default nonce memo
                    in
                    (Account.Nonce.succ nonce, txns @ [uc]) )
              in
              Ledger.create_new_account_exn ledger
                (Account.identifier sender.account)
                sender.account ;
              let () =
                List.iter ucs ~f:(fun uc ->
                    test_transaction ~constraint_constants ~txn_global_slot
                      ledger (Transaction.Command (Signed_command uc)) )
              in
              List.iter receivers ~f:(fun receiver ->
                  check_balance
                    (Account.identifier receiver.account)
                    ((amount * txns_per_receiver) - account_fee)
                    ledger ) ;
              check_balance
                (Account.identifier sender.account)
                ( Balance.to_int sender.account.balance
                - (amount + txn_fee) * txns_per_receiver
                  * List.length receivers )
                ledger ) )

    let%test_unit "create own new token" =
      Test_util.with_randomness 123456789 (fun () ->
          Ledger.with_ledger ~depth:ledger_depth ~f:(fun ledger ->
              let wallets = random_wallets ~n:1 () in
              let signer = wallets.(0).private_key in
              (* Fee payer is the new token owner. *)
              let fee_payer_pk = wallets.(0).account.public_key in
              let token_owner_pk = fee_payer_pk in
              let fee_token = Token_id.default in
              let accounts =
                [|create_account fee_payer_pk fee_token 20_000_000_000|]
              in
              let fee = Fee.of_int (random_int_incl 2 15 * 1_000_000_000) in
              let ( `Fee_payer_account fee_payer_account
                  , `Source_account token_owner_account
                  , `Receiver_account _also_token_owner_account ) =
                test_user_command_with_accounts ~constraint_constants ~ledger
                  ~accounts ~signer ~fee ~fee_payer_pk ~fee_token
                  (Create_new_token
                     {token_owner_pk; disable_new_accounts= false})
              in
              let fee_payer_account = Option.value_exn fee_payer_account in
              let token_owner_account = Option.value_exn token_owner_account in
              let expected_fee_payer_balance =
                accounts.(0).balance |> sub_fee fee
                |> sub_fee constraint_constants.account_creation_fee
              in
              assert (
                Balance.equal fee_payer_account.balance
                  expected_fee_payer_balance ) ;
              assert (Balance.(equal zero) token_owner_account.balance) ;
              assert (Option.is_none token_owner_account.delegate) ;
              assert (
                token_owner_account.token_permissions
                = Token_owned {disable_new_accounts= false} ) ) )

    let%test_unit "create new token for a different pk" =
      Test_util.with_randomness 123456789 (fun () ->
          Ledger.with_ledger ~depth:ledger_depth ~f:(fun ledger ->
              let wallets = random_wallets ~n:2 () in
              let signer = wallets.(0).private_key in
              (* Fee payer and new token owner are distinct. *)
              let fee_payer_pk = wallets.(0).account.public_key in
              let token_owner_pk = wallets.(1).account.public_key in
              let fee_token = Token_id.default in
              let accounts =
                [|create_account fee_payer_pk fee_token 20_000_000_000|]
              in
              let fee = Fee.of_int (random_int_incl 2 15 * 1_000_000_000) in
              let ( `Fee_payer_account fee_payer_account
                  , `Source_account token_owner_account
                  , `Receiver_account _also_token_owner_account ) =
                test_user_command_with_accounts ~constraint_constants ~ledger
                  ~accounts ~signer ~fee ~fee_payer_pk ~fee_token
                  (Create_new_token
                     {token_owner_pk; disable_new_accounts= false})
              in
              let fee_payer_account = Option.value_exn fee_payer_account in
              let token_owner_account = Option.value_exn token_owner_account in
              let expected_fee_payer_balance =
                accounts.(0).balance |> sub_fee fee
                |> sub_fee constraint_constants.account_creation_fee
              in
              assert (
                Balance.equal fee_payer_account.balance
                  expected_fee_payer_balance ) ;
              assert (Balance.(equal zero) token_owner_account.balance) ;
              assert (Option.is_none token_owner_account.delegate) ;
              assert (
                token_owner_account.token_permissions
                = Token_owned {disable_new_accounts= false} ) ) )

    let%test_unit "create new token for a different pk new accounts disabled" =
      Test_util.with_randomness 123456789 (fun () ->
          Ledger.with_ledger ~depth:ledger_depth ~f:(fun ledger ->
              let wallets = random_wallets ~n:2 () in
              let signer = wallets.(0).private_key in
              (* Fee payer and new token owner are distinct. *)
              let fee_payer_pk = wallets.(0).account.public_key in
              let token_owner_pk = wallets.(1).account.public_key in
              let fee_token = Token_id.default in
              let accounts =
                [|create_account fee_payer_pk fee_token 20_000_000_000|]
              in
              let fee = Fee.of_int (random_int_incl 2 15 * 1_000_000_000) in
              let ( `Fee_payer_account fee_payer_account
                  , `Source_account token_owner_account
                  , `Receiver_account _also_token_owner_account ) =
                test_user_command_with_accounts ~constraint_constants ~ledger
                  ~accounts ~signer ~fee ~fee_payer_pk ~fee_token
                  (Create_new_token {token_owner_pk; disable_new_accounts= true})
              in
              let fee_payer_account = Option.value_exn fee_payer_account in
              let token_owner_account = Option.value_exn token_owner_account in
              let expected_fee_payer_balance =
                accounts.(0).balance |> sub_fee fee
                |> sub_fee constraint_constants.account_creation_fee
              in
              assert (
                Balance.equal fee_payer_account.balance
                  expected_fee_payer_balance ) ;
              assert (Balance.(equal zero) token_owner_account.balance) ;
              assert (Option.is_none token_owner_account.delegate) ;
              assert (
                token_owner_account.token_permissions
                = Token_owned {disable_new_accounts= true} ) ) )

    let%test_unit "create own new token account" =
      Test_util.with_randomness 123456789 (fun () ->
          Ledger.with_ledger ~depth:ledger_depth ~f:(fun ledger ->
              let wallets = random_wallets ~n:2 () in
              let signer = wallets.(0).private_key in
              (* Fee-payer and receiver are the same, token owner differs. *)
              let fee_payer_pk = wallets.(0).account.public_key in
              let token_owner_pk = wallets.(1).account.public_key in
              let receiver_pk = fee_payer_pk in
              let fee_token = Token_id.default in
              let token_id =
                Quickcheck.random_value Token_id.gen_non_default
              in
              let accounts =
                [| create_account fee_payer_pk fee_token 20_000_000_000
                 ; { (create_account token_owner_pk token_id 0) with
                     token_permissions=
                       Token_owned {disable_new_accounts= false} } |]
              in
              let fee = Fee.of_int (random_int_incl 2 15 * 1_000_000_000) in
              let ( `Fee_payer_account fee_payer_account
                  , `Source_account token_owner_account
                  , `Receiver_account receiver_account ) =
                test_user_command_with_accounts ~constraint_constants ~ledger
                  ~accounts ~signer ~fee ~fee_payer_pk ~fee_token
                  (Create_token_account
                     { token_owner_pk
                     ; token_id
                     ; receiver_pk
                     ; account_disabled= false })
              in
              let fee_payer_account = Option.value_exn fee_payer_account in
              let token_owner_account = Option.value_exn token_owner_account in
              let receiver_account = Option.value_exn receiver_account in
              let expected_fee_payer_balance =
                accounts.(0).balance |> sub_fee fee
                |> sub_fee constraint_constants.account_creation_fee
              in
              assert (
                Balance.equal fee_payer_account.balance
                  expected_fee_payer_balance ) ;
              assert (Balance.(equal zero) token_owner_account.balance) ;
              assert (Balance.(equal zero) receiver_account.balance) ;
              assert (Option.is_none receiver_account.delegate) ;
              assert (
                receiver_account.token_permissions
                = Not_owned {account_disabled= false} ) ) )

    let%test_unit "create new token account for a different pk" =
      Test_util.with_randomness 123456789 (fun () ->
          Ledger.with_ledger ~depth:ledger_depth ~f:(fun ledger ->
              let wallets = random_wallets ~n:3 () in
              let signer = wallets.(0).private_key in
              (* Fee-payer, receiver, and token owner differ. *)
              let fee_payer_pk = wallets.(0).account.public_key in
              let token_owner_pk = wallets.(1).account.public_key in
              let receiver_pk = wallets.(2).account.public_key in
              let fee_token = Token_id.default in
              let token_id =
                Quickcheck.random_value Token_id.gen_non_default
              in
              let accounts =
                [| create_account fee_payer_pk fee_token 20_000_000_000
                 ; { (create_account token_owner_pk token_id 0) with
                     token_permissions=
                       Token_owned {disable_new_accounts= false} } |]
              in
              let fee = Fee.of_int (random_int_incl 2 15 * 1_000_000_000) in
              let ( `Fee_payer_account fee_payer_account
                  , `Source_account token_owner_account
                  , `Receiver_account receiver_account ) =
                test_user_command_with_accounts ~constraint_constants ~ledger
                  ~accounts ~signer ~fee ~fee_payer_pk ~fee_token
                  (Create_token_account
                     { token_owner_pk
                     ; token_id
                     ; receiver_pk
                     ; account_disabled= false })
              in
              let fee_payer_account = Option.value_exn fee_payer_account in
              let token_owner_account = Option.value_exn token_owner_account in
              let receiver_account = Option.value_exn receiver_account in
              let expected_fee_payer_balance =
                accounts.(0).balance |> sub_fee fee
                |> sub_fee constraint_constants.account_creation_fee
              in
              assert (
                Balance.equal fee_payer_account.balance
                  expected_fee_payer_balance ) ;
              assert (Balance.(equal zero) token_owner_account.balance) ;
              assert (Balance.(equal zero) receiver_account.balance) ;
              assert (Option.is_none receiver_account.delegate) ;
              assert (
                receiver_account.token_permissions
                = Not_owned {account_disabled= false} ) ) )

    let%test_unit "create new token account for a different pk in a locked \
                   token" =
      Test_util.with_randomness 123456789 (fun () ->
          Ledger.with_ledger ~depth:ledger_depth ~f:(fun ledger ->
              let wallets = random_wallets ~n:2 () in
              let signer = wallets.(0).private_key in
              (* Fee-payer and token owner are the same, receiver differs. *)
              let fee_payer_pk = wallets.(0).account.public_key in
              let token_owner_pk = fee_payer_pk in
              let receiver_pk = wallets.(1).account.public_key in
              let fee_token = Token_id.default in
              let token_id =
                Quickcheck.random_value Token_id.gen_non_default
              in
              let accounts =
                [| create_account fee_payer_pk fee_token 20_000_000_000
                 ; { (create_account token_owner_pk token_id 0) with
                     token_permissions= Token_owned {disable_new_accounts= true}
                   } |]
              in
              let fee = Fee.of_int (random_int_incl 2 15 * 1_000_000_000) in
              let ( `Fee_payer_account fee_payer_account
                  , `Source_account token_owner_account
                  , `Receiver_account receiver_account ) =
                test_user_command_with_accounts ~constraint_constants ~ledger
                  ~accounts ~signer ~fee ~fee_payer_pk ~fee_token
                  (Create_token_account
                     { token_owner_pk
                     ; token_id
                     ; receiver_pk
                     ; account_disabled= false })
              in
              let fee_payer_account = Option.value_exn fee_payer_account in
              let token_owner_account = Option.value_exn token_owner_account in
              let receiver_account = Option.value_exn receiver_account in
              let expected_fee_payer_balance =
                accounts.(0).balance |> sub_fee fee
                |> sub_fee constraint_constants.account_creation_fee
              in
              assert (
                Balance.equal fee_payer_account.balance
                  expected_fee_payer_balance ) ;
              assert (Balance.(equal zero) token_owner_account.balance) ;
              assert (Balance.(equal zero) receiver_account.balance) ;
              assert (Option.is_none receiver_account.delegate) ;
              assert (
                receiver_account.token_permissions
                = Not_owned {account_disabled= false} ) ) )

    let%test_unit "create new own locked token account in a locked token" =
      Test_util.with_randomness 123456789 (fun () ->
          Ledger.with_ledger ~depth:ledger_depth ~f:(fun ledger ->
              let wallets = random_wallets ~n:2 () in
              let signer = wallets.(0).private_key in
              (* Fee-payer and receiver are the same, token owner differs. *)
              let fee_payer_pk = wallets.(0).account.public_key in
              let token_owner_pk = wallets.(1).account.public_key in
              let receiver_pk = fee_payer_pk in
              let fee_token = Token_id.default in
              let token_id =
                Quickcheck.random_value Token_id.gen_non_default
              in
              let accounts =
                [| create_account fee_payer_pk fee_token 20_000_000_000
                 ; { (create_account token_owner_pk token_id 0) with
                     token_permissions= Token_owned {disable_new_accounts= true}
                   } |]
              in
              let fee = Fee.of_int (random_int_incl 2 15 * 1_000_000_000) in
              let ( `Fee_payer_account fee_payer_account
                  , `Source_account token_owner_account
                  , `Receiver_account receiver_account ) =
                test_user_command_with_accounts ~constraint_constants ~ledger
                  ~accounts ~signer ~fee ~fee_payer_pk ~fee_token
                  (Create_token_account
                     { token_owner_pk
                     ; token_id
                     ; receiver_pk
                     ; account_disabled= true })
              in
              let fee_payer_account = Option.value_exn fee_payer_account in
              let token_owner_account = Option.value_exn token_owner_account in
              let receiver_account = Option.value_exn receiver_account in
              let expected_fee_payer_balance =
                accounts.(0).balance |> sub_fee fee
                |> sub_fee constraint_constants.account_creation_fee
              in
              assert (
                Balance.equal fee_payer_account.balance
                  expected_fee_payer_balance ) ;
              assert (Balance.(equal zero) token_owner_account.balance) ;
              assert (Balance.(equal zero) receiver_account.balance) ;
              assert (Option.is_none receiver_account.delegate) ;
              assert (
                receiver_account.token_permissions
                = Not_owned {account_disabled= true} ) ) )

    let%test_unit "create new token account fails for locked token, non-owner \
                   fee-payer" =
      Test_util.with_randomness 123456789 (fun () ->
          Ledger.with_ledger ~depth:ledger_depth ~f:(fun ledger ->
              let wallets = random_wallets ~n:3 () in
              let signer = wallets.(0).private_key in
              (* Fee-payer, receiver, and token owner differ. *)
              let fee_payer_pk = wallets.(0).account.public_key in
              let token_owner_pk = wallets.(1).account.public_key in
              let receiver_pk = wallets.(2).account.public_key in
              let fee_token = Token_id.default in
              let token_id =
                Quickcheck.random_value Token_id.gen_non_default
              in
              let accounts =
                [| create_account fee_payer_pk fee_token 20_000_000_000
                 ; { (create_account token_owner_pk token_id 0) with
                     token_permissions= Token_owned {disable_new_accounts= true}
                   } |]
              in
              let fee = Fee.of_int (random_int_incl 2 15 * 1_000_000_000) in
              let ( `Fee_payer_account fee_payer_account
                  , `Source_account token_owner_account
                  , `Receiver_account receiver_account ) =
                test_user_command_with_accounts ~constraint_constants ~ledger
                  ~accounts ~signer ~fee ~fee_payer_pk ~fee_token
                  (Create_token_account
                     { token_owner_pk
                     ; token_id
                     ; receiver_pk
                     ; account_disabled= false })
              in
              let fee_payer_account = Option.value_exn fee_payer_account in
              let token_owner_account = Option.value_exn token_owner_account in
              let expected_fee_payer_balance =
                accounts.(0).balance |> sub_fee fee
              in
              assert (
                Balance.equal fee_payer_account.balance
                  expected_fee_payer_balance ) ;
              assert (Balance.(equal zero) token_owner_account.balance) ;
              assert (Option.is_none receiver_account) ) )

    let%test_unit "create new locked token account fails for unlocked token, \
                   non-owner fee-payer" =
      Test_util.with_randomness 123456789 (fun () ->
          Ledger.with_ledger ~depth:ledger_depth ~f:(fun ledger ->
              let wallets = random_wallets ~n:3 () in
              let signer = wallets.(0).private_key in
              (* Fee-payer, receiver, and token owner differ. *)
              let fee_payer_pk = wallets.(0).account.public_key in
              let token_owner_pk = wallets.(1).account.public_key in
              let receiver_pk = wallets.(2).account.public_key in
              let fee_token = Token_id.default in
              let token_id =
                Quickcheck.random_value Token_id.gen_non_default
              in
              let accounts =
                [| create_account fee_payer_pk fee_token 20_000_000_000
                 ; { (create_account token_owner_pk token_id 0) with
                     token_permissions=
                       Token_owned {disable_new_accounts= false} } |]
              in
              let fee = Fee.of_int (random_int_incl 2 15 * 1_000_000_000) in
              let ( `Fee_payer_account fee_payer_account
                  , `Source_account token_owner_account
                  , `Receiver_account receiver_account ) =
                test_user_command_with_accounts ~constraint_constants ~ledger
                  ~accounts ~signer ~fee ~fee_payer_pk ~fee_token
                  (Create_token_account
                     { token_owner_pk
                     ; token_id
                     ; receiver_pk
                     ; account_disabled= true })
              in
              let fee_payer_account = Option.value_exn fee_payer_account in
              let token_owner_account = Option.value_exn token_owner_account in
              let expected_fee_payer_balance =
                accounts.(0).balance |> sub_fee fee
              in
              assert (
                Balance.equal fee_payer_account.balance
                  expected_fee_payer_balance ) ;
              assert (Balance.(equal zero) token_owner_account.balance) ;
              assert (Option.is_none receiver_account) ) )

    let%test_unit "create new token account fails if account exists" =
      Test_util.with_randomness 123456789 (fun () ->
          Ledger.with_ledger ~depth:ledger_depth ~f:(fun ledger ->
              let wallets = random_wallets ~n:3 () in
              let signer = wallets.(0).private_key in
              (* Fee-payer, receiver, and token owner differ. *)
              let fee_payer_pk = wallets.(0).account.public_key in
              let token_owner_pk = wallets.(1).account.public_key in
              let receiver_pk = wallets.(2).account.public_key in
              let fee_token = Token_id.default in
              let token_id =
                Quickcheck.random_value Token_id.gen_non_default
              in
              let accounts =
                [| create_account fee_payer_pk fee_token 20_000_000_000
                 ; { (create_account token_owner_pk token_id 0) with
                     token_permissions=
                       Token_owned {disable_new_accounts= false} }
                 ; create_account receiver_pk token_id 0 |]
              in
              let fee = Fee.of_int (random_int_incl 2 15 * 1_000_000_000) in
              let ( `Fee_payer_account fee_payer_account
                  , `Source_account token_owner_account
                  , `Receiver_account receiver_account ) =
                test_user_command_with_accounts ~constraint_constants ~ledger
                  ~accounts ~signer ~fee ~fee_payer_pk ~fee_token
                  (Create_token_account
                     { token_owner_pk
                     ; token_id
                     ; receiver_pk
                     ; account_disabled= false })
              in
              let fee_payer_account = Option.value_exn fee_payer_account in
              let token_owner_account = Option.value_exn token_owner_account in
              let receiver_account = Option.value_exn receiver_account in
              (* No account creation fee: the command fails. *)
              let expected_fee_payer_balance =
                accounts.(0).balance |> sub_fee fee
              in
              assert (
                Balance.equal fee_payer_account.balance
                  expected_fee_payer_balance ) ;
              assert (Balance.(equal zero) token_owner_account.balance) ;
              assert (Balance.(equal zero) receiver_account.balance) ) )

    let%test_unit "create new token account fails if receiver is token owner" =
      Test_util.with_randomness 123456789 (fun () ->
          Ledger.with_ledger ~depth:ledger_depth ~f:(fun ledger ->
              let wallets = random_wallets ~n:2 () in
              let signer = wallets.(0).private_key in
              (* Receiver and token owner are the same, fee-payer differs. *)
              let fee_payer_pk = wallets.(0).account.public_key in
              let token_owner_pk = wallets.(1).account.public_key in
              let receiver_pk = token_owner_pk in
              let fee_token = Token_id.default in
              let token_id =
                Quickcheck.random_value Token_id.gen_non_default
              in
              let accounts =
                [| create_account fee_payer_pk fee_token 20_000_000_000
                 ; { (create_account token_owner_pk token_id 0) with
                     token_permissions=
                       Token_owned {disable_new_accounts= false} } |]
              in
              let fee = Fee.of_int (random_int_incl 2 15 * 1_000_000_000) in
              let ( `Fee_payer_account fee_payer_account
                  , `Source_account token_owner_account
                  , `Receiver_account receiver_account ) =
                test_user_command_with_accounts ~constraint_constants ~ledger
                  ~accounts ~signer ~fee ~fee_payer_pk ~fee_token
                  (Create_token_account
                     { token_owner_pk
                     ; token_id
                     ; receiver_pk
                     ; account_disabled= false })
              in
              let fee_payer_account = Option.value_exn fee_payer_account in
              let token_owner_account = Option.value_exn token_owner_account in
              let receiver_account = Option.value_exn receiver_account in
              (* No account creation fee: the command fails. *)
              let expected_fee_payer_balance =
                accounts.(0).balance |> sub_fee fee
              in
              assert (
                Balance.equal fee_payer_account.balance
                  expected_fee_payer_balance ) ;
              assert (Balance.(equal zero) token_owner_account.balance) ;
              assert (Balance.(equal zero) receiver_account.balance) ) )

    let%test_unit "create new token account fails if claimed token owner \
                   doesn't own the token" =
      Test_util.with_randomness 123456789 (fun () ->
          Ledger.with_ledger ~depth:ledger_depth ~f:(fun ledger ->
              let wallets = random_wallets ~n:3 () in
              let signer = wallets.(0).private_key in
              (* Fee-payer, receiver, and token owner differ. *)
              let fee_payer_pk = wallets.(0).account.public_key in
              let token_owner_pk = wallets.(1).account.public_key in
              let receiver_pk = wallets.(2).account.public_key in
              let fee_token = Token_id.default in
              let token_id =
                Quickcheck.random_value Token_id.gen_non_default
              in
              let accounts =
                [| create_account fee_payer_pk fee_token 20_000_000_000
                 ; create_account token_owner_pk token_id 0 |]
              in
              let fee = Fee.of_int (random_int_incl 2 15 * 1_000_000_000) in
              let ( `Fee_payer_account fee_payer_account
                  , `Source_account token_owner_account
                  , `Receiver_account receiver_account ) =
                test_user_command_with_accounts ~constraint_constants ~ledger
                  ~accounts ~signer ~fee ~fee_payer_pk ~fee_token
                  (Create_token_account
                     { token_owner_pk
                     ; token_id
                     ; receiver_pk
                     ; account_disabled= false })
              in
              let fee_payer_account = Option.value_exn fee_payer_account in
              let token_owner_account = Option.value_exn token_owner_account in
              (* No account creation fee: the command fails. *)
              let expected_fee_payer_balance =
                accounts.(0).balance |> sub_fee fee
              in
              assert (
                Balance.equal fee_payer_account.balance
                  expected_fee_payer_balance ) ;
              assert (Balance.(equal zero) token_owner_account.balance) ;
              assert (Option.is_none receiver_account) ) )

    let%test_unit "create new token account fails if claimed token owner is \
                   also the account creation target and does not exist" =
      Test_util.with_randomness 123456789 (fun () ->
          Ledger.with_ledger ~depth:ledger_depth ~f:(fun ledger ->
              let wallets = random_wallets ~n:3 () in
              let signer = wallets.(0).private_key in
              (* Fee-payer, receiver, and token owner are the same. *)
              let fee_payer_pk = wallets.(0).account.public_key in
              let fee_token = Token_id.default in
              let token_id =
                Quickcheck.random_value Token_id.gen_non_default
              in
              let accounts =
                [|create_account fee_payer_pk fee_token 20_000_000_000|]
              in
              let fee = Fee.of_int (random_int_incl 2 15 * 1_000_000_000) in
              let ( `Fee_payer_account fee_payer_account
                  , `Source_account token_owner_account
                  , `Receiver_account receiver_account ) =
                test_user_command_with_accounts ~constraint_constants ~ledger
                  ~accounts ~signer ~fee ~fee_payer_pk ~fee_token
                  (Create_token_account
                     { token_owner_pk= fee_payer_pk
                     ; token_id
                     ; receiver_pk= fee_payer_pk
                     ; account_disabled= false })
              in
              let fee_payer_account = Option.value_exn fee_payer_account in
              (* No account creation fee: the command fails. *)
              let expected_fee_payer_balance =
                accounts.(0).balance |> sub_fee fee
              in
              assert (
                Balance.equal fee_payer_account.balance
                  expected_fee_payer_balance ) ;
              assert (Option.is_none token_owner_account) ;
              assert (Option.is_none receiver_account) ) )

    let%test_unit "create new token account works for default token" =
      Test_util.with_randomness 123456789 (fun () ->
          Ledger.with_ledger ~depth:ledger_depth ~f:(fun ledger ->
              let wallets = random_wallets ~n:2 () in
              let signer = wallets.(0).private_key in
              (* Fee-payer and receiver are the same, token owner differs. *)
              let fee_payer_pk = wallets.(0).account.public_key in
              let token_owner_pk = fee_payer_pk in
              let receiver_pk = wallets.(1).account.public_key in
              let fee_token = Token_id.default in
              let token_id = Token_id.default in
              let accounts =
                [|create_account fee_payer_pk fee_token 20_000_000_000|]
              in
              let fee = Fee.of_int (random_int_incl 2 15 * 1_000_000_000) in
              let ( `Fee_payer_account fee_payer_account
                  , `Source_account _token_owner_account
                  , `Receiver_account receiver_account ) =
                test_user_command_with_accounts ~constraint_constants ~ledger
                  ~accounts ~signer ~fee ~fee_payer_pk ~fee_token
                  (Create_token_account
                     { token_owner_pk
                     ; token_id
                     ; receiver_pk
                     ; account_disabled= false })
              in
              let fee_payer_account = Option.value_exn fee_payer_account in
              let receiver_account = Option.value_exn receiver_account in
              let expected_fee_payer_balance =
                accounts.(0).balance |> sub_fee fee
                |> sub_fee constraint_constants.account_creation_fee
              in
              assert (
                Balance.equal fee_payer_account.balance
                  expected_fee_payer_balance ) ;
              assert (Balance.(equal zero) receiver_account.balance) ;
              assert (
                Public_key.Compressed.equal receiver_pk
                  (Option.value_exn receiver_account.delegate) ) ;
              assert (
                receiver_account.token_permissions
                = Not_owned {account_disabled= false} ) ) )

    let%test_unit "mint tokens in owner's account" =
      Test_util.with_randomness 123456789 (fun () ->
          Ledger.with_ledger ~depth:ledger_depth ~f:(fun ledger ->
              let wallets = random_wallets ~n:1 () in
              let signer = wallets.(0).private_key in
              (* Fee-payer, receiver, and token owner are the same. *)
              let fee_payer_pk = wallets.(0).account.public_key in
              let token_owner_pk = fee_payer_pk in
              let receiver_pk = fee_payer_pk in
              let fee_token = Token_id.default in
              let token_id =
                Quickcheck.random_value Token_id.gen_non_default
              in
              let amount =
                Amount.of_int (random_int_incl 2 15 * 1_000_000_000)
              in
              let accounts =
                [| create_account fee_payer_pk fee_token 20_000_000_000
                 ; { (create_account token_owner_pk token_id 0) with
                     token_permissions=
                       Token_owned {disable_new_accounts= false} } |]
              in
              let fee = Fee.of_int (random_int_incl 2 15 * 1_000_000_000) in
              let ( `Fee_payer_account fee_payer_account
                  , `Source_account _token_owner_account
                  , `Receiver_account receiver_account ) =
                test_user_command_with_accounts ~constraint_constants ~ledger
                  ~accounts ~signer ~fee ~fee_payer_pk ~fee_token
                  (Mint_tokens {token_owner_pk; token_id; receiver_pk; amount})
              in
              let fee_payer_account = Option.value_exn fee_payer_account in
              let receiver_account = Option.value_exn receiver_account in
              let expected_fee_payer_balance =
                accounts.(0).balance |> sub_fee fee
              in
              let expected_receiver_balance =
                accounts.(1).balance |> add_amount amount
              in
              assert (
                Balance.equal fee_payer_account.balance
                  expected_fee_payer_balance ) ;
              assert (
                Balance.equal expected_receiver_balance
                  receiver_account.balance ) ) )

    let%test_unit "mint tokens in another pk's account" =
      Test_util.with_randomness 123456789 (fun () ->
          Ledger.with_ledger ~depth:ledger_depth ~f:(fun ledger ->
              let wallets = random_wallets ~n:2 () in
              let signer = wallets.(0).private_key in
              (* Fee-payer and token owner are the same, receiver differs. *)
              let fee_payer_pk = wallets.(0).account.public_key in
              let token_owner_pk = fee_payer_pk in
              let receiver_pk = wallets.(1).account.public_key in
              let fee_token = Token_id.default in
              let token_id =
                Quickcheck.random_value Token_id.gen_non_default
              in
              let amount =
                Amount.of_int (random_int_incl 2 15 * 1_000_000_000)
              in
              let accounts =
                [| create_account fee_payer_pk fee_token 20_000_000_000
                 ; { (create_account token_owner_pk token_id 0) with
                     token_permissions=
                       Token_owned {disable_new_accounts= false} }
                 ; create_account receiver_pk token_id 0 |]
              in
              let fee = Fee.of_int (random_int_incl 2 15 * 1_000_000_000) in
              let ( `Fee_payer_account fee_payer_account
                  , `Source_account token_owner_account
                  , `Receiver_account receiver_account ) =
                test_user_command_with_accounts ~constraint_constants ~ledger
                  ~accounts ~signer ~fee ~fee_payer_pk ~fee_token
                  (Mint_tokens {token_owner_pk; token_id; receiver_pk; amount})
              in
              let fee_payer_account = Option.value_exn fee_payer_account in
              let receiver_account = Option.value_exn receiver_account in
              let token_owner_account = Option.value_exn token_owner_account in
              let expected_fee_payer_balance =
                accounts.(0).balance |> sub_fee fee
              in
              let expected_receiver_balance =
                accounts.(2).balance |> add_amount amount
              in
              assert (
                Balance.equal fee_payer_account.balance
                  expected_fee_payer_balance ) ;
              assert (
                Balance.equal accounts.(1).balance token_owner_account.balance
              ) ;
              assert (
                Balance.equal expected_receiver_balance
                  receiver_account.balance ) ) )

    let%test_unit "mint tokens fails if the claimed token owner is not the \
                   token owner" =
      Test_util.with_randomness 123456789 (fun () ->
          Ledger.with_ledger ~depth:ledger_depth ~f:(fun ledger ->
              let wallets = random_wallets ~n:2 () in
              let signer = wallets.(0).private_key in
              (* Fee-payer and token owner are the same, receiver differs. *)
              let fee_payer_pk = wallets.(0).account.public_key in
              let token_owner_pk = fee_payer_pk in
              let receiver_pk = wallets.(1).account.public_key in
              let fee_token = Token_id.default in
              let token_id =
                Quickcheck.random_value Token_id.gen_non_default
              in
              let amount =
                Amount.of_int (random_int_incl 2 15 * 1_000_000_000)
              in
              let accounts =
                [| create_account fee_payer_pk fee_token 20_000_000_000
                 ; create_account token_owner_pk token_id 0
                 ; create_account receiver_pk token_id 0 |]
              in
              let fee = Fee.of_int (random_int_incl 2 15 * 1_000_000_000) in
              let ( `Fee_payer_account fee_payer_account
                  , `Source_account token_owner_account
                  , `Receiver_account receiver_account ) =
                test_user_command_with_accounts ~constraint_constants ~ledger
                  ~accounts ~signer ~fee ~fee_payer_pk ~fee_token
                  (Mint_tokens {token_owner_pk; token_id; receiver_pk; amount})
              in
              let fee_payer_account = Option.value_exn fee_payer_account in
              let receiver_account = Option.value_exn receiver_account in
              let token_owner_account = Option.value_exn token_owner_account in
              let expected_fee_payer_balance =
                accounts.(0).balance |> sub_fee fee
              in
              assert (
                Balance.equal fee_payer_account.balance
                  expected_fee_payer_balance ) ;
              assert (
                Balance.equal accounts.(1).balance token_owner_account.balance
              ) ;
              assert (
                Balance.equal accounts.(2).balance receiver_account.balance )
          ) )

    let%test_unit "mint tokens fails if the token owner account is not present"
        =
      Test_util.with_randomness 123456789 (fun () ->
          Ledger.with_ledger ~depth:ledger_depth ~f:(fun ledger ->
              let wallets = random_wallets ~n:2 () in
              let signer = wallets.(0).private_key in
              (* Fee-payer and token owner are the same, receiver differs. *)
              let fee_payer_pk = wallets.(0).account.public_key in
              let token_owner_pk = fee_payer_pk in
              let receiver_pk = wallets.(1).account.public_key in
              let fee_token = Token_id.default in
              let token_id =
                Quickcheck.random_value Token_id.gen_non_default
              in
              let amount =
                Amount.of_int (random_int_incl 2 15 * 1_000_000_000)
              in
              let accounts =
                [| create_account fee_payer_pk fee_token 20_000_000_000
                 ; create_account receiver_pk token_id 0 |]
              in
              let fee = Fee.of_int (random_int_incl 2 15 * 1_000_000_000) in
              let ( `Fee_payer_account fee_payer_account
                  , `Source_account token_owner_account
                  , `Receiver_account receiver_account ) =
                test_user_command_with_accounts ~constraint_constants ~ledger
                  ~accounts ~signer ~fee ~fee_payer_pk ~fee_token
                  (Mint_tokens {token_owner_pk; token_id; receiver_pk; amount})
              in
              let fee_payer_account = Option.value_exn fee_payer_account in
              let receiver_account = Option.value_exn receiver_account in
              let expected_fee_payer_balance =
                accounts.(0).balance |> sub_fee fee
              in
              assert (
                Balance.equal fee_payer_account.balance
                  expected_fee_payer_balance ) ;
              assert (Option.is_none token_owner_account) ;
              assert (
                Balance.equal accounts.(1).balance receiver_account.balance )
          ) )

    let%test_unit "mint tokens fails if the fee-payer does not have \
                   permission to mint" =
      Test_util.with_randomness 123456789 (fun () ->
          Ledger.with_ledger ~depth:ledger_depth ~f:(fun ledger ->
              let wallets = random_wallets ~n:2 () in
              let signer = wallets.(0).private_key in
              (* Fee-payer and receiver are the same, token owner differs. *)
              let fee_payer_pk = wallets.(0).account.public_key in
              let token_owner_pk = wallets.(1).account.public_key in
              let receiver_pk = fee_payer_pk in
              let fee_token = Token_id.default in
              let token_id =
                Quickcheck.random_value Token_id.gen_non_default
              in
              let amount =
                Amount.of_int (random_int_incl 2 15 * 1_000_000_000)
              in
              let accounts =
                [| create_account fee_payer_pk fee_token 20_000_000_000
                 ; { (create_account token_owner_pk token_id 0) with
                     token_permissions=
                       Token_owned {disable_new_accounts= false} }
                 ; create_account receiver_pk token_id 0 |]
              in
              let fee = Fee.of_int (random_int_incl 2 15 * 1_000_000_000) in
              let ( `Fee_payer_account fee_payer_account
                  , `Source_account token_owner_account
                  , `Receiver_account receiver_account ) =
                test_user_command_with_accounts ~constraint_constants ~ledger
                  ~accounts ~signer ~fee ~fee_payer_pk ~fee_token
                  (Mint_tokens {token_owner_pk; token_id; receiver_pk; amount})
              in
              let fee_payer_account = Option.value_exn fee_payer_account in
              let receiver_account = Option.value_exn receiver_account in
              let token_owner_account = Option.value_exn token_owner_account in
              let expected_fee_payer_balance =
                accounts.(0).balance |> sub_fee fee
              in
              assert (
                Balance.equal fee_payer_account.balance
                  expected_fee_payer_balance ) ;
              assert (
                Balance.equal accounts.(1).balance token_owner_account.balance
              ) ;
              assert (
                Balance.equal accounts.(2).balance receiver_account.balance )
          ) )

    let%test_unit "mint tokens fails if the receiver account is not present" =
      Test_util.with_randomness 123456789 (fun () ->
          Ledger.with_ledger ~depth:ledger_depth ~f:(fun ledger ->
              let wallets = random_wallets ~n:2 () in
              let signer = wallets.(0).private_key in
              (* Fee-payer and fee payer are the same, receiver differs. *)
              let fee_payer_pk = wallets.(0).account.public_key in
              let token_owner_pk = fee_payer_pk in
              let receiver_pk = wallets.(1).account.public_key in
              let fee_token = Token_id.default in
              let token_id =
                Quickcheck.random_value Token_id.gen_non_default
              in
              let amount =
                Amount.of_int (random_int_incl 2 15 * 1_000_000_000)
              in
              let accounts =
                [| create_account fee_payer_pk fee_token 20_000_000_000
                 ; { (create_account token_owner_pk token_id 0) with
                     token_permissions=
                       Token_owned {disable_new_accounts= false} } |]
              in
              let fee = Fee.of_int (random_int_incl 2 15 * 1_000_000_000) in
              let ( `Fee_payer_account fee_payer_account
                  , `Source_account token_owner_account
                  , `Receiver_account receiver_account ) =
                test_user_command_with_accounts ~constraint_constants ~ledger
                  ~accounts ~signer ~fee ~fee_payer_pk ~fee_token
                  (Mint_tokens {token_owner_pk; token_id; receiver_pk; amount})
              in
              let fee_payer_account = Option.value_exn fee_payer_account in
              let token_owner_account = Option.value_exn token_owner_account in
              let expected_fee_payer_balance =
                accounts.(0).balance |> sub_fee fee
              in
              assert (
                Balance.equal fee_payer_account.balance
                  expected_fee_payer_balance ) ;
              assert (
                Balance.equal accounts.(1).balance token_owner_account.balance
              ) ;
              assert (Option.is_none receiver_account) ) )

    let%test_unit "unchanged timings for fee transfers and coinbase" =
      Test_util.with_randomness 123456789 (fun () ->
          let receivers =
            Array.init 2 ~f:(fun _ ->
                Public_key.of_private_key_exn (Private_key.create ())
                |> Public_key.compress )
          in
          let timed_account pk =
            let account_id = Account_id.create pk Token_id.default in
            let balance = Balance.of_int 100_000_000_000_000 in
            let initial_minimum_balance = Balance.of_int 80_000_000_000 in
            let cliff_time = Global_slot.of_int 2 in
            let cliff_amount = Amount.of_int 5_000_000_000 in
            let vesting_period = Global_slot.of_int 2 in
            let vesting_increment = Amount.of_int 40_000_000_000 in
            Or_error.ok_exn
            @@ Account.create_timed account_id balance ~initial_minimum_balance
                 ~cliff_time ~cliff_amount ~vesting_period ~vesting_increment
          in
          let timed_account1 = timed_account receivers.(0) in
          let timed_account2 = timed_account receivers.(1) in
          let fee = 8_000_000_000 in
          let ft1, ft2 =
            let single1 =
              Fee_transfer.Single.create ~receiver_pk:receivers.(0)
                ~fee:(Currency.Fee.of_int fee) ~fee_token:Token_id.default
            in
            let single2 =
              Fee_transfer.Single.create ~receiver_pk:receivers.(1)
                ~fee:(Currency.Fee.of_int fee) ~fee_token:Token_id.default
            in
            ( Fee_transfer.create single1 (Some single2) |> Or_error.ok_exn
            , Fee_transfer.create single1 None |> Or_error.ok_exn )
          in
          let coinbase_with_ft, coinbase_wo_ft =
            let ft =
              Coinbase.Fee_transfer.create ~receiver_pk:receivers.(0)
                ~fee:(Currency.Fee.of_int fee)
            in
            ( Coinbase.create
                ~amount:(Currency.Amount.of_int 10_000_000_000)
                ~receiver:receivers.(1) ~fee_transfer:(Some ft)
              |> Or_error.ok_exn
            , Coinbase.create
                ~amount:(Currency.Amount.of_int 10_000_000_000)
                ~receiver:receivers.(1) ~fee_transfer:None
              |> Or_error.ok_exn )
          in
          let transactions : Transaction.Valid.t list =
            [ Fee_transfer ft1
            ; Fee_transfer ft2
            ; Coinbase coinbase_with_ft
            ; Coinbase coinbase_wo_ft ]
          in
          Ledger.with_ledger ~depth:ledger_depth ~f:(fun ledger ->
              List.iter [timed_account1; timed_account2] ~f:(fun acc ->
                  Ledger.create_new_account_exn ledger (Account.identifier acc)
                    acc ) ;
              (* well over the vesting period, the timing field shouldn't change*)
              let txn_global_slot = Global_slot.of_int 100 in
              List.iter transactions ~f:(fun txn ->
                  test_transaction ~txn_global_slot ~constraint_constants
                    ledger txn ) ) )
  end )

let%test_module "account timing check" =
  ( module struct
    open Core_kernel
    open Mina_numbers
    open Currency
    open Transaction_validator.For_tests

    (* test that unchecked and checked calculations for timing agree *)

    let checked_min_balance_and_timing account txn_amount txn_global_slot =
      let account = Account.var_of_t account in
      let txn_amount = Amount.var_of_t txn_amount in
      let txn_global_slot = Global_slot.Checked.constant txn_global_slot in
      let%map `Min_balance min_balance, timing =
        Base.check_timing ~balance_check:Tick.Boolean.Assert.is_true
          ~timed_balance_check:Tick.Boolean.Assert.is_true ~account ~txn_amount
          ~txn_global_slot
      in
      (min_balance, timing)

    let make_checked_timing_computation account txn_amount txn_global_slot =
      let%map _min_balance, timing =
        checked_min_balance_and_timing account txn_amount txn_global_slot
      in
      timing

    let make_checked_min_balance_computation account txn_amount txn_global_slot
        =
      let%map min_balance, _timing =
        checked_min_balance_and_timing account txn_amount txn_global_slot
      in
      min_balance

    let snarky_integer_of_bools bools =
      let snarky_bools =
        List.map bools ~f:(fun b ->
            let open Tick.Boolean in
            if b then true_ else false_ )
      in
      let bitstring_lsb =
        Bitstring_lib.Bitstring.Lsb_first.of_list snarky_bools
      in
      Snarky_integer.Integer.of_bits ~m:Tick.m bitstring_lsb

    let run_checked_timing_and_compare account txn_amount txn_global_slot
        unchecked_timing unchecked_min_balance =
      let equal_balances_computation =
        let open Snarky_backendless.Checked in
        let%bind checked_timing =
          make_checked_timing_computation account txn_amount txn_global_slot
        in
        (* check agreement of timings produced by checked, unchecked validations *)
        let%bind () =
          as_prover
            As_prover.(
              let%map checked_timing =
                read Account.Timing.typ checked_timing
              in
              assert (Account.Timing.equal checked_timing unchecked_timing))
        in
        let%bind checked_min_balance =
          make_checked_min_balance_computation account txn_amount
            txn_global_slot
        in
        let%bind unchecked_min_balance_as_snarky_integer =
          Run.make_checked (fun () ->
              snarky_integer_of_bools (Balance.to_bits unchecked_min_balance)
          )
        in
        let%map equal_balances_checked =
          Run.make_checked (fun () ->
              Snarky_integer.Integer.equal ~m checked_min_balance
                unchecked_min_balance_as_snarky_integer )
        in
        Snarky_backendless.As_prover.read Tick.Boolean.typ
          equal_balances_checked
      in
      let (), equal_balances =
        Or_error.ok_exn @@ Tick.run_and_check equal_balances_computation ()
      in
      equal_balances

    (* confirm the checked computation fails *)
    let checked_timing_should_fail account txn_amount txn_global_slot =
      let checked_timing_computation =
        let%map checked_timing =
          make_checked_timing_computation account txn_amount txn_global_slot
        in
        As_prover.read Account.Timing.typ checked_timing
      in
      Or_error.is_error @@ Tick.run_and_check checked_timing_computation ()

    let%test "before_cliff_time" =
      let pk = Public_key.Compressed.empty in
      let account_id = Account_id.create pk Token_id.default in
      let balance = Balance.of_int 100_000_000_000_000 in
      let initial_minimum_balance = Balance.of_int 80_000_000_000_000 in
      let cliff_time = Global_slot.of_int 1000 in
      let cliff_amount = Amount.of_int 500_000_000 in
      let vesting_period = Global_slot.of_int 10 in
      let vesting_increment = Amount.of_int 1_000_000_000 in
      let txn_amount = Currency.Amount.of_int 100_000_000_000 in
      let txn_global_slot = Global_slot.of_int 45 in
      let account =
        Or_error.ok_exn
        @@ Account.create_timed account_id balance ~initial_minimum_balance
             ~cliff_time ~cliff_amount ~vesting_period ~vesting_increment
      in
      let timing_with_min_balance =
        validate_timing_with_min_balance ~txn_amount ~txn_global_slot ~account
      in
      match timing_with_min_balance with
      | Ok ((Timed _ as unchecked_timing), `Min_balance unchecked_min_balance)
        ->
          run_checked_timing_and_compare account txn_amount txn_global_slot
            unchecked_timing unchecked_min_balance
      | _ ->
          false

    let%test "positive min balance" =
      let pk = Public_key.Compressed.empty in
      let account_id = Account_id.create pk Token_id.default in
      let balance = Balance.of_int 100_000_000_000_000 in
      let initial_minimum_balance = Balance.of_int 10_000_000_000_000 in
      let cliff_time = Global_slot.of_int 1000 in
      let cliff_amount = Amount.zero in
      let vesting_period = Global_slot.of_int 10 in
      let vesting_increment = Amount.of_int 100_000_000_000 in
      let account =
        Or_error.ok_exn
        @@ Account.create_timed account_id balance ~initial_minimum_balance
             ~cliff_time ~cliff_amount ~vesting_period ~vesting_increment
      in
      let txn_amount = Currency.Amount.of_int 100_000_000_000 in
      let txn_global_slot = Mina_numbers.Global_slot.of_int 1_900 in
      let timing_with_min_balance =
        validate_timing_with_min_balance ~account
          ~txn_amount:(Currency.Amount.of_int 100_000_000_000)
          ~txn_global_slot:(Mina_numbers.Global_slot.of_int 1_900)
      in
      (* we're 900 slots past the cliff, which is 90 vesting periods
          subtract 90 * 100 = 9,000 from init min balance of 10,000 to get 1000
          so we should still be timed
        *)
      match timing_with_min_balance with
      | Ok ((Timed _ as unchecked_timing), `Min_balance unchecked_min_balance)
        ->
          run_checked_timing_and_compare account txn_amount txn_global_slot
            unchecked_timing unchecked_min_balance
      | _ ->
          false

    let%test "curr min balance of zero" =
      let pk = Public_key.Compressed.empty in
      let account_id = Account_id.create pk Token_id.default in
      let balance = Balance.of_int 100_000_000_000_000 in
      let initial_minimum_balance = Balance.of_int 10_000_000_000_000 in
      let cliff_time = Global_slot.of_int 1_000 in
      let cliff_amount = Amount.of_int 900_000_000 in
      let vesting_period = Global_slot.of_int 10 in
      let vesting_increment = Amount.of_int 100_000_000_000 in
      let account =
        Or_error.ok_exn
        @@ Account.create_timed account_id balance ~initial_minimum_balance
             ~cliff_time ~cliff_amount ~vesting_period ~vesting_increment
      in
      let txn_amount = Currency.Amount.of_int 100_000_000_000 in
      let txn_global_slot = Global_slot.of_int 2_000 in
      let timing_with_min_balance =
        validate_timing_with_min_balance ~txn_amount ~txn_global_slot ~account
      in
      (* we're 2_000 - 1_000 = 1_000 slots past the cliff, which is 100 vesting periods
          subtract 100 * 100_000_000_000 = 10_000_000_000_000 from init min balance
          of 10_000_000_000 to get zero, so we should be untimed now
        *)
      match timing_with_min_balance with
      | Ok ((Untimed as unchecked_timing), `Min_balance unchecked_min_balance)
        ->
          run_checked_timing_and_compare account txn_amount txn_global_slot
            unchecked_timing unchecked_min_balance
      | _ ->
          false

    let%test "below calculated min balance" =
      let pk = Public_key.Compressed.empty in
      let account_id = Account_id.create pk Token_id.default in
      let balance = Balance.of_int 10_000_000_000_000 in
      let initial_minimum_balance = Balance.of_int 10_000_000_000_000 in
      let cliff_time = Global_slot.of_int 1_000 in
      let cliff_amount = Amount.zero in
      let vesting_period = Global_slot.of_int 10 in
      let vesting_increment = Amount.of_int 100_000_000_000 in
      let account =
        Or_error.ok_exn
        @@ Account.create_timed account_id balance ~initial_minimum_balance
             ~cliff_time ~cliff_amount ~vesting_period ~vesting_increment
      in
      let txn_amount = Currency.Amount.of_int 101_000_000_000 in
      let txn_global_slot = Mina_numbers.Global_slot.of_int 1_010 in
      let timing = validate_timing ~txn_amount ~txn_global_slot ~account in
      match timing with
      | Error err ->
          assert (
            Transaction_status.Failure.equal
              (Transaction_logic.timing_error_to_user_command_status err)
              Transaction_status.Failure.Source_minimum_balance_violation ) ;
          checked_timing_should_fail account txn_amount txn_global_slot
      | _ ->
          false

    let%test "insufficient balance" =
      let pk = Public_key.Compressed.empty in
      let account_id = Account_id.create pk Token_id.default in
      let balance = Balance.of_int 100_000_000_000_000 in
      let initial_minimum_balance = Balance.of_int 10_000_000_000_000 in
      let cliff_time = Global_slot.of_int 1000 in
      let cliff_amount = Amount.zero in
      let vesting_period = Global_slot.of_int 10 in
      let vesting_increment = Amount.of_int 100_000_000_000 in
      let account =
        Or_error.ok_exn
        @@ Account.create_timed account_id balance ~initial_minimum_balance
             ~cliff_time ~cliff_amount ~vesting_period ~vesting_increment
      in
      let txn_amount = Currency.Amount.of_int 100_001_000_000_000 in
      let txn_global_slot = Global_slot.of_int 2000_000_000_000 in
      let timing = validate_timing ~txn_amount ~txn_global_slot ~account in
      match timing with
      | Error err ->
          assert (
            Transaction_status.Failure.equal
              (Transaction_logic.timing_error_to_user_command_status err)
              Transaction_status.Failure.Source_insufficient_balance ) ;
          checked_timing_should_fail account txn_amount txn_global_slot
      | _ ->
          false

    let%test "past full vesting" =
      let pk = Public_key.Compressed.empty in
      let account_id = Account_id.create pk Token_id.default in
      let balance = Balance.of_int 100_000_000_000_000 in
      let initial_minimum_balance = Balance.of_int 10_000_000_000_000 in
      let cliff_time = Global_slot.of_int 1000 in
      let cliff_amount = Amount.zero in
      let vesting_period = Global_slot.of_int 10 in
      let vesting_increment = Amount.of_int 100_000_000_000 in
      let account =
        Or_error.ok_exn
        @@ Account.create_timed account_id balance ~initial_minimum_balance
             ~cliff_time ~cliff_amount ~vesting_period ~vesting_increment
      in
      (* fully vested, curr min balance = 0, so we can spend the whole balance *)
      let txn_amount = Currency.Amount.of_int 100_000_000_000_000 in
      let txn_global_slot = Global_slot.of_int 3000 in
      let timing_with_min_balance =
        validate_timing_with_min_balance ~txn_amount ~txn_global_slot ~account
      in
      match timing_with_min_balance with
      | Ok ((Untimed as unchecked_timing), `Min_balance unchecked_min_balance)
        ->
          run_checked_timing_and_compare account txn_amount txn_global_slot
            unchecked_timing unchecked_min_balance
      | _ ->
          false

    let make_cliff_amount_test slot =
      let pk = Public_key.Compressed.empty in
      let account_id = Account_id.create pk Token_id.default in
      let balance = Balance.of_int 100_000_000_000_000 in
      let initial_minimum_balance = Balance.of_int 10_000_000_000_000 in
      let cliff_time = Global_slot.of_int 1000 in
      let cliff_amount =
        Balance.to_uint64 initial_minimum_balance |> Amount.of_uint64
      in
      let vesting_period = Global_slot.of_int 1 in
      let vesting_increment = Amount.zero in
      let account =
        Or_error.ok_exn
        @@ Account.create_timed account_id balance ~initial_minimum_balance
             ~cliff_time ~cliff_amount ~vesting_period ~vesting_increment
      in
      let txn_amount = Currency.Amount.of_int 100_000_000_000_000 in
      let txn_global_slot = Global_slot.of_int slot in
      (txn_amount, txn_global_slot, account)

    let%test "before cliff, cliff_amount doesn't affect min balance" =
      let txn_amount, txn_global_slot, account = make_cliff_amount_test 999 in
      let timing = validate_timing ~txn_amount ~txn_global_slot ~account in
      match timing with
      | Error err ->
          assert (
            Transaction_status.Failure.equal
              (Transaction_logic.timing_error_to_user_command_status err)
              Transaction_status.Failure.Source_minimum_balance_violation ) ;
          checked_timing_should_fail account txn_amount txn_global_slot
      | Ok _ ->
          false

    let%test "at exactly cliff time, cliff amount allows spending" =
      let txn_amount, txn_global_slot, account = make_cliff_amount_test 1000 in
      let timing_with_min_balance =
        validate_timing_with_min_balance ~txn_amount ~txn_global_slot ~account
      in
      match timing_with_min_balance with
      | Ok ((Untimed as unchecked_timing), `Min_balance unchecked_min_balance)
        ->
          run_checked_timing_and_compare account txn_amount txn_global_slot
            unchecked_timing unchecked_min_balance
      | _ ->
          false
  end )

let constraint_system_digests ~constraint_constants () =
  let digest = Tick.R1CS_constraint_system.digest in
  [ ( "transaction-merge"
    , digest
        Merge.(
          Tick.constraint_system ~exposing:[Statement.With_sok.typ] (fun x ->
              let open Tick in
              let%bind x1 = exists Statement.With_sok.typ in
              let%bind x2 = exists Statement.With_sok.typ in
              main [x1; x2] x )) )
  ; ( "transaction-base"
    , digest
        Base.(
          Tick.constraint_system ~exposing:[Statement.With_sok.typ]
            (main ~constraint_constants)) ) ]<|MERGE_RESOLUTION|>--- conflicted
+++ resolved
@@ -453,6 +453,19 @@
 let chain if_ b ~then_ ~else_ =
   let%bind then_ = then_ and else_ = else_ in
   if_ b ~then_ ~else_
+
+(* Currently, a circuit must have at least 1 of every type of constraint. *)
+let dummy_constraints () =
+  Impl.(
+    let b = exists Boolean.typ_unchecked ~compute:(fun _ -> true) in
+    let g = exists Inner_curve.typ ~compute:(fun _ -> Inner_curve.one) in
+    let _ =
+      Pickles.Step_main_inputs.Ops.scale_fast g (`Plus_two_to_len [|b; b|])
+    in
+    let _ =
+      Pickles.Pairing_main.Scalar_challenge.endo g (Scalar_challenge [b])
+    in
+    ())
 
 module Base = struct
   module User_command_failure = struct
@@ -951,22 +964,6 @@
               ~receiver_account txn)
   end
 
-  (* Currently, a circuit must have at least 1 of every type of constraint. *)
-  let dummy_constraints () =
-    make_checked
-      Impl.(
-        fun () ->
-          let b = exists Boolean.typ_unchecked ~compute:(fun _ -> true) in
-          let g = exists Inner_curve.typ ~compute:(fun _ -> Inner_curve.one) in
-          let _ =
-            Pickles.Step_main_inputs.Ops.scale_fast g
-              (`Plus_two_to_len [|b; b|])
-          in
-          let _ =
-            Pickles.Pairing_main.Scalar_challenge.endo g (Scalar_challenge [b])
-          in
-          ())
-
   let%snarkydef check_signature shifted ~payload ~is_user_command ~signer
       ~signature =
     let%bind input = Transaction_union_payload.Checked.to_input payload in
@@ -1719,14 +1716,9 @@
                 s.next_available_token_before ]) ;
         (proof1_must_verify (), proof2_must_verify ())
 
-<<<<<<< HEAD
-      let rule ~constraint_constants : _ Pickles.Inductive_rule.t =
-        { prevs= [snapp1_tag; snapp2_tag]
-=======
       let _rule ~constraint_constants : _ Pickles.Inductive_rule.t =
         { identifier= "snapp-two-proved"
         ; prevs= [snapp1_tag; snapp2_tag]
->>>>>>> ddfe58c4
         ; main=
             (fun [t1; t2] x ->
               let s1, s2 = main t1 t2 ~constraint_constants x in
@@ -1865,14 +1857,9 @@
                 s.next_available_token_before ]) ;
         proof1_must_verify ()
 
-<<<<<<< HEAD
       let rule ~constraint_constants : _ Pickles.Inductive_rule.t =
-        { prevs= [snapp1_tag]
-=======
-      let _rule ~constraint_constants : _ Pickles.Inductive_rule.t =
         { identifier= "snapp-one-proved"
         ; prevs= [snapp1_tag]
->>>>>>> ddfe58c4
         ; main=
             (fun [t1] x ->
               let s1 = main t1 ~constraint_constants x in
@@ -1885,6 +1872,7 @@
           ~(constraint_constants : Genesis_constants.Constraint_constants.t)
           (s : Statement.With_sok.Checked.t) =
         let open Impl in
+        let () = dummy_constraints () in
         let ( ! ) = run_checked in
         let payload =
           exists Snapp_command.Payload.Zero_proved.typ ~request:(fun () ->
@@ -2010,14 +1998,9 @@
         !(Token_id.Checked.Assert.equal s.next_available_token_after
             s.next_available_token_before)
 
-<<<<<<< HEAD
       let rule ~constraint_constants : _ Pickles.Inductive_rule.t =
-        { prevs= []
-=======
-      let _rule ~constraint_constants : _ Pickles.Inductive_rule.t =
         { identifier= "snapp-zero-proved"
         ; prevs= []
->>>>>>> ddfe58c4
         ; main=
             (fun [] x ->
               let () = main ~constraint_constants x in
@@ -2815,7 +2798,7 @@
   *)
   let%snarkydef main ~constraint_constants
       (statement : Statement.With_sok.Checked.t) =
-    let%bind () = dummy_constraints () in
+    let%bind () = make_checked dummy_constraints in
     let%bind (module Shifted) = Tick.Inner_curve.Checked.Shifted.create () in
     let%bind t =
       with_label __LOC__
@@ -2972,7 +2955,7 @@
   ( Statement.With_sok.Checked.t
   , Statement.With_sok.t
   , Nat.N2.n
-  , Nat.N5.n )
+  , Nat.N4.n )
   Pickles.Tag.t
 
 let time lab f =
@@ -2988,7 +2971,7 @@
         (module Statement.With_sok.Checked)
         (module Statement.With_sok)
         ~typ:Statement.With_sok.typ
-        ~branches:(module Nat.N5)
+        ~branches:(module Nat.N4)
         ~max_branching:(module Nat.N2)
         ~name:"transaction-snark"
         ~constraint_constants:
@@ -2998,8 +2981,7 @@
           [ Base.rule ~constraint_constants
           ; Merge.rule self
           ; Base.Snapp_command.Zero_proved.rule ~constraint_constants
-          ; Base.Snapp_command.One_proved.rule ~constraint_constants
-          ; Base.Snapp_command.Two_proved.rule ~constraint_constants ] ) )
+          ; Base.Snapp_command.One_proved.rule ~constraint_constants ] ) )
 
 module Verification = struct
   module type S = sig
@@ -3343,26 +3325,17 @@
        key
        (List.map ts ~f:(fun ({statement; proof}, _) -> (statement, proof)))
 
-<<<<<<< HEAD
-module Make () = struct
-  let ( tag
-      , cache_handle
-      , p
-      , Pickles.Provers.
-          [base; merge; snapp_zero_proved; snapp_one_proved; snapp_two_proved]
-      ) =
-    system
-      ~constraint_constants:Genesis_constants.Constraint_constants.compiled
-=======
 module Make (Inputs : sig
   val constraint_constants : Genesis_constants.Constraint_constants.t
 end) =
 struct
   open Inputs
 
-  let tag, cache_handle, p, Pickles.Provers.[base; merge] =
+  let ( tag
+      , cache_handle
+      , p
+      , Pickles.Provers.[base; merge; snapp_zero_proved; snapp_one_proved] ) =
     system ~constraint_constants
->>>>>>> ddfe58c4
 
   module Proof = (val p)
 
@@ -3420,14 +3393,14 @@
       ; next_available_token_after
       ; sok_digest }
     in
-    let proof =
+    let%map.Async proof =
       match command_to_proofs t with
       | [] ->
           snapp_zero_proved ~handler [] statement
       | [proof1] ->
           snapp_one_proved ~handler [proof1] statement
-      | [proof1; proof2] ->
-          snapp_two_proved ~handler [proof1; proof2] statement
+      | [_proof1; _proof2] ->
+          failwith "not supported"
     in
     {statement; proof}
 
@@ -3444,11 +3417,10 @@
     in
     match to_preunion transaction with
     | `Snapp_command t ->
-        Async.Deferred.return
-        @@ of_snapp_command ~sok_digest ~source ~target ~init_stack
-             ~pending_coinbase_stack_state ~next_available_token_before
-             ~next_available_token_after ~snapp_account1 ~snapp_account2
-             ~state_body t handler
+        of_snapp_command ~sok_digest ~source ~target ~init_stack
+          ~pending_coinbase_stack_state ~next_available_token_before
+          ~next_available_token_after ~snapp_account1 ~snapp_account2
+          ~state_body t handler
     | `Transaction t ->
         of_transaction_union sok_digest source target ~init_stack
           ~pending_coinbase_stack_state ~next_available_token_before
