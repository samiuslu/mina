[%%import "/src/config.mlh"]

open Core_kernel
open Mina_base_util

[%%ifdef consensus_mechanism]

open Snark_params.Tick

[%%endif]

module Frozen_ledger_hash = Frozen_ledger_hash0
module Ledger_hash = Ledger_hash0

(* Semantically this type represents a function
     { has_valid_signature: bool; has_valid_proof: bool } -> bool

     These are all of them:
     00 01 10 11 | intuitive definition       | Make sense
     0  0  0  0  | Impossible                 | yes
     0  0  0  1  | Both                       | yes
     0  0  1  0  | Proof and not signature    | no
     0  0  1  1  | Proof                      | yes
     0  1  0  0  | Signature and not proof    | no
     0  1  0  1  | Signature                  | yes
     0  1  1  0  | Exactly one                | no
     0  1  1  1  | Either                     | yes
     1  0  0  0  | Neither                    | no
     1  0  0  1  | Neither or both            | no
     1  0  1  0  | Neither or proof, not both | no
     ...
     1  1  1  1  | None                       | yes

     The ones marked as "not making sense" don't make sense because it is pointless
     to demand a signature failed to verify since you can always make a failing signature
     or proof.

     The ones that make sense are
     0  0  0  0  | Impossible                 | yes
     0  0  0  1  | Both                       | yes
     0  0  1  1  | Proof                      | yes
     0  1  0  1  | Signature                  | yes
     0  1  1  1  | Either                     | yes
     1  1  1  1  | None                       | yes

     "Making sense" can be captured by the idea that these are the *increasing*
     boolean functions on the type { has_valid_signature: bool; has_valid_proof: bool }.
  *)
module Auth_required = struct
  [%%versioned
  module Stable = struct
    module V2 = struct
      type t =
        | None
        | Either
        | Proof
        | Signature
        | Impossible (* Both and either can both be subsumed in verification key.
                        It is good to have "Either" as a separate thing to spare the owner from
                        having to make a proof instead of a signature. Both, I'm not sure if there's
                        a good justification for. *)
      [@@deriving sexp, equal, compare, hash, yojson, enum]

      let to_latest = Fn.id
    end
  end]

  (* permissions such that [check permission (Proof _)] is true *)
  let gen_for_proof_authorization : t Quickcheck.Generator.t =
    Quickcheck.Generator.of_list [ None; Either; Proof ]

  (* permissions such that [check permission (Signature _)] is true *)
  let gen_for_signature_authorization : t Quickcheck.Generator.t =
    Quickcheck.Generator.of_list [ None; Either; Signature ]

  (* permissions such that [check permission None_given] is true *)
  let gen_for_none_given_authorization : t Quickcheck.Generator.t =
    Quickcheck.Generator.return None

  (* The encoding is chosen so that it is easy to write this function

      let spec_eval t ~signature_verifies =
        let impossible = (constant t && not (signature_sufficient t)) in
        let result =
          not impossible &&
          ( (signature_verifies && signature_sufficient t)
            || not (signature_necessary t) )
        in
        { result; proof_must_verify= not (signature_sufficient t) } *)

  (* Here is the mapping between our type and the bits
       { constant: bool
       ; signature_necessary: bool
       ; signature_sufficient: bool
       }

       Not constant
        Signature not necessary
          Signature not sufficient
            Proof
          Signature sufficient
            Either
        Signature necessary
          Signature not sufficient
            Both
          Signature sufficient
            Signature

       Constant
        Signature not sufficient
          Impossible
        Signature sufficient
          None
  *)
  module Encoding = struct
    type 'bool t =
      { constant : 'bool
      ; signature_necessary : 'bool
      ; signature_sufficient : 'bool
      }
    [@@deriving hlist, fields]

    let to_input ~field_of_bool t =
      let [ x; y; z ] = to_hlist t in
      let bs = [| x; y; z |] in
      Random_oracle.Input.Chunked.packeds
        (Array.map bs ~f:(fun b -> (field_of_bool b, 1)))

    let map t ~f =
      { constant = f t.constant
      ; signature_necessary = f t.signature_necessary
      ; signature_sufficient = f t.signature_sufficient
      }

    let _ = map

    [%%ifdef consensus_mechanism]

    let if_ b ~then_:t ~else_:e =
      let open Pickles.Impls.Step in
      { constant = Boolean.if_ b ~then_:t.constant ~else_:e.constant
      ; signature_necessary =
          Boolean.if_ b ~then_:t.signature_necessary
            ~else_:e.signature_necessary
      ; signature_sufficient =
          Boolean.if_ b ~then_:t.signature_sufficient
            ~else_:e.signature_sufficient
      }

    [%%endif]
  end

  let encode : t -> bool Encoding.t = function
    | Impossible ->
        { constant = true
        ; signature_necessary = true
        ; signature_sufficient = false
        }
    | None ->
        { constant = true
        ; signature_necessary = false
        ; signature_sufficient = true
        }
    | Proof ->
        { constant = false
        ; signature_necessary = false
        ; signature_sufficient = false
        }
    | Signature ->
        { constant = false
        ; signature_necessary = true
        ; signature_sufficient = true
        }
    | Either ->
        { constant = false
        ; signature_necessary = false
        ; signature_sufficient = true
        }

  let decode : bool Encoding.t -> t = function
    | { constant = true; signature_necessary = _; signature_sufficient = false }
      ->
        Impossible
    | { constant = true; signature_necessary = _; signature_sufficient = true }
      ->
        None
    | { constant = false
      ; signature_necessary = false
      ; signature_sufficient = false
      } ->
        Proof
    | { constant = false
      ; signature_necessary = true
      ; signature_sufficient = true
      } ->
        Signature
    | { constant = false
      ; signature_necessary = false
      ; signature_sufficient = true
      } ->
        Either
    | { constant = false
      ; signature_necessary = true
      ; signature_sufficient = false
      } ->
        failwith
          "Permissions.decode: Found encoding of Both, but Both is not an \
           exposed option"

  let%test_unit "decode encode" =
    List.iter [ Impossible; Proof; Signature; Either ] ~f:(fun t ->
        [%test_eq: t] t (decode (encode t)))

  [%%ifdef consensus_mechanism]

  module Checked = struct
    type t = Boolean.var Encoding.t

    let if_ = Encoding.if_

    let to_input : t -> _ =
      Encoding.to_input ~field_of_bool:(fun (b : Boolean.var) ->
          (b :> Field.Var.t))

    let constant t = Encoding.map (encode t) ~f:Boolean.var_of_value

    let eval_no_proof
        ({ constant; signature_necessary = _; signature_sufficient } : t)
        ~signature_verifies =
      (* ways authorization can succeed when no proof is present:
         - None
           {constant= true; signature_necessary= _; signature_sufficient= true}
         - Either && signature_verifies
           {constant= false; signature_necessary= false; signature_sufficient= true}
         - Signature && signature_verifies
           {constant= false; signature_necessary= true; signature_sufficient= true}
      *)
      let open Pickles.Impls.Step.Boolean in
      signature_sufficient
      &&& (constant ||| ((not constant) &&& signature_verifies))

    let eval_proof ({ constant; signature_necessary; signature_sufficient } : t)
        =
      (* ways authorization can succeed if a proof is present:
         - None
           {constant= true; signature_necessary= _; signature_sufficient= true}
         - Either
           {constant= false; signature_necessary= false; signature_sufficient= true}
         - Proof
           {constant= false; signature_necessary= false; signature_sufficient= false}
      *)
      let open Pickles.Impls.Step.Boolean in
      let impossible = constant &&& not signature_sufficient in
      (not signature_necessary) &&& not impossible

    let spec_eval ({ constant; signature_necessary; signature_sufficient } : t)
        ~signature_verifies =
      let open Pickles.Impls.Step.Boolean in
      let impossible = constant &&& not signature_sufficient in
      let result =
        (not impossible)
        &&& ( signature_verifies &&& signature_sufficient
            ||| not signature_necessary )
      in
      let didn't_fail_yet = result in
      (* If the transaction already failed to verify, we don't need to assert
         that the proof should verify. *)
      (result, `proof_must_verify (didn't_fail_yet &&& not signature_sufficient))
  end

  let typ =
    let t =
      let open Encoding in
      Typ.of_hlistable
        [ Boolean.typ; Boolean.typ; Boolean.typ ]
        ~var_to_hlist:to_hlist ~var_of_hlist:of_hlist ~value_to_hlist:to_hlist
        ~value_of_hlist:of_hlist
    in
    Typ.transport t ~there:encode ~back:decode

  [%%endif]

  let to_input x = Encoding.to_input (encode x) ~field_of_bool

  let check (t : t) (c : Control.Tag.t) =
    match (t, c) with
    | Impossible, _ ->
        false
    | None, _ ->
        true
    | Proof, Proof ->
        true
    | Signature, Signature ->
        true
    (* The signatures and proofs have already been checked by this point. *)
    | Either, (Proof | Signature) ->
        true
    | Signature, Proof ->
        false
    | Proof, Signature ->
        false
    | (Proof | Signature | Either), None_given ->
        false
end

module Poly = struct
  [%%versioned
  module Stable = struct
    module V2 = struct
      type 'controller t =
        { edit_state : 'controller
        ; send : 'controller
        ; receive : 'controller
        ; set_delegate : 'controller
        ; set_permissions : 'controller
        ; set_verification_key : 'controller
        ; set_snapp_uri : 'controller
        ; edit_sequence_state : 'controller
        ; set_token_symbol : 'controller
        ; increment_nonce : 'controller
        ; set_voting_for : 'controller
        }
      [@@deriving annot, sexp, equal, compare, hash, yojson, hlist, fields]
    end
  end]

  let to_input controller t =
    let f mk acc field = mk (Core_kernel.Field.get field t) :: acc in
    Stable.Latest.Fields.fold ~init:[] ~edit_state:(f controller)
      ~send:(f controller) ~set_delegate:(f controller)
      ~set_permissions:(f controller) ~set_verification_key:(f controller)
      ~receive:(f controller) ~set_snapp_uri:(f controller)
      ~edit_sequence_state:(f controller) ~set_token_symbol:(f controller)
      ~increment_nonce:(f controller) ~set_voting_for:(f controller)
    |> List.reduce_exn ~f:Random_oracle.Input.Chunked.append
end

[%%versioned
module Stable = struct
  module V2 = struct
    type t = Auth_required.Stable.V2.t Poly.Stable.V2.t
    [@@deriving sexp, equal, compare, hash, yojson]

    let to_latest = Fn.id
  end
end]

let gen ~auth_tag : t Quickcheck.Generator.t =
  let auth_required_gen =
    (* for Auth_required permissions p, choose such that [check p authorization] is true *)
    match auth_tag with
    | Control.Tag.Proof ->
        Auth_required.gen_for_proof_authorization
    | Signature ->
        Auth_required.gen_for_signature_authorization
    | None_given ->
        Auth_required.gen_for_none_given_authorization
  in
  let open Quickcheck.Generator.Let_syntax in
  let%bind edit_state = auth_required_gen in
  let%bind send = auth_required_gen in
  let%bind receive = auth_required_gen in
  let%bind set_delegate = auth_required_gen in
  let%bind set_permissions = auth_required_gen in
  let%bind set_verification_key = auth_required_gen in
  let%bind set_snapp_uri = auth_required_gen in
  let%bind edit_sequence_state = auth_required_gen in
  let%bind set_token_symbol = auth_required_gen in
  let%bind increment_nonce = auth_required_gen in
  let%bind set_voting_for = auth_required_gen in
  return
    { Poly.edit_state
    ; send
    ; receive
    ; set_delegate
    ; set_permissions
    ; set_verification_key
    ; set_snapp_uri
    ; edit_sequence_state
    ; set_token_symbol
    ; increment_nonce
    ; set_voting_for
    }

[%%ifdef consensus_mechanism]

module Checked = struct
  type t = Auth_required.Checked.t Poly.Stable.Latest.t

  let to_input (x : t) = Poly.to_input Auth_required.Checked.to_input x

  let if_ b ~then_ ~else_ =
    let g cond f =
      cond b
        ~then_:(Core_kernel.Field.get f then_)
        ~else_:(Core_kernel.Field.get f else_)
    in
    let c = g Auth_required.Checked.if_ in
    Poly.Fields.map ~edit_state:c ~send:c ~receive:c ~set_delegate:c
      ~set_permissions:c ~set_verification_key:c ~set_snapp_uri:c
      ~edit_sequence_state:c ~set_token_symbol:c ~increment_nonce:c
      ~set_voting_for:c

  let constant (t : Stable.Latest.t) : t =
    let open Core_kernel.Field in
    let a f = Auth_required.Checked.constant (get f t) in
    Poly.Fields.map ~edit_state:a ~send:a ~receive:a ~set_delegate:a
      ~set_permissions:a ~set_verification_key:a ~set_snapp_uri:a
      ~edit_sequence_state:a ~set_token_symbol:a ~increment_nonce:a
      ~set_voting_for:a
end

let typ =
  let open Poly.Stable.Latest in
  Typ.of_hlistable
    [ Auth_required.typ
    ; Auth_required.typ
    ; Auth_required.typ
    ; Auth_required.typ
    ; Auth_required.typ
    ; Auth_required.typ
    ; Auth_required.typ
    ; Auth_required.typ
    ; Auth_required.typ
    ; Auth_required.typ
    ; Auth_required.typ
    ]
    ~var_to_hlist:to_hlist ~var_of_hlist:of_hlist ~value_to_hlist:to_hlist
    ~value_of_hlist:of_hlist

[%%endif]

let to_input (x : t) = Poly.to_input Auth_required.to_input x

let user_default : t =
  { edit_state = Signature
  ; send = Signature
  ; receive = None
  ; set_delegate = Signature
  ; set_permissions = Signature
  ; set_verification_key = Signature
  ; set_snapp_uri = Signature
  ; edit_sequence_state = Signature
  ; set_token_symbol = Signature
  ; increment_nonce = Signature
  ; set_voting_for = Signature
  }

let empty : t =
  { edit_state = None
  ; send = None
  ; receive = None
  ; set_delegate = None
  ; set_permissions = None
  ; set_verification_key = None
  ; set_snapp_uri = None
  ; edit_sequence_state = None
  ; set_token_symbol = None
  ; increment_nonce = None
  ; set_voting_for = None
  }

(* deriving-fields-related stuff *)
let auth_required_to_string = function
  | Auth_required.Stable.Latest.None ->
      "None"
  | Either ->
      "Either"
  | Proof ->
      "Proof"
  | Signature ->
      "Signature"
  | Impossible ->
      "Impossible"

let auth_required_of_string = function
  | "None" ->
      Auth_required.Stable.Latest.None
  | "Either" ->
      Either
  | "Proof" ->
      Proof
  | "Signature" ->
      Signature
  | "Impossible" ->
      Impossible
  | _ ->
<<<<<<< HEAD
      failwith "impossible"
=======
      failwith "auth_required_of_string: unknown variant"
>>>>>>> 22b16a4e

let auth_required =
  Fields_derivers_snapps.Derivers.iso_string ~name:"AuthRequired"
    ~doc:"Kind of authorization required" ~to_string:auth_required_to_string
    ~of_string:auth_required_of_string

let deriver obj =
  let open Fields_derivers_snapps.Derivers in
<<<<<<< HEAD
  Poly.Fields.make_creator obj ~stake:!.bool ~edit_state:!.auth_required
    ~send:!.auth_required ~receive:!.auth_required ~set_delegate:!.auth_required
=======
  let ( !. ) = ( !. ) ~t_fields_annots:Poly.t_fields_annots in
  Poly.Fields.make_creator obj ~edit_state:!.auth_required ~send:!.auth_required
    ~receive:!.auth_required ~set_delegate:!.auth_required
>>>>>>> 22b16a4e
    ~set_permissions:!.auth_required ~set_verification_key:!.auth_required
    ~set_snapp_uri:!.auth_required ~edit_sequence_state:!.auth_required
    ~set_token_symbol:!.auth_required ~increment_nonce:!.auth_required
    ~set_voting_for:!.auth_required
<<<<<<< HEAD
  |> finish ~name:"Permissions"
=======
  |> finish "Permissions" ~t_toplevel_annots:Poly.t_toplevel_annots
>>>>>>> 22b16a4e

let%test_unit "json roundtrip" =
  let open Fields_derivers_snapps.Derivers in
  let full = o () in
  let _a = deriver full in
  [%test_eq: t] user_default (user_default |> to_json full |> of_json full)

let%test_unit "json value" =
  let open Fields_derivers_snapps.Derivers in
  let full = o () in
  let _a = deriver full in
  [%test_eq: string]
    (user_default |> to_json full |> Yojson.Safe.to_string)
    ( {json|{
<<<<<<< HEAD
        stake: true,
=======
>>>>>>> 22b16a4e
        editState: "Signature",
        send: "Signature",
        receive: "None",
        setDelegate: "Signature",
        setPermissions: "Signature",
        setVerificationKey: "Signature",
        setSnappUri: "Signature",
        editSequenceState: "Signature",
        setTokenSymbol: "Signature",
        incrementNonce: "Signature",
        setVotingFor: "Signature"
      }|json}
    |> Yojson.Safe.from_string |> Yojson.Safe.to_string )<|MERGE_RESOLUTION|>--- conflicted
+++ resolved
@@ -485,11 +485,7 @@
   | "Impossible" ->
       Impossible
   | _ ->
-<<<<<<< HEAD
-      failwith "impossible"
-=======
       failwith "auth_required_of_string: unknown variant"
->>>>>>> 22b16a4e
 
 let auth_required =
   Fields_derivers_snapps.Derivers.iso_string ~name:"AuthRequired"
@@ -498,23 +494,14 @@
 
 let deriver obj =
   let open Fields_derivers_snapps.Derivers in
-<<<<<<< HEAD
-  Poly.Fields.make_creator obj ~stake:!.bool ~edit_state:!.auth_required
-    ~send:!.auth_required ~receive:!.auth_required ~set_delegate:!.auth_required
-=======
   let ( !. ) = ( !. ) ~t_fields_annots:Poly.t_fields_annots in
   Poly.Fields.make_creator obj ~edit_state:!.auth_required ~send:!.auth_required
     ~receive:!.auth_required ~set_delegate:!.auth_required
->>>>>>> 22b16a4e
     ~set_permissions:!.auth_required ~set_verification_key:!.auth_required
     ~set_snapp_uri:!.auth_required ~edit_sequence_state:!.auth_required
     ~set_token_symbol:!.auth_required ~increment_nonce:!.auth_required
     ~set_voting_for:!.auth_required
-<<<<<<< HEAD
-  |> finish ~name:"Permissions"
-=======
   |> finish "Permissions" ~t_toplevel_annots:Poly.t_toplevel_annots
->>>>>>> 22b16a4e
 
 let%test_unit "json roundtrip" =
   let open Fields_derivers_snapps.Derivers in
@@ -529,10 +516,6 @@
   [%test_eq: string]
     (user_default |> to_json full |> Yojson.Safe.to_string)
     ( {json|{
-<<<<<<< HEAD
-        stake: true,
-=======
->>>>>>> 22b16a4e
         editState: "Signature",
         send: "Signature",
         receive: "None",
