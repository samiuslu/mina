open Core
module Digest = Kimchi_pasta.Pasta.Fp

module Party_or_stack = struct
  [%%versioned
  module Stable = struct
    module V1 = struct
      type ('party, 'digest) t =
        | Party of 'party * 'digest
        | Stack of (('party, 'digest) t list * 'digest)
      [@@deriving sexp, compare, equal, hash, yojson]

      let to_latest = Fn.id
    end
  end]

  let of_parties_list ~party_depth parties =
    let _depth, stack =
      List.fold ~init:(-1, []) parties ~f:(fun (depth, stack) party ->
          let new_depth = party_depth party in
          let depth, stack =
            if depth = -1 then
              (new_depth - 1, List.init new_depth ~f:(Fn.const []))
            else (depth, stack)
          in
          if depth + 1 = new_depth then
            (new_depth, [ Party (party, ()) ] :: stack)
          else
            let rec go depth stack =
              match stack with
              | xs :: stack when depth = new_depth ->
                  (* We're at the correct depth, insert this party. *)
                  (depth, (Party (party, ()) :: xs) :: stack)
              | xs :: ys :: stack ->
                  (* We're still too deep, finalize the current parties and
                     push them inside the parent parties.
                  *)
                  go (depth - 1) ((Stack (List.rev xs, ()) :: ys) :: stack)
              | _ ->
                  (* An invariant is broken. The depth doesn't correspond
                     with any of the depths remaining in the stack. In
                     practise, this means that [0 <= new_depth <= depth]
                     wasn't true.
                  *)
                  assert false
            in
            go depth stack)
    in
    let rec finalize stack =
      match stack with
      | [] ->
          (* Empty stack *)
          []
      | [ xs ] ->
          (* Final stack is promoted to be the actual stack. *)
          List.rev xs
      | xs :: ys :: stack ->
          (* Finalize the current parties and push them inside the parent
             parties.
          *)
          finalize ((Stack (List.rev xs, ()) :: ys) :: stack)
    in
    finalize stack

  let to_parties_list (xs : _ t list) =
    let rec collect acc (xs : _ t list) =
      match xs with
      | [] ->
          acc
      | Party (party, _) :: xs ->
          collect (party :: acc) xs
      | Stack (xs, _) :: xss ->
          let acc = collect acc xs in
          collect acc xss
    in
    List.rev (collect [] xs)

  let%test_unit "Party_or_stack.of_parties_list" =
    let parties_list_1 = [ 0; 0; 0; 0 ] in
    let parties_list_1_res =
      [ Party (0, ()); Party (0, ()); Party (0, ()); Party (0, ()) ]
    in
    [%test_eq: (int, unit) t list]
      (of_parties_list ~party_depth:Fn.id parties_list_1)
      parties_list_1_res ;
    [%test_eq: int list]
      (to_parties_list (of_parties_list ~party_depth:Fn.id parties_list_1))
      parties_list_1 ;
    let parties_list_2 = [ 0; 0; 1; 1 ] in
    let parties_list_2_res =
      [ Party (0, ())
      ; Party (0, ())
      ; Stack ([ Party (1, ()); Party (1, ()) ], ())
      ]
    in
    [%test_eq: (int, unit) t list]
      (of_parties_list ~party_depth:Fn.id parties_list_2)
      parties_list_2_res ;
    [%test_eq: int list]
      (to_parties_list (of_parties_list ~party_depth:Fn.id parties_list_2))
      parties_list_2 ;
    let parties_list_3 = [ 0; 0; 1; 0 ] in
    let parties_list_3_res =
      [ Party (0, ())
      ; Party (0, ())
      ; Stack ([ Party (1, ()) ], ())
      ; Party (0, ())
      ]
    in
    [%test_eq: (int, unit) t list]
      (of_parties_list ~party_depth:Fn.id parties_list_3)
      parties_list_3_res ;
    [%test_eq: int list]
      (to_parties_list (of_parties_list ~party_depth:Fn.id parties_list_3))
      parties_list_3 ;
    let parties_list_4 = [ 0; 1; 2; 3; 2; 1; 0 ] in
    let parties_list_4_res =
      [ Party (0, ())
      ; Stack
          ( [ Party (1, ())
            ; Stack
                ( [ Party (2, ()); Stack ([ Party (3, ()) ], ()); Party (2, ()) ]
                , () )
            ; Party (1, ())
            ]
          , () )
      ; Party (0, ())
      ]
    in
    [%test_eq: (int, unit) t list]
      (of_parties_list ~party_depth:Fn.id parties_list_4)
      parties_list_4_res ;
    [%test_eq: int list]
      (to_parties_list (of_parties_list ~party_depth:Fn.id parties_list_4))
      parties_list_4

  let to_parties_with_hashes_list (xs : _ t list) =
    let rec collect acc (xs : _ t list) =
      match xs with
      | [] ->
          acc
      | Party (party, hash) :: xs ->
          collect ((party, hash) :: acc) xs
      | Stack (xs, _) :: xss ->
          let acc = collect acc xs in
          collect acc xss
    in
    List.rev (collect [] xs)

  let empty = Outside_hash_image.t

  let hash_cons hash h_tl =
    Random_oracle.hash ~init:Hash_prefix_states.party_cons [| hash; h_tl |]

  let hash ~hash_party = function
    | Party (party, _) ->
        hash_party party
    | Stack (_, hash) ->
        hash

  let stack_hash = function
    | [] ->
        empty
    | (Party (_, hash) | Stack (_, hash)) :: _ ->
        hash

  let rec map (x : _ t) ~f =
    match x with
    | Party (party, h) ->
        Party (f party, h)
    | Stack (stack, h) ->
        Stack (map_stack ~f stack, h)

  and map_stack (xs : _ t list) ~f = List.map ~f:(map ~f) xs

  let rec accumulate_hashes ~hash_party (xs : _ t list) =
    let go = accumulate_hashes ~hash_party in
    match xs with
    | [] ->
        []
    | Party (party, _) :: xs ->
        let tl = go xs in
        Party (party, hash_cons (hash_party party) (stack_hash tl)) :: tl
    | Stack (stack, _) :: xs ->
        let tl = go xs in
        let hd_stack = go stack in
        Stack (hd_stack, hash_cons (stack_hash hd_stack) (stack_hash tl)) :: tl

  let accumulate_hashes' xs =
    let hash_party (p : Party.t) = Party.Predicated.digest p.data in
    accumulate_hashes ~hash_party xs

  let accumulate_hashes_predicated xs =
    accumulate_hashes ~hash_party:Party.Predicated.digest xs

  module With_hashes = struct
    [%%versioned
    module Stable = struct
      module V1 = struct
        type 'data t =
          (Party.Stable.V1.t * 'data, Digest.Stable.V1.t) Stable.V1.t list
        [@@deriving sexp, compare, equal, hash, yojson]

        let to_latest = Fn.id
      end
    end]

    let empty = empty

    let hash_party ((p : Party.t), _) = Party.Predicated.digest p.data

    let accumulate_hashes xs : _ t = accumulate_hashes ~hash_party xs

    let of_parties_list xs : _ t =
      of_parties_list
        ~party_depth:(fun ((p : Party.t), _) -> p.data.body.call_depth)
        xs
      |> accumulate_hashes

    let to_parties_list (x : _ t) = to_parties_list x

    let to_parties_with_hashes_list (x : _ t) = to_parties_with_hashes_list x

    let hash x = hash ~hash_party x

    let stack_hash = stack_hash

    let other_parties_hash' xs = of_parties_list xs |> stack_hash

    let other_parties_hash xs =
      List.map ~f:(fun x -> (x, ())) xs |> other_parties_hash'
  end
end

[%%versioned
module Stable = struct
  module V1 = struct
    type t =
      { fee_payer : Party.Fee_payer.Stable.V1.t
      ; other_parties : Party.Stable.V1.t list
      ; protocol_state : Snapp_predicate.Protocol_state.Stable.V1.t
      ; memo : Signed_command_memo.Stable.V1.t
      }
    [@@deriving sexp, compare, equal, hash, yojson]

    let to_latest = Fn.id

    let version_byte = Base58_check.Version_bytes.snapp_command

    let description = "Parties"
  end
end]

include Codable.Make_base58_check (Stable.Latest)

(* shadow the definitions from Make_base58_check *)
[%%define_locally Stable.Latest.(of_yojson, to_yojson)]

module Valid = struct
  module Stable = Stable

  type t = Stable.Latest.t
end

let check_depths (t : t) =
  try
    assert (t.fee_payer.data.body.call_depth = 0) ;
    let (_ : int) =
      List.fold ~init:0 t.other_parties ~f:(fun depth party ->
          let new_depth = party.data.body.call_depth in
          if new_depth >= 0 && new_depth <= depth + 1 then new_depth
          else assert false)
    in
    true
  with _ -> false

let check (t : t) = check_depths t

let parties (t : t) : Party.t list =
  let p = t.fee_payer in
  let body = Party.Body.of_fee_payer p.data.body in
  { authorization = Control.Signature p.authorization
  ; data = { body; predicate = Party.Predicate.Nonce p.data.predicate }
  }
  :: t.other_parties

let fee (t : t) : Currency.Fee.t = t.fee_payer.data.body.balance_change

let fee_payer_party ({ fee_payer; _ } : t) = fee_payer

let fee_payer (t : t) = Party.Fee_payer.account_id (fee_payer_party t)

let nonce (t : t) : Account.Nonce.t = (fee_payer_party t).data.predicate

let fee_token (_t : t) = Token_id.default

let accounts_accessed (t : t) =
  List.map (parties t) ~f:(fun p ->
      Account_id.create p.data.body.pk p.data.body.token_id)
  |> List.dedup_and_sort ~compare:Account_id.compare

let fee_payer_pk (t : t) = t.fee_payer.data.body.pk

let value_if b ~then_ ~else_ = if b then then_ else else_

module Virtual = struct
  module First_party = Party

  module Bool = struct
    type t = bool

    let true_ = true

    let assert_ _ = ()

    let equal = Bool.equal

    let not = not

    let ( || ) = ( || )

    let ( && ) = ( && )
  end

  module Unit = struct
    type t = unit

    let if_ = value_if
  end

  module Ledger = Unit
  module Account = Unit

  module Amount = struct
    open Currency.Amount

    type nonrec t = t

    let if_ = value_if

    module Signed = Signed

    let zero = zero

    let ( - ) (x1 : t) (x2 : t) : Signed.t =
      Option.value_exn Signed.(of_unsigned x1 + negate (of_unsigned x2))

    let ( + ) (x1 : t) (x2 : t) : t = Option.value_exn (add x1 x2)

    let add_signed (x1 : t) (x2 : Signed.t) : t =
      let y = Option.value_exn Signed.(of_unsigned x1 + x2) in
      match y.sgn with Pos -> y.magnitude | Neg -> failwith "add_signed"
  end

  module Token_id = struct
    include Token_id

    let if_ = value_if
  end

  module Parties = struct
    type t = Party.t list

    let if_ = value_if

    type party = Party.t

    let empty = []

    let is_empty = List.is_empty

    let pop (t : t) = match t with [] -> failwith "pop" | p :: t -> (p, t)
  end
end

module Verifiable = struct
  [%%versioned
  module Stable = struct
    module V1 = struct
      type t =
        { fee_payer : Party.Fee_payer.Stable.V1.t
        ; other_parties :
            Pickles.Side_loaded.Verification_key.Stable.V2.t option
            Party_or_stack.With_hashes.Stable.V1.t
        ; protocol_state : Snapp_predicate.Protocol_state.Stable.V1.t
        ; memo : Signed_command_memo.Stable.V1.t
        }
      [@@deriving sexp, compare, equal, hash, yojson]

      let to_latest = Fn.id
    end
  end]
end

let of_verifiable (t : Verifiable.t) : t =
  { fee_payer = t.fee_payer
  ; other_parties =
      List.map ~f:fst (Party_or_stack.to_parties_list t.other_parties)
  ; protocol_state = t.protocol_state
  ; memo = t.memo
  }

let valid_interval (t : t) =
  let open Snapp_predicate.Closed_interval in
  match t.protocol_state.global_slot_since_genesis with
  | Ignore ->
      Mina_numbers.Global_slot.{ lower = zero; upper = max_value }
  | Check i ->
      i

module Transaction_commitment = struct
<<<<<<< HEAD
  module Stable = Kimchi_pasta.Pasta.Fp.Stable
=======
  module Stable = Zexe_backend.Pasta.Fp.Stable [@deriving sexp]
>>>>>>> 0a5bcf21

  type t = Stable.Latest.t

  let empty = Outside_hash_image.t

  let typ = Snark_params.Tick.Field.typ

  let create ~other_parties_hash ~protocol_state_predicate_hash ~memo_hash : t =
    Random_oracle.hash ~init:Hash_prefix.party_with_protocol_state_predicate
      [| protocol_state_predicate_hash; other_parties_hash; memo_hash |]

  let with_fee_payer (t : t) ~fee_payer_hash =
    Random_oracle.hash ~init:Hash_prefix.party_cons [| fee_payer_hash; t |]

  module Checked = struct
    type t = Pickles.Impls.Step.Field.t

    let create ~other_parties_hash ~protocol_state_predicate_hash ~memo_hash =
      Random_oracle.Checked.hash
        ~init:Hash_prefix.party_with_protocol_state_predicate
        [| protocol_state_predicate_hash; other_parties_hash; memo_hash |]

    let with_fee_payer (t : t) ~fee_payer_hash =
      Random_oracle.Checked.hash ~init:Hash_prefix.party_cons
        [| fee_payer_hash; t |]
  end
end

let commitment (t : t) : Transaction_commitment.t =
  Transaction_commitment.create
    ~other_parties_hash:
      (Party_or_stack.With_hashes.other_parties_hash t.other_parties)
    ~protocol_state_predicate_hash:
      (Snapp_predicate.Protocol_state.digest t.protocol_state)
    ~memo_hash:(Signed_command_memo.hash t.memo)

(** This module defines weights for each component of a `Parties.t` element. *)
module Weight = struct
  let party : Party.t -> int = fun _ -> 1

  let fee_payer (fp : Party.Fee_payer.t) : int = Party.of_fee_payer fp |> party

  let other_parties : Party.t list -> int = List.sum (module Int) ~f:party

  let protocol_state : Snapp_predicate.Protocol_state.t -> int = fun _ -> 0

  let memo : Signed_command_memo.t -> int = fun _ -> 0
end

let weight (parties : t) : int =
  let { fee_payer; other_parties; protocol_state; memo } = parties in
  List.sum
    (module Int)
    ~f:Fn.id
    [ Weight.fee_payer fee_payer
    ; Weight.other_parties other_parties
    ; Weight.protocol_state protocol_state
    ; Weight.memo memo
    ]<|MERGE_RESOLUTION|>--- conflicted
+++ resolved
@@ -409,11 +409,7 @@
       i
 
 module Transaction_commitment = struct
-<<<<<<< HEAD
-  module Stable = Kimchi_pasta.Pasta.Fp.Stable
-=======
   module Stable = Zexe_backend.Pasta.Fp.Stable [@deriving sexp]
->>>>>>> 0a5bcf21
 
   type t = Stable.Latest.t
 
