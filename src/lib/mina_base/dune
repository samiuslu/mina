--- conflicted
+++ resolved
@@ -52,12 +52,10 @@
    crypto_params
    debug_assert
    fold_lib
-<<<<<<< HEAD
-=======
    fields_derivers
    fields_derivers.snapps
-   hash_prefix_states
->>>>>>> 17353cea
+   fields_derivers.json
+   fields_derivers.graphql
    hash_prefixes
    one_or_two
    outside_hash_image
