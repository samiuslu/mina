--- conflicted
+++ resolved
@@ -75,13 +75,9 @@
   end
 end]
 
-<<<<<<< HEAD
 val gen : t Core_kernel.Quickcheck.Generator.t
 
-val to_input : t -> (_, bool) Random_oracle_input.t
-=======
 val to_input : t -> Field.t Random_oracle_input.Chunked.t
->>>>>>> c17928ed
 
 [%%ifdef consensus_mechanism]
 
