--- conflicted
+++ resolved
@@ -65,11 +65,7 @@
 [%%versioned:
 module Stable : sig
   module V2 : sig
-<<<<<<< HEAD
-    type t = (bool, Auth_required.Stable.V2.t) Poly.Stable.V1.t
-=======
-    type t = (bool, Auth_required.Stable.V1.t) Poly.Stable.V2.t
->>>>>>> f1314ee4
+    type t = (bool, Auth_required.Stable.V2.t) Poly.Stable.V2.t
     [@@deriving sexp, equal, compare, hash, yojson]
   end
 end]
