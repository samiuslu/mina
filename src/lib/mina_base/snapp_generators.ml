(* snapp_generators -- Quickcheck generators for Snapp transactions *)

(* Ledger depends on Party, so Party generators can't refer back to Ledger
   so we put the generators that rely on Ledger and Party here
*)

open Core_kernel

let gen_predicate_from ?(succeed = true) ~account_id ~ledger () =
  (* construct predicate using pk and ledger
     don't return Accept, which would ignore those inputs
  *)
  let open Quickcheck.Let_syntax in
  match Ledger.location_of_account ledger account_id with
  | None ->
      (* account not in the ledger, can't create meaningful Full or Nonce *)
      if succeed then
        failwithf
          "gen_predicate_from: account id with public key %s and token id %s \
           not in ledger"
          (Signature_lib.Public_key.Compressed.to_base58_check
             (Account_id.public_key account_id))
          (Account_id.token_id account_id |> Token_id.to_string)
          ()
      else
        (* nonce not connected with any particular account *)
        let%map nonce = Account.Nonce.gen in
        Party.Predicate.Nonce nonce
  | Some loc -> (
      match Ledger.get ledger loc with
      | None ->
          failwith
            "gen_predicate_from: could not find account with known location"
      | Some account ->
          let%bind b = Quickcheck.Generator.bool in
          let { Account.Poly.public_key
              ; balance
              ; nonce
              ; receipt_chain_hash
              ; delegate
              ; snapp
              ; _
              } =
            account
          in
          (* choose constructor *)
          if b then
            (* Full *)
            let open Snapp_basic in
            let%bind (predicate_account : Snapp_predicate.Account.t) =
              let%bind balance =
                let%bind balance_change_int =
                  Int.gen_uniform_incl 1 10_000_000
                in
                let balance_change =
                  Currency.Amount.of_int balance_change_int
                in
                let lower =
                  match Currency.Balance.sub_amount balance balance_change with
                  | None ->
                      Currency.Balance.zero
                  | Some bal ->
                      bal
                in
                let upper =
                  match Currency.Balance.add_amount balance balance_change with
                  | None ->
                      Currency.Balance.max_int
                  | Some bal ->
                      bal
                in
                Or_ignore.gen
                  (return { Snapp_predicate.Closed_interval.lower; upper })
              in
              let%bind nonce =
                let%bind balance_change_int = Int.gen_uniform_incl 1 100 in
                let balance_change = Account.Nonce.of_int balance_change_int in
                let lower =
                  match Account.Nonce.sub nonce balance_change with
                  | None ->
                      Account.Nonce.zero
                  | Some nonce ->
                      nonce
                in
                let upper =
                  (* Nonce.add doesn't check for overflow, so check here *)
                  match Account.Nonce.(sub max_value) balance_change with
                  | None ->
                      (* unreachable *)
                      failwith
                        "gen_predicate_from: nonce subtraction failed \
                         unexpectedly"
                  | Some n ->
                      if Account.Nonce.( < ) n nonce then
                        Account.Nonce.max_value
                      else Account.Nonce.add nonce balance_change
                in
                Or_ignore.gen
                  (return { Snapp_predicate.Closed_interval.lower; upper })
              in
              let receipt_chain_hash = Or_ignore.Check receipt_chain_hash in
              let public_key = Or_ignore.Check public_key in
              let%bind delegate =
                match delegate with
                | None ->
                    return Or_ignore.Ignore
                | Some pk ->
                    Or_ignore.gen (return pk)
              in
              let%bind state, sequence_state, proved_state =
                match snapp with
                | None ->
                    (* won't raise, correct length given *)
                    let state =
                      Snapp_state.V.of_list_exn
                        (List.init 8 ~f:(fun _ -> Or_ignore.Ignore))
                    in
                    let sequence_state = Or_ignore.Ignore in
                    let proved_state = Or_ignore.Ignore in
                    return (state, sequence_state, proved_state)
                | Some { app_state; sequence_state; proved_state; _ } ->
                    let state =
                      Snapp_state.V.map app_state ~f:(fun field ->
                          Quickcheck.random_value (Or_ignore.gen (return field)))
                    in
                    let%bind sequence_state =
                      (* choose a value from account sequence state *)
                      let fields =
                        Pickles_types.Vector.Vector_5.to_list sequence_state
                      in
                      let%bind ndx =
                        Int.gen_uniform_incl 0 (List.length fields - 1)
                      in
                      return (Or_ignore.Check (List.nth_exn fields ndx))
                    in
                    let proved_state = Or_ignore.Check proved_state in
                    return (state, sequence_state, proved_state)
              in
              return
                { Snapp_predicate.Account.Poly.balance
                ; nonce
                ; receipt_chain_hash
                ; public_key
                ; delegate
                ; state
                ; sequence_state
                ; proved_state
                }
            in
            if succeed then return (Party.Predicate.Full predicate_account)
            else
              let module Tamperable = struct
                type t =
                  | Balance
                  | Nonce
                  | Receipt_chain_hash
                  | Delegate
                  | State
                  | Sequence_state
                  | Proved_state
              end in
              let%bind faulty_predicate_account =
                (* tamper with account using randomly chosen item *)
                let tamperable : Tamperable.t list =
                  [ Balance
                  ; Nonce
                  ; Receipt_chain_hash
                  ; Delegate
                  ; State
                  ; Sequence_state
                  ; Proved_state
                  ]
                in
                match%bind Quickcheck.Generator.of_list tamperable with
                | Balance ->
                    let new_balance =
                      if Currency.Balance.equal balance Currency.Balance.zero
                      then Currency.Balance.max_int
                      else Currency.Balance.zero
                    in
                    let balance =
                      Or_ignore.Check
                        { Snapp_predicate.Closed_interval.lower = new_balance
                        ; upper = new_balance
                        }
                    in
                    return { predicate_account with balance }
                | Nonce ->
                    let new_nonce =
                      if Account.Nonce.equal nonce Account.Nonce.zero then
                        Account.Nonce.max_value
                      else Account.Nonce.zero
                    in
                    let%bind nonce =
                      Snapp_predicate.Numeric.gen (return new_nonce)
                        Account.Nonce.compare
                    in
                    return { predicate_account with nonce }
                | Receipt_chain_hash ->
                    let%bind new_receipt_chain_hash = Receipt.Chain_hash.gen in
                    let%bind receipt_chain_hash =
                      Or_ignore.gen (return new_receipt_chain_hash)
                    in
                    return { predicate_account with receipt_chain_hash }
                | Delegate ->
                    let%bind delegate =
                      Or_ignore.gen Signature_lib.Public_key.Compressed.gen
                    in
                    return { predicate_account with delegate }
                | State ->
                    let fields =
                      Snapp_state.V.to_list predicate_account.state
                      |> Array.of_list
                    in
                    let%bind ndx = Int.gen_incl 0 (Array.length fields - 1) in
                    let%bind field = Snark_params.Tick.Field.gen in
                    fields.(ndx) <- Or_ignore.Check field ;
                    let state =
                      Snapp_state.V.of_list_exn (Array.to_list fields)
                    in
                    return { predicate_account with state }
                | Sequence_state ->
                    let%bind field = Snark_params.Tick.Field.gen in
                    let sequence_state = Or_ignore.Check field in
                    return { predicate_account with sequence_state }
                | Proved_state ->
                    let%bind proved_state =
                      match predicate_account.proved_state with
                      | Check b ->
                          return (Or_ignore.Check (not b))
                      | Ignore ->
                          return (Or_ignore.Check true)
                    in
                    return { predicate_account with proved_state }
              in
              return (Party.Predicate.Full faulty_predicate_account)
          else
            (* Nonce *)
            let { Account.Poly.nonce; _ } = account in
            if succeed then return (Party.Predicate.Nonce nonce)
            else return (Party.Predicate.Nonce (Account.Nonce.succ nonce)) )

let gen_fee (account : Account.t) =
  let lo_fee = Mina_compile_config.minimum_user_command_fee in
  let hi_fee = Currency.(Amount.to_fee (Balance.to_amount account.balance)) in
  Currency.Fee.gen_incl lo_fee hi_fee

let fee_to_amt fee = Currency.Amount.(Signed.of_unsigned (of_fee fee))

let gen_balance_change ?balances_tbl (account : Account.t) =
  let open Quickcheck.Let_syntax in
  let pk = account.public_key in
  (* TODO: the authorization is Signature for new accounts only
     this will change when we split party's into two
  *)
  let authorization = Control.Tag.Signature in
  let%bind sgn =
    match authorization with
    | Control.Tag.None_given ->
        return Sgn.Pos
    | _ ->
        Quickcheck.Generator.of_list [ Sgn.Pos; Neg ]
  in
  match sgn with
  | Pos ->
      (* if positive, the account balance does not impose a constraint on the magnitude; but
         to avoid overflow over several Party.t, we'll limit the value
      *)
      let%map magnitude =
        Currency.Amount.gen_incl Currency.Amount.zero
          (Currency.Amount.of_int 100_000_000_000)
      in
      Currency.Signed_poly.{ magnitude; sgn = Sgn.Pos }
  | Neg ->
      (* if negative, magnitude constrained to balance in account
         the effective balance is either what's in the balances table,
         if provided, or what's in the ledger
      *)
      let effective_balance =
        match balances_tbl with
        | Some tbl -> (
            match Signature_lib.Public_key.Compressed.Table.find tbl pk with
            | None ->
                account.balance
            | Some balance ->
                balance )
        | None ->
            account.balance
      in
      let%map magnitude =
        Currency.Amount.gen_incl Currency.Amount.zero
          (Currency.Balance.to_amount effective_balance)
      in
      Currency.Signed_poly.{ magnitude; sgn = Sgn.Neg }

let gen_use_full_commitment : bool Base_quickcheck.Generator.t =
  Bool.quickcheck_generator

let closed_interval_exact value =
  Snapp_predicate.Closed_interval.{ lower = value; upper = value }

let gen_epoch_data_predicate
    (epoch_data :
      ( ( Frozen_ledger_hash.Stable.V1.t
        , Currency.Amount.Stable.V1.t )
        Epoch_ledger.Poly.Stable.V1.t
      , Epoch_seed.Stable.V1.t
      , State_hash.Stable.V1.t
      , State_hash.Stable.V1.t
      , Mina_numbers.Length.Stable.V1.t )
      Snapp_predicate.Protocol_state.Epoch_data.Poly.t) :
    Snapp_predicate.Protocol_state.Epoch_data.t Base_quickcheck.Generator.t =
  let open Quickcheck.Let_syntax in
  let%bind ledger =
    let%bind hash =
      Snapp_basic.Or_ignore.gen @@ return epoch_data.ledger.hash
    in
    let%map total_currency =
      closed_interval_exact epoch_data.ledger.total_currency
      |> return |> Snapp_basic.Or_ignore.gen
    in
    Epoch_ledger.Poly.{ hash; total_currency }
  in
  let%bind seed = Snapp_basic.Or_ignore.gen @@ return epoch_data.seed in
  let%bind start_checkpoint =
    Snapp_basic.Or_ignore.gen @@ return epoch_data.start_checkpoint
  in
  let%bind lock_checkpoint =
    Snapp_basic.Or_ignore.gen @@ return epoch_data.lock_checkpoint
  in
  let%map epoch_length =
    Snapp_basic.Or_ignore.gen @@ return
    @@ closed_interval_exact epoch_data.epoch_length
  in
  { Epoch_data.Poly.ledger
  ; seed
  ; start_checkpoint
  ; lock_checkpoint
  ; epoch_length
  }

let gen_protocol_state_predicate (psv : Snapp_predicate.Protocol_state.View.t) :
    Snapp_predicate.Protocol_state.t Base_quickcheck.Generator.t =
  let open Quickcheck.Let_syntax in
  let%bind snarked_ledger_hash =
    Snapp_basic.Or_ignore.gen @@ return psv.snarked_ledger_hash
  in
  let%bind snarked_next_available_token =
    Snapp_basic.Or_ignore.gen
      (return @@ closed_interval_exact psv.snarked_next_available_token)
  in
  let%bind timestamp =
    Snapp_predicate.Closed_interval.
      { lower = psv.timestamp; upper = Block_time.max_value }
    |> return |> Snapp_basic.Or_ignore.gen
  in
  let%bind blockchain_length =
    Snapp_basic.Or_ignore.gen
      (return @@ closed_interval_exact psv.blockchain_length)
  in
  let%bind min_window_density =
    Snapp_basic.Or_ignore.gen
      (return @@ closed_interval_exact psv.min_window_density)
  in
  let%bind total_currency =
    Snapp_basic.Or_ignore.gen
      (return @@ closed_interval_exact psv.total_currency)
  in
  let%bind global_slot_since_hard_fork =
    Snapp_basic.Or_ignore.gen
      (return @@ closed_interval_exact psv.global_slot_since_hard_fork)
  in
  let%bind global_slot_since_genesis =
    Snapp_basic.Or_ignore.gen
      (return @@ closed_interval_exact psv.global_slot_since_genesis)
  in
  let%bind staking_epoch_data =
    gen_epoch_data_predicate psv.staking_epoch_data
  in
  let%map next_epoch_data = gen_epoch_data_predicate psv.next_epoch_data in
  { Snapp_predicate.Protocol_state.Poly.snarked_ledger_hash
  ; snarked_next_available_token
  ; timestamp
  ; blockchain_length
  ; min_window_density
  ; last_vrf_output = ()
  ; total_currency
  ; global_slot_since_hard_fork
  ; global_slot_since_genesis
  ; staking_epoch_data
  ; next_epoch_data
  }

(* The type `a` is associated with the `delta` field, which is an unsigned fee
   for the fee payer, and a signed amount for other parties.
   The type `b` is associated with the `use_full_commitment` field, which is
   `unit` for the fee payer, and `bool` for other parties.
*)
let gen_party_body (type a b) ?account_id ?balances_tbl ?(new_account = false)
    ?(snapp_account = false) ?(is_fee_payer = false) ?available_public_keys
<<<<<<< HEAD
    ?permissions_auth ?(required_balance_change : a option)
    ?(required_balance : Currency.Balance.t option)
=======
    ?protocol_state_view
>>>>>>> 9211eadf
    ~(gen_balance_change : Account.t -> a Quickcheck.Generator.t)
    ~(gen_use_full_commitment : b Quickcheck.Generator.t)
    ~(f_balance_change : a -> Currency.Amount.Signed.t) ~(increment_nonce : b)
    ~ledger () :
    (_, _, _, a, _, _, _, b, _) Party.Body.Poly.t Quickcheck.Generator.t =
  let open Quickcheck.Let_syntax in
  (* ledger may contain non-Snapp accounts, so if we need a Snapp account,
     must generate a new one
  *)
  if snapp_account && not new_account then
    failwith "gen_party_body: snapp_account but not new_account" ;
  (* fee payers have to be in the ledger *)
  assert (not (is_fee_payer && new_account)) ;
  (* a required balance is associated with a new account *)
  ( match (required_balance, new_account) with
  | Some _, false ->
      failwith "Required balance, but not new account"
  | _ ->
      () ) ;
  let%bind update =
    Party.Update.gen ?permissions_auth ~snapp_account ~new_account ()
  in
  let%bind account =
    if new_account then (
      if Option.is_some account_id then
        failwith
          "gen_party_body: new party is true, but an account id, presumably \
           from an existing account, was supplied" ;
      match available_public_keys with
      | None ->
          failwith
            "gen_party_body: new_account is true, but available_public_keys \
             not provided"
      | Some available_pks ->
          let low, high =
            match required_balance with
            | Some bal ->
                (bal, bal)
            | _ ->
                ( Currency.Balance.of_int 10_000_000_000
                , Currency.Balance.of_int 500_000_000_000 )
          in
          let%map account_with_gen_pk =
            Account.gen_with_constrained_balance ~low ~high
          in
          let available_pk =
            match
              Signature_lib.Public_key.Compressed.Table.choose available_pks
            with
            | None ->
                failwith "gen_party_body: no available public keys"
            | Some (pk, ()) ->
                pk
          in
          (* available public key no longer available *)
          Signature_lib.Public_key.Compressed.Table.remove available_pks
            available_pk ;
          let account_with_pk =
            { account_with_gen_pk with
              public_key = available_pk
            ; token_id = Token_id.default
            }
          in
          let account =
            if snapp_account then
              { account_with_pk with
                snapp =
                  Some
                    { Snapp_account.default with
                      verification_key =
                        Some
                          With_hash.
                            { data = Pickles.Side_loaded.Verification_key.dummy
                            ; hash = Snapp_account.dummy_vk_hash ()
                            }
                    }
              }
            else account_with_pk
          in
          (* add new account to ledger *)
          ( match
              Ledger.get_or_create_account ledger
                (Account_id.create account.public_key account.token_id)
                account
            with
          | Ok (`Added, _) ->
              ()
          | Ok (`Existed, _) ->
              failwith "gen_party_body: account for new party already in ledger"
          | Error err ->
              failwithf
                "gen_party_body: could not add account to ledger new party: %s"
                (Error.to_string_hum err) () ) ;
          account )
    else
      match account_id with
      | None ->
          (* choose an account from the ledger *)
          let%map index =
            Int.gen_uniform_incl 0 (Ledger.num_accounts ledger - 1)
          in
          Ledger.get_at_index_exn ledger index
      | Some account_id -> (
          (* use given account from the ledger *)
          match Ledger.location_of_account ledger account_id with
          | None ->
              failwithf
                "gen_party_body: could not find account location for passed \
                 account id with public key %s and token id %s"
                (Signature_lib.Public_key.Compressed.to_base58_check
                   (Account_id.public_key account_id))
                (Account_id.token_id account_id |> Token_id.to_string)
                ()
          | Some location -> (
              match Ledger.get ledger location with
              | None ->
                  (* should be unreachable *)
                  failwithf
                    "gen_party_body: could not find account for passed account \
                     id with public key %s and token id %s"
                    (Signature_lib.Public_key.Compressed.to_base58_check
                       (Account_id.public_key account_id))
                    (Account_id.token_id account_id |> Token_id.to_string)
                    ()
              | Some acct ->
                  return acct ) )
  in
  let pk = account.public_key in
  let token_id = account.token_id in
  let%bind balance_change =
    match required_balance_change with
    | Some bal_change ->
        return bal_change
    | None ->
        gen_balance_change account
  in
  (* update balances table, if provided, with balance_change *)
  ( match balances_tbl with
  | None ->
      ()
  | Some tbl ->
      let add_balance_and_balance_change balance
          (balance_change : (Currency.Amount.t, Sgn.t) Currency.Signed_poly.t) =
        match balance_change.sgn with
        | Pos -> (
            match
              Currency.Balance.add_amount balance balance_change.magnitude
            with
            | Some bal ->
                bal
            | None ->
                failwith "add_balance_and_balance_change: overflow for sum" )
        | Neg -> (
            match
              Currency.Balance.sub_amount balance balance_change.magnitude
            with
            | Some bal ->
                bal
            | None ->
                failwith
                  "add_balance_and_balance_change: underflow for difference" )
      in
      let balance_change = f_balance_change balance_change in
      Signature_lib.Public_key.Compressed.Table.change tbl pk ~f:(function
        | None ->
            (* new entry in table *)
            Some (add_balance_and_balance_change account.balance balance_change)
        | Some balance ->
            (* update entry in table *)
            Some (add_balance_and_balance_change balance balance_change)) ) ;
  let field_array_list_gen ~max_array_len ~max_list_len =
    let array_gen =
      let%bind array_len = Int.gen_uniform_incl 0 max_array_len in
      let%map fields =
        Quickcheck.Generator.list_with_length array_len
          Snark_params.Tick.Field.gen
      in
      Array.of_list fields
    in
    let%bind list_len = Int.gen_uniform_incl 0 max_list_len in
    Quickcheck.Generator.list_with_length list_len array_gen
  in
  (* TODO: are these lengths reasonable? *)
  let%bind events = field_array_list_gen ~max_array_len:8 ~max_list_len:12 in
  let%bind sequence_events =
    field_array_list_gen ~max_array_len:4 ~max_list_len:6
  in
  let%bind call_data = Snark_params.Tick.Field.gen in
  (* update the depth when generating `other_parties` in Parties.t *)
  let call_depth = 0 in
  let%bind protocol_state =
    Option.value_map protocol_state_view ~f:gen_protocol_state_predicate
      ~default:(return Snapp_predicate.Protocol_state.accept)
  in
  let%map use_full_commitment = gen_use_full_commitment in
  { Party.Body.Poly.pk
  ; update
  ; token_id
  ; balance_change
  ; increment_nonce
  ; events
  ; sequence_events
  ; call_data
  ; call_depth
  ; protocol_state
  ; use_full_commitment
  }

let gen_predicated_from ?(succeed = true) ?(new_account = false)
    ?(snapp_account = false) ?(increment_nonce = false) ?available_public_keys
<<<<<<< HEAD
    ?permissions_auth ?required_balance_change ?required_balance ~ledger
    ~balances_tbl =
=======
    ~ledger ~balances_tbl ?protocol_state_view () =
>>>>>>> 9211eadf
  let open Quickcheck.Let_syntax in
  let%bind body =
    gen_party_body ~new_account ~snapp_account ~increment_nonce
      ?permissions_auth ?available_public_keys ?required_balance_change
      ?required_balance ~ledger ~balances_tbl
      ~gen_balance_change:(gen_balance_change ~balances_tbl)
      ~f_balance_change:Fn.id () ~gen_use_full_commitment ?protocol_state_view
  in
  let account_id =
    Account_id.create body.Party.Body.Poly.pk body.Party.Body.Poly.token_id
  in
  let%map predicate = gen_predicate_from ~succeed ~account_id ~ledger () in
  Party.Predicated.Poly.{ body; predicate }

let gen_party_from ?(succeed = true) ?(new_account = false) ?permissions_auth
    ?required_balance_change ?required_balance ~available_public_keys ~ledger
    ~balances_tbl () =
  let open Quickcheck.Let_syntax in
  (* see TODO below about splitting a Party.t; we'll want to choose
     an authorization
  *)
  let authorization = Control.Signature Signature.dummy in
  let snapp_account =
    match authorization with
    | Control.Proof _ ->
        true
    | Signature _ | None_given ->
        false
  in
  let increment_nonce =
    match authorization with
    | Signature _ ->
        true
    | Proof _ | None_given ->
        false
  in
  (* if it's a Snapp account, generate a new account, since existing accounts in
     ledger may not be Snapp accounts
  *)
  let new_account = new_account || snapp_account in
  let%bind data =
    gen_predicated_from ?permissions_auth ?required_balance_change
      ?required_balance ~succeed ~new_account ~snapp_account ~increment_nonce
      ~available_public_keys ~ledger ~balances_tbl
  in
  return { Party.data; authorization }

(* takes an account id, if we want to sign this data *)
<<<<<<< HEAD
let gen_party_predicated_fee_payer ?permissions_auth ~account_id ~ledger :
    Party.Predicated.Fee_payer.t Quickcheck.Generator.t =
  let open Quickcheck.Let_syntax in
  let%map body0 =
    gen_party_body ?permissions_auth ~account_id ~is_fee_payer:true
      ~increment_nonce:() ~gen_balance_change:gen_fee
      ~f_balance_change:fee_to_amt ~gen_use_full_commitment:(return ()) ~ledger
      ()
=======
let gen_party_predicated_fee_payer ~account_id ~ledger ?protocol_state_view () :
    Party.Predicated.Fee_payer.t Quickcheck.Generator.t =
  let open Quickcheck.Let_syntax in
  let%map body0 =
    gen_party_body ~account_id ~is_fee_payer:true ~increment_nonce:()
      ~gen_balance_change:gen_fee ~f_balance_change:fee_to_amt
      ~gen_use_full_commitment:(return ()) ~ledger ?protocol_state_view ()
>>>>>>> 9211eadf
  in
  (* make sure the fee payer's token id is the default,
     which is represented by the unit value in the body
  *)
  assert (Token_id.equal body0.token_id Token_id.default) ;
  let body = { body0 with token_id = () } in
  (* use nonce from account in ledger *)
  let pk = body.pk in
  let account_id = Account_id.create pk Token_id.default in
  let account =
    match Ledger.location_of_account ledger account_id with
    | None ->
        failwith
          "gen_party_predicated_fee_payer: expected account to be in ledger"
    | Some loc -> (
        match Ledger.get ledger loc with
        | None ->
            failwith "gen_party_predicated_fee_payer: no account at location"
        | Some account ->
            account )
  in
  let predicate = account.nonce in
  Party.Predicated.Poly.{ body; predicate }

<<<<<<< HEAD
let gen_fee_payer ?permissions_auth ~account_id ~ledger () :
    Party.Fee_payer.t Quickcheck.Generator.t =
  let open Quickcheck.Let_syntax in
  let%map data =
    gen_party_predicated_fee_payer ?permissions_auth ~account_id ~ledger
=======
let gen_fee_payer ~account_id ~ledger ?protocol_state_view () :
    Party.Fee_payer.t Quickcheck.Generator.t =
  let open Quickcheck.Let_syntax in
  let%map data =
    gen_party_predicated_fee_payer ~account_id ~ledger ?protocol_state_view ()
>>>>>>> 9211eadf
  in
  (* real signature to be added when this data inserted into a Parties.t *)
  let authorization = Signature.dummy in
  Party.Fee_payer.{ data; authorization }

let max_other_parties = 5

let gen_parties_from ?(succeed = true)
    ~(fee_payer_keypair : Signature_lib.Keypair.t)
    ~(keymap :
       Signature_lib.Private_key.t Signature_lib.Public_key.Compressed.Map.t)
    ~ledger ?protocol_state_view () =
  let open Quickcheck.Let_syntax in
  let fee_payer_pk =
    Signature_lib.Public_key.compress fee_payer_keypair.public_key
  in
  let fee_payer_account_id = Account_id.create fee_payer_pk Token_id.default in
  let ledger_accounts = Ledger.accounts ledger in
  (* make sure all ledger keys are in the keymap *)
  Account_id.Set.iter ledger_accounts ~f:(fun acct_id ->
      let pk = Account_id.public_key acct_id in
      if Option.is_none (Signature_lib.Public_key.Compressed.Map.find keymap pk)
      then
        failwithf "gen_parties_from: public key %s is in ledger, but not keymap"
          (Signature_lib.Public_key.Compressed.to_base58_check pk)
          ()) ;
  (* table of public keys not in the ledger, to be used for new parties
     we have the corresponding private keys, so we can create signatures for those new parties
  *)
  let available_public_keys =
    let tbl = Signature_lib.Public_key.Compressed.Table.create () in
    Signature_lib.Public_key.Compressed.Map.iter_keys keymap ~f:(fun pk ->
        let account_id = Account_id.create pk Token_id.default in
        if not (Account_id.Set.mem ledger_accounts account_id) then
          Signature_lib.Public_key.Compressed.Table.add_exn tbl ~key:pk ~data:()) ;
    tbl
  in
<<<<<<< HEAD
  let permissions_auth = Control.Tag.Signature in
  (* permissions_auth is Signature, for now, because permissions on new accounts are compatible with it
     TODO: split Party.ts into two:
     - the first sets permissions and vk using Signature authorization,
     - the second uses an authorization compatible with the new permissions
     N.B.: the given authorization constrains the generated permissions for the
      fee payer and other parties; those are not the permissions used
      when applying those parties, the existing permissions are used;
      instead, those generated permissions are used in later transactions
  *)
  let%bind fee_payer =
    gen_fee_payer ~permissions_auth ~account_id:fee_payer_account_id ~ledger ()
  in
  (* table of public keys to balances, updated when generating each party
     a Map would be more principled, but threading that map through the code
       adds complexity
  *)
  let balances_tbl = Signature_lib.Public_key.Compressed.Table.create () in
=======
  let%bind fee_payer =
    gen_fee_payer ~account_id:fee_payer_account_id ~ledger ?protocol_state_view
      ()
  in
>>>>>>> 9211eadf
  let gen_parties_with_dynamic_balance ~new_parties num_parties =
    (* add fee payer account, in case same account used again *)
    let fee_payer_pk = fee_payer.data.body.pk in
    let fee_payer_balance =
      (* if we've done things right, all the options here are Some *)
      let fee =
        fee_payer.data.body.balance_change |> Currency.Fee.to_uint64
        |> Currency.Amount.of_uint64
      in
      let ledger_balance =
        let account_id = Account_id.create fee_payer_pk Token_id.default in
        let loc =
          Option.value_exn (Ledger.location_of_account ledger account_id)
        in
        let fee_payer_account = Option.value_exn (Ledger.get ledger loc) in
        fee_payer_account.balance
      in
      Option.value_exn (Currency.Balance.sub_amount ledger_balance fee)
    in
    ignore
      ( Signature_lib.Public_key.Compressed.Table.add balances_tbl
          ~key:fee_payer_pk ~data:fee_payer_balance
        : [ `Duplicate | `Ok ] ) ;
    let rec go acc n =
      if n <= 0 then return (List.rev acc)
      else
        let%bind party =
          gen_party_from ~permissions_auth ~new_account:new_parties
            ~available_public_keys ~succeed ~ledger ~balances_tbl ()
        in
        go (party :: acc) (n - 1)
    in
    go [] num_parties
  in
  (* at least 1 party, so that `succeed` affects at least one predicate *)
  let%bind num_parties = Int.gen_uniform_incl 1 max_other_parties in
  let%bind num_new_accounts = Int.gen_uniform_incl 0 num_parties in
  let num_old_parties = num_parties - num_new_accounts in
  let%bind old_parties =
    gen_parties_with_dynamic_balance ~new_parties:false num_old_parties
  in
  let%bind new_parties =
    gen_parties_with_dynamic_balance ~new_parties:true num_new_accounts
  in
  let other_parties0 = old_parties @ new_parties in
  let balance_change_sum =
    List.fold other_parties0 ~init:Currency.Amount.Signed.zero
      ~f:(fun acc party ->
        match Currency.Amount.Signed.add acc party.data.body.balance_change with
        | Some sum ->
            sum
        | None ->
            failwith "Overflow adding other parties balances")
  in
  (* create a party with balance change to yield a zero sum
     a new account, because the balance change for an existing
      account might be constrained by its balance
  *)
  let%bind balancing_party =
    let required_balance_change =
      Currency.Amount.Signed.negate balance_change_sum
    in
    let required_balance =
      match required_balance_change with
      | { magnitude; sgn = Sgn.Neg } ->
          (* put in enough balance so we can subtract it all *)
          Some
            (Currency.Amount.to_uint64 magnitude |> Currency.Balance.of_uint64)
      | { sgn = Sgn.Pos; _ } ->
          (* we're adding to the account, so no required balance *)
          None
    in
    gen_party_from ~permissions_auth ~new_account:true ~available_public_keys
      ~succeed ~ledger ~required_balance_change ?required_balance ~balances_tbl
      ()
  in
  let other_parties = balancing_party :: other_parties0 in
  let%bind memo = Signed_command_memo.gen in
  let memo_hash = Signed_command_memo.hash memo in
  let parties_dummy_signatures : Parties.t =
    { fee_payer; other_parties; memo }
  in
  (* replace dummy signature in fee payer *)
  let fee_payer_signature =
    Signature_lib.Schnorr.sign fee_payer_keypair.private_key
      (Random_oracle.Input.field
         ( Parties.commitment parties_dummy_signatures
         |> Parties.Transaction_commitment.with_fee_payer
              ~fee_payer_hash:
                (Party.Predicated.digest
                   (Party.Predicated.of_fee_payer
                      parties_dummy_signatures.fee_payer.data)) ))
  in
  let fee_payer_with_valid_signature =
    { parties_dummy_signatures.fee_payer with
      authorization = fee_payer_signature
    }
  in
  let other_parties_hash =
    Parties.Party_or_stack.With_hashes.other_parties_hash
      parties_dummy_signatures.other_parties
  in
  let protocol_state_predicate_hash =
    Snapp_predicate.Protocol_state.digest
      parties_dummy_signatures.fee_payer.data.body.protocol_state
  in
  let sign_for_other_party sk =
    Signature_lib.Schnorr.sign sk
      (Random_oracle.Input.field
         (Parties.Transaction_commitment.create ~memo_hash ~other_parties_hash
            ~protocol_state_predicate_hash))
  in
  (* replace dummy signatures in other parties *)
  let other_parties_with_valid_signatures =
    List.map parties_dummy_signatures.other_parties
      ~f:(fun { data; authorization } ->
        let authorization_with_valid_signature =
          match authorization with
          | Control.Signature _dummy ->
              let pk = data.body.pk in
              let sk =
                match
                  Signature_lib.Public_key.Compressed.Map.find keymap pk
                with
                | Some sk ->
                    sk
                | None ->
                    failwithf
                      "gen_from: Could not find secret key for public key %s \
                       in keymap"
                      (Signature_lib.Public_key.Compressed.to_base58_check pk)
                      ()
              in
              let signature = sign_for_other_party sk in
              Control.Signature signature
          | Proof _ | None_given ->
              authorization
        in
        { Party.data; authorization = authorization_with_valid_signature })
  in
  return
    { parties_dummy_signatures with
      fee_payer = fee_payer_with_valid_signature
    ; other_parties = other_parties_with_valid_signatures
    }<|MERGE_RESOLUTION|>--- conflicted
+++ resolved
@@ -398,12 +398,9 @@
 *)
 let gen_party_body (type a b) ?account_id ?balances_tbl ?(new_account = false)
     ?(snapp_account = false) ?(is_fee_payer = false) ?available_public_keys
-<<<<<<< HEAD
     ?permissions_auth ?(required_balance_change : a option)
     ?(required_balance : Currency.Balance.t option)
-=======
     ?protocol_state_view
->>>>>>> 9211eadf
     ~(gen_balance_change : Account.t -> a Quickcheck.Generator.t)
     ~(gen_use_full_commitment : b Quickcheck.Generator.t)
     ~(f_balance_change : a -> Currency.Amount.Signed.t) ~(increment_nonce : b)
@@ -614,12 +611,8 @@
 
 let gen_predicated_from ?(succeed = true) ?(new_account = false)
     ?(snapp_account = false) ?(increment_nonce = false) ?available_public_keys
-<<<<<<< HEAD
     ?permissions_auth ?required_balance_change ?required_balance ~ledger
-    ~balances_tbl =
-=======
-    ~ledger ~balances_tbl ?protocol_state_view () =
->>>>>>> 9211eadf
+    ~balances_tbl ?protocol_state_view () =
   let open Quickcheck.Let_syntax in
   let%bind body =
     gen_party_body ~new_account ~snapp_account ~increment_nonce
@@ -668,24 +661,13 @@
   return { Party.data; authorization }
 
 (* takes an account id, if we want to sign this data *)
-<<<<<<< HEAD
-let gen_party_predicated_fee_payer ?permissions_auth ~account_id ~ledger :
-    Party.Predicated.Fee_payer.t Quickcheck.Generator.t =
-  let open Quickcheck.Let_syntax in
-  let%map body0 =
-    gen_party_body ?permissions_auth ~account_id ~is_fee_payer:true
-      ~increment_nonce:() ~gen_balance_change:gen_fee
-      ~f_balance_change:fee_to_amt ~gen_use_full_commitment:(return ()) ~ledger
-      ()
-=======
-let gen_party_predicated_fee_payer ~account_id ~ledger ?protocol_state_view () :
+let gen_party_predicated_fee_payer ?permissions_auth ~account_id ~ledger ?protocol_state_view () :
     Party.Predicated.Fee_payer.t Quickcheck.Generator.t =
   let open Quickcheck.Let_syntax in
   let%map body0 =
     gen_party_body ~account_id ~is_fee_payer:true ~increment_nonce:()
       ~gen_balance_change:gen_fee ~f_balance_change:fee_to_amt
       ~gen_use_full_commitment:(return ()) ~ledger ?protocol_state_view ()
->>>>>>> 9211eadf
   in
   (* make sure the fee payer's token id is the default,
      which is represented by the unit value in the body
@@ -710,19 +692,11 @@
   let predicate = account.nonce in
   Party.Predicated.Poly.{ body; predicate }
 
-<<<<<<< HEAD
-let gen_fee_payer ?permissions_auth ~account_id ~ledger () :
-    Party.Fee_payer.t Quickcheck.Generator.t =
-  let open Quickcheck.Let_syntax in
-  let%map data =
-    gen_party_predicated_fee_payer ?permissions_auth ~account_id ~ledger
-=======
-let gen_fee_payer ~account_id ~ledger ?protocol_state_view () :
+let gen_fee_payer ?permissions_auth ~account_id ~ledger ?protocol_state_view () :
     Party.Fee_payer.t Quickcheck.Generator.t =
   let open Quickcheck.Let_syntax in
   let%map data =
     gen_party_predicated_fee_payer ~account_id ~ledger ?protocol_state_view ()
->>>>>>> 9211eadf
   in
   (* real signature to be added when this data inserted into a Parties.t *)
   let authorization = Signature.dummy in
@@ -760,7 +734,6 @@
           Signature_lib.Public_key.Compressed.Table.add_exn tbl ~key:pk ~data:()) ;
     tbl
   in
-<<<<<<< HEAD
   let permissions_auth = Control.Tag.Signature in
   (* permissions_auth is Signature, for now, because permissions on new accounts are compatible with it
      TODO: split Party.ts into two:
@@ -772,19 +745,13 @@
       instead, those generated permissions are used in later transactions
   *)
   let%bind fee_payer =
-    gen_fee_payer ~permissions_auth ~account_id:fee_payer_account_id ~ledger ()
+    gen_fee_payer ~permissions_auth ~account_id:fee_payer_account_id ~ledger ?protocol_state_view ()
   in
   (* table of public keys to balances, updated when generating each party
      a Map would be more principled, but threading that map through the code
        adds complexity
   *)
   let balances_tbl = Signature_lib.Public_key.Compressed.Table.create () in
-=======
-  let%bind fee_payer =
-    gen_fee_payer ~account_id:fee_payer_account_id ~ledger ?protocol_state_view
-      ()
-  in
->>>>>>> 9211eadf
   let gen_parties_with_dynamic_balance ~new_parties num_parties =
     (* add fee payer account, in case same account used again *)
     let fee_payer_pk = fee_payer.data.body.pk in
