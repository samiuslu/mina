--- conflicted
+++ resolved
@@ -556,14 +556,11 @@
   let parties_dummy_signatures : Parties.t =
     { fee_payer; other_parties; protocol_state }
   in
-<<<<<<< HEAD
-=======
   let%bind memo = Signed_command_memo.gen in
   let other_parties = old_parties @ new_parties in
   let parties : Parties.t =
     { fee_payer; other_parties; protocol_state; memo }
   in
->>>>>>> a561fecb
   (* replace dummy signature in fee payer *)
   let fee_payer_signature =
     Signature_lib.Schnorr.sign fee_payer_keypair.private_key
