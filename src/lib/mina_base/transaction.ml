--- conflicted
+++ resolved
@@ -78,15 +78,10 @@
 let fee_excess : t -> Fee_excess.t Or_error.t = function
   | Command (Signed_command t) ->
       Ok (Signed_command.fee_excess t)
-<<<<<<< HEAD
-  | Command (Parties ps) ->
-      Ok (Parties.fee_excess ps)
-=======
   | Command (Parties _ps) ->
       failwith
         "Invalid for parties transaction. Apply parties transaction to obtain \
          the fee excess"
->>>>>>> f16b729d
   | Fee_transfer t ->
       Fee_transfer.fee_excess t
   | Coinbase t ->
