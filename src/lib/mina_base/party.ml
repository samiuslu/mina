--- conflicted
+++ resolved
@@ -327,15 +327,10 @@
     module Stable = struct
       module V1 = struct
         type t =
-<<<<<<< HEAD
           ( Body.Stable.V1.t
           , Snapp_predicate.Account.Stable.V1.t )
           Poly.Stable.V1.t
-        [@@deriving sexp, eq, yojson, hash, compare]
-=======
-          (Body.Stable.V1.t, Snapp_predicate.Stable.V1.t) Poly.Stable.V1.t
         [@@deriving sexp, equal, yojson, hash, compare]
->>>>>>> 9f3618d3
 
         let to_latest = Fn.id
       end
