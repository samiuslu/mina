--- conflicted
+++ resolved
@@ -531,21 +531,12 @@
   end]
 
   (* * Balance change for the fee payer is always going to be Neg, so represent it using
-<<<<<<< HEAD
-        an unsigned fee,
-      * token id is always going to be the default, so use unit value as a
-        placeholder,
-      * increment nonce must always be true for a fee payer, so use unit as a
-        placeholder.
-      TODO: what about use_full_commitment? it's unit here and bool there
-=======
        an unsigned fee,
      * token id is always going to be the default, so use unit value as a
        placeholder,
      * increment nonce must always be true for a fee payer, so use unit as a
        placeholder.
      TODO: what about use_full_commitment? it's unit here and bool there
->>>>>>> e7d15851
   *)
   module Fee_payer = struct
     [%%versioned
