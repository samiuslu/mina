--- conflicted
+++ resolved
@@ -278,18 +278,7 @@
     *)
     let timing = Set_or_keep.Keep in
     return
-<<<<<<< HEAD
-      { Poly.app_state
-      ; delegate
-      ; verification_key
-      ; permissions
-      ; snapp_uri
-      ; token_symbol
-      ; timing
-      }
-=======
-      Poly.
-        { app_state
+      ( { app_state
         ; delegate
         ; verification_key
         ; permissions
@@ -298,7 +287,7 @@
         ; timing
         ; voting_for
         }
->>>>>>> cf6f1733
+        : _ Poly.t )
 
   module Checked = struct
     open Pickles.Impls.Step
@@ -430,6 +419,7 @@
          ~snapp_uri:!.(Set_or_keep.deriver string)
          ~token_symbol:!.(Set_or_keep.deriver string)
          ~timing:!.(Set_or_keep.deriver Timing_info.deriver)
+         ~voting_for:!.(Set_or_keep.deriver State_hash.deriver)
          obj
 
   let%test_unit "json roundtrip" =
@@ -455,6 +445,7 @@
       ; snapp_uri = Set_or_keep.Set "https://www.example.com"
       ; token_symbol = Set_or_keep.Set "TOKEN"
       ; timing = Set_or_keep.Set Timing_info.dummy
+      ; voting_for = Set_or_keep.Set State_hash.dummy
       }
     in
     let module Fd = Fields_derivers_snapps.Derivers in
