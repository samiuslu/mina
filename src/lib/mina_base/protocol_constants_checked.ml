[%%import
"/src/config.mlh"]

open Core_kernel

[%%ifdef
consensus_mechanism]

open Snark_params.Tick

[%%else]

open Snark_params_nonconsensus
module Random_oracle = Random_oracle_nonconsensus.Random_oracle

[%%endif]

module T = Mina_numbers.Length

(*constants actually required for blockchain snark*)
(* k
  ,c
  ,slots_per_epoch
  ,slots_per_sub_window
  ,sub_windows_per_window
  ,checkpoint_window_size_in_slots
  ,block_window_duration_ms*)

module Poly = Genesis_constants.Protocol.Poly

module Value = struct
  [%%versioned
  module Stable = struct
    module V1 = struct
      type t =
        (T.Stable.V1.t, T.Stable.V1.t, Block_time.Stable.V1.t) Poly.Stable.V1.t
<<<<<<< HEAD
      [@@deriving eq, ord, hash, sexp, yojson]
=======
      [@@deriving equal, ord, hash, sexp, yojson]
>>>>>>> 7ed00a76

      let to_latest = Fn.id
    end
  end]

  let gen : t Quickcheck.Generator.t =
    let open Quickcheck.Let_syntax in
    let%bind k = Int.gen_incl 1 5000 in
    let%bind delta = Int.gen_incl 0 5000 in
    let%bind slots_per_epoch = Int.gen_incl k (8 * k) >>| ( * ) 3 >>| T.of_int
    and slots_per_sub_window = Int.gen_incl 1 ((k + 9) / 9) in
    (*TODO: Bug -> Block_time.(to_time x |> of_time) != x for certain values.
    Eg: 34702788243129 <--> 34702788243128, 8094 <--> 8093*)
    let%bind ms = Int64.(gen_log_uniform_incl 0L 9999999999999L) in
    let end_time = Block_time.of_int64 999999999999999L in
    let%map genesis_state_timestamp =
      Block_time.(gen_incl (of_int64 ms) end_time)
    in
    { Poly.k= T.of_int k
    ; delta= T.of_int delta
    ; slots_per_epoch
    ; slots_per_sub_window= T.of_int slots_per_sub_window
    ; genesis_state_timestamp }
end

type value = Value.t

let value_of_t (t : Genesis_constants.Protocol.t) : value =
  { k= T.of_int t.k
  ; delta= T.of_int t.delta
  ; slots_per_epoch= T.of_int t.slots_per_epoch
  ; slots_per_sub_window= T.of_int t.slots_per_sub_window
  ; genesis_state_timestamp= Block_time.of_int64 t.genesis_state_timestamp }

let t_of_value (v : value) : Genesis_constants.Protocol.t =
  { k= T.to_int v.k
  ; delta= T.to_int v.delta
  ; slots_per_epoch= T.to_int v.slots_per_epoch
  ; slots_per_sub_window= T.to_int v.slots_per_sub_window
  ; genesis_state_timestamp= Block_time.to_int64 v.genesis_state_timestamp }

let to_input (t : value) =
  Random_oracle.Input.bitstrings
    [| T.to_bits t.k
     ; T.to_bits t.delta
     ; T.to_bits t.slots_per_epoch
     ; T.to_bits t.slots_per_sub_window
     ; Block_time.Bits.to_bits t.genesis_state_timestamp |]

[%%if
defined consensus_mechanism]

type var = (T.Checked.t, T.Checked.t, Block_time.Unpacked.var) Poly.t

let data_spec =
  Data_spec.
    [ T.Checked.typ
    ; T.Checked.typ
    ; T.Checked.typ
    ; T.Checked.typ
    ; Block_time.Unpacked.typ ]

let typ =
  Typ.of_hlistable data_spec ~var_to_hlist:Poly.to_hlist
    ~var_of_hlist:Poly.of_hlist ~value_to_hlist:Poly.to_hlist
    ~value_of_hlist:Poly.of_hlist

let var_to_input (var : var) =
  let s = Bitstring_lib.Bitstring.Lsb_first.to_list in
  let%map k = T.Checked.to_bits var.k
  and delta = T.Checked.to_bits var.delta
  and slots_per_epoch = T.Checked.to_bits var.slots_per_epoch
  and slots_per_sub_window = T.Checked.to_bits var.slots_per_sub_window in
  let genesis_state_timestamp =
    Block_time.Unpacked.var_to_bits var.genesis_state_timestamp
  in
  Random_oracle.Input.bitstrings
    (Array.map ~f:s
       [| k
        ; delta
        ; slots_per_epoch
        ; slots_per_sub_window
        ; genesis_state_timestamp |])

let%test_unit "value = var" =
  let compiled = Genesis_constants.for_unit_tests.protocol in
  let test protocol_constants =
    let open Snarky_backendless in
    let p_var =
      let%map p = exists typ ~compute:(As_prover.return protocol_constants) in
      As_prover.read typ p
    in
    let _, res = Or_error.ok_exn (run_and_check p_var ()) in
    [%test_eq: Value.t] res protocol_constants ;
    [%test_eq: Value.t] protocol_constants
      (t_of_value protocol_constants |> value_of_t)
  in
  Quickcheck.test ~trials:100 Value.gen ~examples:[value_of_t compiled] ~f:test

[%%endif]<|MERGE_RESOLUTION|>--- conflicted
+++ resolved
@@ -34,11 +34,7 @@
     module V1 = struct
       type t =
         (T.Stable.V1.t, T.Stable.V1.t, Block_time.Stable.V1.t) Poly.Stable.V1.t
-<<<<<<< HEAD
-      [@@deriving eq, ord, hash, sexp, yojson]
-=======
       [@@deriving equal, ord, hash, sexp, yojson]
->>>>>>> 7ed00a76
 
       let to_latest = Fn.id
     end
