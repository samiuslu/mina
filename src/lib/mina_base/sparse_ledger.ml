open Core
open Import
open Snark_params.Tick

[%%versioned
module Stable = struct
  module V1 = struct
    type t =
      ( Ledger_hash.Stable.V1.t
      , Account_id.Stable.V1.t
      , Account.Stable.V1.t
      , Token_id.Stable.V1.t )
      Sparse_ledger_lib.Sparse_ledger.T.Stable.V1.t
    [@@deriving to_yojson, sexp]

    let to_latest = Fn.id
  end
end]

module Hash = struct
  include Ledger_hash

  let merge = Ledger_hash.merge
end

module Account = struct
  include Account

  let data_hash = Fn.compose Ledger_hash.of_digest Account.digest
end

module M =
  Sparse_ledger_lib.Sparse_ledger.Make (Hash) (Token_id) (Account_id) (Account)

type account_state = [`Added | `Existed] [@@deriving equal]

module L = struct
  type t = M.t ref

  type location = int

  let get : t -> location -> Account.t option =
   fun t loc -> Option.try_with (fun () -> M.get_exn !t loc)

  let location_of_account : t -> Account_id.t -> location option =
   fun t id -> Option.try_with (fun () -> M.find_index_exn !t id)

  let set : t -> location -> Account.t -> unit =
   fun t loc a -> t := M.set_exn !t loc a

  let get_or_create_exn :
      t -> Account_id.t -> account_state * Account.t * location =
   fun t id ->
    let loc = M.find_index_exn !t id in
    let account = M.get_exn !t loc in
    if Public_key.Compressed.(equal empty account.public_key) then (
      let public_key = Account_id.public_key id in
      let account' : Account.t =
        { account with
          delegate= Some public_key
        ; public_key
        ; token_id= Account_id.token_id id }
      in
      set t loc account' ;
      (`Added, account', loc) )
    else (`Existed, account, loc)

  let get_or_create t id = Or_error.try_with (fun () -> get_or_create_exn t id)

  let get_or_create_account :
      t -> Account_id.t -> Account.t -> (account_state * location) Or_error.t =
   fun t id to_set ->
    Or_error.try_with (fun () ->
        let loc = M.find_index_exn !t id in
        let a = M.get_exn !t loc in
        if Public_key.Compressed.(equal empty a.public_key) then (
          set t loc to_set ;
          (`Added, loc) )
        else (`Existed, loc) )

  let remove_accounts_exn : t -> Account_id.t list -> unit =
   fun _t _xs -> failwith "remove_accounts_exn: not implemented"

  let merkle_root : t -> Ledger_hash.t = fun t -> M.merkle_root !t

  let with_ledger : depth:int -> f:(t -> 'a) -> 'a =
   fun ~depth:_ ~f:_ -> failwith "with_ledger: not implemented"

  let next_available_token : t -> Token_id.t =
   fun t -> M.next_available_token !t

  let set_next_available_token : t -> Token_id.t -> unit =
   fun t token -> t := {!t with next_available_token= token}
end

module T = Transaction_logic.Make (L)

[%%define_locally
M.
  ( of_hash
  , to_yojson
  , get_exn
  , path_exn
  , set_exn
  , find_index_exn
  , add_path
  , merkle_root
  , iteri
  , next_available_token )]

let of_root ~depth ~next_available_token (h : Ledger_hash.t) =
  of_hash ~depth ~next_available_token
    (Ledger_hash.of_digest (h :> Random_oracle.Digest.t))

let of_ledger_root ledger =
  of_root ~depth:(Ledger.depth ledger)
    ~next_available_token:(Ledger.next_available_token ledger)
    (Ledger.merkle_root ledger)

let of_any_ledger (ledger : Ledger.Any_ledger.witness) =
  Ledger.Any_ledger.M.foldi ledger
    ~init:
      (of_root
         ~depth:(Ledger.Any_ledger.M.depth ledger)
         ~next_available_token:
           (Ledger.Any_ledger.M.next_available_token ledger)
         (Ledger.Any_ledger.M.merkle_root ledger))
    ~f:(fun _addr sparse_ledger account ->
      let loc =
        Option.value_exn
          (Ledger.Any_ledger.M.location_of_account ledger
             (Account.identifier account))
      in
      add_path sparse_ledger
        (Ledger.Any_ledger.M.merkle_path ledger loc)
        (Account.identifier account)
        (Option.value_exn (Ledger.Any_ledger.M.get ledger loc)) )

let of_ledger_subset_exn (oledger : Ledger.t) keys =
  let ledger = Ledger.copy oledger in
  let _, sparse =
    List.fold keys
      ~f:(fun (new_keys, sl) key ->
        match Ledger.location_of_account ledger key with
        | Some loc ->
            ( new_keys
            , add_path sl
                (Ledger.merkle_path ledger loc)
                key
                ( Ledger.get ledger loc
                |> Option.value_exn ?here:None ?error:None ?message:None ) )
        | None ->
            let path, acct = Ledger.create_empty_exn ledger key in
            (key :: new_keys, add_path sl path key acct) )
      ~init:([], of_ledger_root ledger)
  in
  Debug_assert.debug_assert (fun () ->
      [%test_eq: Ledger_hash.t]
        (Ledger.merkle_root ledger)
        ((merkle_root sparse :> Random_oracle.Digest.t) |> Ledger_hash.of_hash)
  ) ;
  sparse

let of_ledger_index_subset_exn (ledger : Ledger.Any_ledger.witness) indexes =
  List.fold indexes
    ~init:
      (of_root
         ~depth:(Ledger.Any_ledger.M.depth ledger)
         ~next_available_token:
           (Ledger.Any_ledger.M.next_available_token ledger)
         (Ledger.Any_ledger.M.merkle_root ledger))
    ~f:(fun acc i ->
      let account = Ledger.Any_ledger.M.get_at_index_exn ledger i in
      add_path acc
        (Ledger.Any_ledger.M.merkle_path_at_index_exn ledger i)
        (Account.identifier account)
        account )

let%test_unit "of_ledger_subset_exn with keys that don't exist works" =
  let keygen () =
    let privkey = Private_key.create () in
    (privkey, Public_key.of_private_key_exn privkey |> Public_key.compress)
  in
  Ledger.with_ledger
    ~depth:Genesis_constants.Constraint_constants.for_unit_tests.ledger_depth
    ~f:(fun ledger ->
      let _, pub1 = keygen () in
      let _, pub2 = keygen () in
      let aid1 = Account_id.create pub1 Token_id.default in
      let aid2 = Account_id.create pub2 Token_id.default in
      let sl = of_ledger_subset_exn ledger [aid1; aid2] in
      [%test_eq: Ledger_hash.t]
        (Ledger.merkle_root ledger)
        ((merkle_root sl :> Random_oracle.Digest.t) |> Ledger_hash.of_hash) )

let get_or_initialize_exn account_id t idx =
  let account = get_exn t idx in
  if Public_key.Compressed.(equal empty account.public_key) then
    let public_key = Account_id.public_key account_id in
    let token_id = Account_id.token_id account_id in
    let delegate =
      (* Only allow delegation if this account is for the default token. *)
      if Token_id.(equal default) token_id then Some public_key else None
    in
    ( `Added
    , { account with
        delegate
      ; public_key
      ; token_id= Account_id.token_id account_id } )
  else (`Existed, account)

let sub_account_creation_fee
    ~(constraint_constants : Genesis_constants.Constraint_constants.t) action
    (amount : Currency.Amount.t) =
<<<<<<< HEAD
  match action with
  | `Added ->
=======
  if equal_account_state action `Added then
>>>>>>> 7ed00a76
    Option.value_exn
      Currency.Amount.(
        sub amount (of_fee constraint_constants.account_creation_fee))
  | _ -> amount

let apply_user_command_exn
    ~(constraint_constants : Genesis_constants.Constraint_constants.t)
    ~txn_global_slot t
    ({signer; payload; signature= _} as user_command : Signed_command.t) =
  let open Currency in
  let signer_pk = Public_key.compress signer in
  let current_global_slot = txn_global_slot in
  (* Fee-payer information *)
  let fee_token = Signed_command.fee_token user_command in
  let fee_payer = Signed_command.fee_payer user_command in
  let nonce = Signed_command.nonce user_command in
  assert (
    Public_key.Compressed.equal (Account_id.public_key fee_payer) signer_pk ) ;
  assert (Token_id.equal fee_token Token_id.default) ;
  let fee_payer_idx, fee_payer_account =
    let idx = find_index_exn t fee_payer in
    let account = get_exn t idx in
    assert (Account.Nonce.equal account.nonce nonce) ;
    let fee = Signed_command.fee user_command in
    let timing =
      Or_error.ok_exn
      @@ Transaction_logic.validate_timing ~txn_amount:(Amount.of_fee fee)
           ~txn_global_slot:current_global_slot ~account
    in
    ( idx
    , { account with
        nonce= Account.Nonce.succ account.nonce
      ; balance=
          Balance.sub_amount account.balance (Amount.of_fee fee)
          |> Option.value_exn ?here:None ?error:None ?message:None
      ; receipt_chain_hash=
          Receipt.Chain_hash.cons (Signed_command payload)
            account.receipt_chain_hash
      ; timing } )
  in
  (* Charge the fee. *)
  let t = set_exn t fee_payer_idx fee_payer_account in
  let next_available_token = next_available_token t in
  let source = Signed_command.source ~next_available_token user_command in
  let receiver = Signed_command.receiver ~next_available_token user_command in
  let exception Reject of exn in
  let charge_account_creation_fee_exn (account : Account.t) =
    let balance =
      Option.value_exn
        (Balance.sub_amount account.balance
           (Amount.of_fee constraint_constants.account_creation_fee))
    in
    let account = {account with balance} in
    let timing =
      Or_error.ok_exn
        (Transaction_logic.validate_timing ~txn_amount:Amount.zero
           ~txn_global_slot:current_global_slot ~account)
    in
    {account with timing}
  in
  let compute_updates () =
    (* Raise an exception if any of the invariants for the user command are not
       satisfied, so that the command will not go through.

       This must re-check the conditions in Transaction_logic, to ensure that
       the failure cases are consistent.
    *)
    let predicate_passed =
      if
        Public_key.Compressed.equal
          (Signed_command.fee_payer_pk user_command)
          (Signed_command.source_pk user_command)
      then true
      else
        match payload.body with
        | Create_new_token _ ->
            (* Any account is allowed to create a new token associated with a
               public key.
            *)
            true
        | Create_token_account _ ->
            (* Predicate failure is deferred here. It will be checked later. *)
            let predicate_result =
              (* TODO(#4554): Hook predicate evaluation in here once
                 implemented.
              *)
              false
            in
            predicate_result
        | Payment _ | Stake_delegation _ | Mint_tokens _ ->
            (* TODO(#4554): Hook predicate evaluation in here once implemented. *)
            failwith
              "The fee-payer is not authorised to issue commands for the \
               source account"
    in
    match Signed_command.Payload.body payload with
    | Stake_delegation _ ->
        let receiver_account = get_exn t @@ find_index_exn t receiver in
        (* Check that receiver account exists. *)
        assert (
          not Public_key.Compressed.(equal empty receiver_account.public_key)
        ) ;
        let source_idx = find_index_exn t source in
        let source_account = get_exn t source_idx in
        (* Check that source account exists. *)
        assert (
          not Public_key.Compressed.(equal empty source_account.public_key) ) ;
        let source_account =
          (* Timing is always valid, but we need to record any switch from
             timed to untimed here to stay in sync with the snark.
          *)
          let timing =
            Or_error.ok_exn
            @@ Transaction_logic.validate_timing ~txn_amount:Amount.zero
                 ~txn_global_slot:current_global_slot ~account:source_account
          in
          { source_account with
            delegate= Some (Account_id.public_key receiver)
          ; timing }
        in
        [(source_idx, source_account)]
    | Payment {amount; token_id= token; _} ->
        let receiver_idx = find_index_exn t receiver in
        let action, receiver_account =
          get_or_initialize_exn receiver t receiver_idx
        in
        let receiver_amount =
          if Token_id.(equal default) token then
            sub_account_creation_fee ~constraint_constants action amount
<<<<<<< HEAD
          else
            match action with
            | `Added ->
              failwith "Receiver account does not exist, and we cannot create it"
            | _ -> amount
=======
          else if equal_account_state action `Added then
            failwith "Receiver account does not exist, and we cannot create it"
          else amount
>>>>>>> 7ed00a76
        in
        let receiver_account =
          { receiver_account with
            balance=
              Balance.add_amount receiver_account.balance receiver_amount
              |> Option.value_exn ?here:None ?error:None ?message:None }
        in
        let source_idx = find_index_exn t source in
        let source_account =
          let account =
            if Account_id.equal source receiver then (
<<<<<<< HEAD
              assert (match action with
                  | `Existed -> true
                  | `Added -> false);
=======
              assert (equal_account_state action `Existed) ;
>>>>>>> 7ed00a76
              receiver_account )
            else get_exn t source_idx
          in
          (* Check that source account exists. *)
          assert (not Public_key.Compressed.(equal empty account.public_key)) ;
          try
            { account with
              balance=
                Balance.sub_amount account.balance amount
                |> Option.value_exn ?here:None ?error:None ?message:None
            ; timing=
                Or_error.ok_exn
                @@ Transaction_logic.validate_timing ~txn_amount:amount
                     ~txn_global_slot:current_global_slot ~account }
          with exn when Account_id.equal fee_payer source ->
            (* Don't process transactions with insufficient balance from the
               fee-payer.
            *)
            raise (Reject exn)
        in
        [(receiver_idx, receiver_account); (source_idx, source_account)]
    | Create_new_token {disable_new_accounts; _} ->
        (* NOTE: source and receiver are definitionally equal here. *)
        let fee_payer_account =
          try charge_account_creation_fee_exn fee_payer_account
          with exn -> raise (Reject exn)
        in
        let receiver_idx = find_index_exn t receiver in
        let action, receiver_account =
          get_or_initialize_exn receiver t receiver_idx
        in
<<<<<<< HEAD
        (match action with
        | `Added -> ()
        | `Existed ->
          raise
            (Reject
               (Failure
                  "Token owner account for newly created token already exists")));
=======
        if not (equal_account_state action `Added) then
          raise
            (Reject
               (Failure
                  "Token owner account for newly created token already exists")) ;
>>>>>>> 7ed00a76
        let receiver_account =
          { receiver_account with
            token_permissions=
              Token_permissions.Token_owned {disable_new_accounts} }
        in
        [(fee_payer_idx, fee_payer_account); (receiver_idx, receiver_account)]
    | Create_token_account {account_disabled; _} ->
        if
          account_disabled
          && Token_id.(equal default) (Account_id.token_id receiver)
        then
          raise
            (Reject
               (Failure "Cannot open a disabled account in the default token")) ;
        let fee_payer_account =
          try charge_account_creation_fee_exn fee_payer_account
          with exn -> raise (Reject exn)
        in
        let receiver_idx = find_index_exn t receiver in
        let action, receiver_account =
          get_or_initialize_exn receiver t receiver_idx
        in
<<<<<<< HEAD
        (match action with
        | `Existed ->
          failwith "Attempted to create an account that already exists"
        | `Added -> ());
=======
        if equal_account_state action `Existed then
          failwith "Attempted to create an account that already exists" ;
>>>>>>> 7ed00a76
        let receiver_account =
          { receiver_account with
            token_permissions= Token_permissions.Not_owned {account_disabled}
          }
        in
        let source_idx = find_index_exn t source in
        let source_account =
          if Account_id.equal source receiver then receiver_account
          else if Account_id.equal source fee_payer then fee_payer_account
          else
            match get_or_initialize_exn receiver t source_idx with
            | `Added, _ ->
                failwith "Source account does not exist"
            | `Existed, source_account ->
                source_account
        in
        let () =
          match source_account.token_permissions with
          | Token_owned {disable_new_accounts} ->
              if
                not
                  ( Bool.equal account_disabled disable_new_accounts
                  || predicate_passed )
              then
                failwith
                  "The fee-payer is not authorised to create token accounts \
                   for this token"
          | Not_owned _ ->
              if Token_id.(equal default) (Account_id.token_id receiver) then
                ()
              else failwith "Token owner account does not own the token"
        in
        let source_account =
          let timing =
            Or_error.ok_exn
            @@ Transaction_logic.validate_timing ~txn_amount:Amount.zero
                 ~txn_global_slot:current_global_slot ~account:source_account
          in
          {source_account with timing}
        in
        if Account_id.equal source receiver then
          (* For token_id= default, we allow this *)
          [(fee_payer_idx, fee_payer_account); (source_idx, source_account)]
        else
          [ (receiver_idx, receiver_account)
          ; (fee_payer_idx, fee_payer_account)
          ; (source_idx, source_account) ]
    | Mint_tokens {token_id= token; amount; _} ->
        assert (not (Token_id.(equal default) token)) ;
        let receiver_idx = find_index_exn t receiver in
        let action, receiver_account =
          get_or_initialize_exn receiver t receiver_idx
        in
<<<<<<< HEAD
        assert (match action with
            |`Existed -> true
            |`Added -> false);
=======
        assert (equal_account_state action `Existed) ;
>>>>>>> 7ed00a76
        let receiver_account =
          { receiver_account with
            balance=
              Balance.add_amount receiver_account.balance amount
              |> Option.value_exn ?here:None ?error:None ?message:None }
        in
        let source_idx = find_index_exn t source in
        let source_account =
          let account =
            if Account_id.equal source receiver then receiver_account
            else get_exn t source_idx
          in
          (* Check that source account exists. *)
          assert (not Public_key.Compressed.(equal empty account.public_key)) ;
          (* Check that source account owns the token. *)
          let () =
            match account.token_permissions with
            | Token_owned _ ->
                ()
            | Not_owned _ ->
                failwithf
                  !"The claimed token owner %{sexp: Account_id.t} does not \
                    own the token %{sexp: Token_id.t}"
                  source token ()
          in
          { account with
            timing=
              Or_error.ok_exn
              @@ Transaction_logic.validate_timing ~txn_amount:Amount.zero
                   ~txn_global_slot:current_global_slot ~account }
        in
        [(receiver_idx, receiver_account); (source_idx, source_account)]
  in
  try
    let indexed_accounts = compute_updates () in
    (* User command succeeded, update accounts in the ledger. *)
    List.fold ~init:t indexed_accounts ~f:(fun t (idx, account) ->
        set_exn t idx account )
  with
  | Reject exn ->
      (* TODO: These transactions should never reach this stage, this error
         should be fatal.
      *)
      raise exn
  | _ ->
      (* Not able to apply the user command successfully, charge fee only. *)
      t

let apply_snapp_command_exn
    ~(constraint_constants : Genesis_constants.Constraint_constants.t)
    ~txn_state_view t (c : Snapp_command.t) =
  let t = ref t in
  T.apply_transaction ~constraint_constants ~txn_state_view t
    (Command (Snapp_command c))
  |> Or_error.ok_exn |> ignore ;
  !t

let update_timing_when_no_deduction ~txn_global_slot account =
  Transaction_logic.validate_timing ~txn_amount:Currency.Amount.zero
    ~txn_global_slot ~account
  |> Or_error.ok_exn

let apply_fee_transfer_exn ~constraint_constants ~txn_global_slot =
  let apply_single ~update_timing t (ft : Fee_transfer.Single.t) =
    let account_id = Fee_transfer.Single.receiver ft in
    let index = find_index_exn t account_id in
    let action, account = get_or_initialize_exn account_id t index in
    let open Currency in
    let amount = Amount.of_fee ft.fee in
    let timing =
      if update_timing then
        update_timing_when_no_deduction ~txn_global_slot account
      else account.timing
    in
    let balance =
      let amount' =
        sub_account_creation_fee ~constraint_constants action amount
      in
      Option.value_exn (Balance.add_amount account.balance amount')
    in
    set_exn t index {account with balance; timing}
  in
  fun t transfer ->
    match Fee_transfer.to_singles transfer with
    | `One s ->
        apply_single ~update_timing:true t s
    | `Two (s1, s2) ->
        (*Note: Not updating the timing for s1 to avoid additional check in transactions snark (check_timing for "receiver"). This is OK because timing rules will not be violated when balance increases and will be checked whenever an amount is deducted from the account.(#5973)*)
        let t' = apply_single ~update_timing:false t s1 in
        apply_single ~update_timing:true t' s2

let apply_coinbase_exn ~constraint_constants ~txn_global_slot t
    ({receiver; fee_transfer; amount= coinbase_amount} : Coinbase.t) =
  let open Currency in
  let add_to_balance ~update_timing t pk amount =
    let idx = find_index_exn t pk in
    let action, a = get_or_initialize_exn pk t idx in
    let timing =
      if update_timing then update_timing_when_no_deduction ~txn_global_slot a
      else a.timing
    in
    let balance =
      let amount' =
        sub_account_creation_fee ~constraint_constants action amount
      in
      Option.value_exn (Balance.add_amount a.balance amount')
    in
    set_exn t idx {a with balance; timing}
  in
  (* Note: Updating coinbase receiver timing only if there is no fee transfer. This is so as to not add any extra constraints in transaction snark for checking "receiver" timings. This is OK because timing rules will not be violated when balance increases and will be checked whenever an amount is deducted from the account(#5973)*)
  let receiver_reward, t, update_coinbase_receiver_timing =
    match fee_transfer with
    | None ->
        (coinbase_amount, t, true)
    | Some ({receiver_pk= _; fee} as ft) ->
        let fee = Amount.of_fee fee in
        let reward =
          Amount.sub coinbase_amount fee
          |> Option.value_exn ?here:None ?message:None ?error:None
        in
        let transferee_id = Coinbase.Fee_transfer.receiver ft in
        (reward, add_to_balance ~update_timing:true t transferee_id fee, false)
  in
  let receiver_id = Account_id.create receiver Token_id.default in
  add_to_balance ~update_timing:update_coinbase_receiver_timing t receiver_id
    receiver_reward

let apply_transaction_exn ~constraint_constants
    ~(txn_state_view : Snapp_predicate.Protocol_state.View.t) t
    (transition : Transaction.t) =
  let txn_global_slot = txn_state_view.global_slot_since_genesis in
  match transition with
  | Fee_transfer tr ->
      apply_fee_transfer_exn ~constraint_constants ~txn_global_slot t tr
  | Command (Signed_command cmd) ->
      apply_user_command_exn ~constraint_constants ~txn_global_slot t
        (cmd :> Signed_command.t)
  | Command (Snapp_command cmd) ->
      apply_snapp_command_exn ~constraint_constants ~txn_state_view t cmd
  | Coinbase c ->
      apply_coinbase_exn ~constraint_constants ~txn_global_slot t c

let has_locked_tokens_exn ~global_slot ~account_id t =
  let idx = find_index_exn t account_id in
  let _, account = get_or_initialize_exn account_id t idx in
  Account.has_locked_tokens ~global_slot account

let merkle_root t =
  Ledger_hash.of_hash (merkle_root t :> Random_oracle.Digest.t)

let depth t = M.depth t

let handler t =
  let ledger = ref t in
  let path_exn idx =
    List.map (path_exn !ledger idx) ~f:(function `Left h -> h | `Right h -> h)
  in
  stage (fun (With {request; respond}) ->
      match request with
      | Ledger_hash.Get_element idx ->
          let elt = get_exn !ledger idx in
          let path = (path_exn idx :> Random_oracle.Digest.t list) in
          respond (Provide (elt, path))
      | Ledger_hash.Get_path idx ->
          let path = (path_exn idx :> Random_oracle.Digest.t list) in
          respond (Provide path)
      | Ledger_hash.Set (idx, account) ->
          ledger := set_exn !ledger idx account ;
          respond (Provide ())
      | Ledger_hash.Find_index pk ->
          let index = find_index_exn !ledger pk in
          respond (Provide index)
      | _ ->
          unhandled )

let snapp_accounts (ledger : t) (t : Transaction.t) =
  match t with
  | Command (Signed_command _) | Fee_transfer _ | Coinbase _ ->
      (None, None)
  | Command (Snapp_command c) -> (
      let token_id = Snapp_command.token_id c in
      let get pk =
        Option.try_with (fun () ->
            ( find_index_exn ledger (Account_id.create pk token_id)
            |> get_exn ledger )
              .snapp )
        |> Option.join
      in
      match Snapp_command.to_payload c with
      | Zero_proved p ->
          (get p.one.body.pk, get p.two.body.pk)
      | One_proved p ->
          (get p.one.body.pk, get p.two.body.pk)
      | Two_proved p ->
          (get p.one.body.pk, get p.two.body.pk) )<|MERGE_RESOLUTION|>--- conflicted
+++ resolved
@@ -212,16 +212,11 @@
 let sub_account_creation_fee
     ~(constraint_constants : Genesis_constants.Constraint_constants.t) action
     (amount : Currency.Amount.t) =
-<<<<<<< HEAD
-  match action with
-  | `Added ->
-=======
   if equal_account_state action `Added then
->>>>>>> 7ed00a76
     Option.value_exn
       Currency.Amount.(
         sub amount (of_fee constraint_constants.account_creation_fee))
-  | _ -> amount
+  else amount
 
 let apply_user_command_exn
     ~(constraint_constants : Genesis_constants.Constraint_constants.t)
@@ -347,17 +342,9 @@
         let receiver_amount =
           if Token_id.(equal default) token then
             sub_account_creation_fee ~constraint_constants action amount
-<<<<<<< HEAD
-          else
-            match action with
-            | `Added ->
-              failwith "Receiver account does not exist, and we cannot create it"
-            | _ -> amount
-=======
           else if equal_account_state action `Added then
             failwith "Receiver account does not exist, and we cannot create it"
           else amount
->>>>>>> 7ed00a76
         in
         let receiver_account =
           { receiver_account with
@@ -369,13 +356,7 @@
         let source_account =
           let account =
             if Account_id.equal source receiver then (
-<<<<<<< HEAD
-              assert (match action with
-                  | `Existed -> true
-                  | `Added -> false);
-=======
               assert (equal_account_state action `Existed) ;
->>>>>>> 7ed00a76
               receiver_account )
             else get_exn t source_idx
           in
@@ -407,21 +388,11 @@
         let action, receiver_account =
           get_or_initialize_exn receiver t receiver_idx
         in
-<<<<<<< HEAD
-        (match action with
-        | `Added -> ()
-        | `Existed ->
-          raise
-            (Reject
-               (Failure
-                  "Token owner account for newly created token already exists")));
-=======
         if not (equal_account_state action `Added) then
           raise
             (Reject
                (Failure
                   "Token owner account for newly created token already exists")) ;
->>>>>>> 7ed00a76
         let receiver_account =
           { receiver_account with
             token_permissions=
@@ -444,15 +415,8 @@
         let action, receiver_account =
           get_or_initialize_exn receiver t receiver_idx
         in
-<<<<<<< HEAD
-        (match action with
-        | `Existed ->
-          failwith "Attempted to create an account that already exists"
-        | `Added -> ());
-=======
         if equal_account_state action `Existed then
           failwith "Attempted to create an account that already exists" ;
->>>>>>> 7ed00a76
         let receiver_account =
           { receiver_account with
             token_permissions= Token_permissions.Not_owned {account_disabled}
@@ -506,13 +470,7 @@
         let action, receiver_account =
           get_or_initialize_exn receiver t receiver_idx
         in
-<<<<<<< HEAD
-        assert (match action with
-            |`Existed -> true
-            |`Added -> false);
-=======
         assert (equal_account_state action `Existed) ;
->>>>>>> 7ed00a76
         let receiver_account =
           { receiver_account with
             balance=
