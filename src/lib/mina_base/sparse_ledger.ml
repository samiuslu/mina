open Core
open Import
open Snark_params.Tick

[%%versioned
module Stable = struct
  module V2 = struct
    type t =
      ( Ledger_hash.Stable.V1.t
      , Account_id.Stable.V1.t
      , Account.Stable.V2.t
      , Token_id.Stable.V1.t )
      Sparse_ledger_lib.Sparse_ledger.T.Stable.V1.t
    [@@deriving to_yojson, sexp]

    let to_latest = Fn.id
  end

  module V1 = struct
    type t =
      ( Ledger_hash.Stable.V1.t
      , Account_id.Stable.V1.t
      , Account.Stable.V1.t
      , Token_id.Stable.V1.t )
      Sparse_ledger_lib.Sparse_ledger.T.Stable.V1.t
    [@@deriving yojson, sexp]

    let to_latest =
      Sparse_ledger_lib.Sparse_ledger.T.Stable.V1.to_latest
        Account.Stable.V1.to_latest
  end
end]

type sparse_ledger = t [@@deriving sexp, to_yojson]

module Hash = struct
  include Ledger_hash

  let merge = Ledger_hash.merge
end

module Account = struct
  include Account

  let data_hash = Fn.compose Ledger_hash.of_digest Account.digest
end

module Global_state = struct
  type t =
    { ledger : sparse_ledger
    ; fee_excess : Currency.Amount.Signed.t
    ; protocol_state : Snapp_predicate.Protocol_state.View.t
    }
  [@@deriving sexp, to_yojson]
end

module GS = Global_state
module M =
  Sparse_ledger_lib.Sparse_ledger.Make (Hash) (Token_id) (Account_id) (Account)

type account_state = [ `Added | `Existed ] [@@deriving equal]

(** Create a new 'empty' ledger.
    This ledger has an invalid root hash, and cannot be used except as a
    placeholder.
*)
let empty ~depth () =
  M.of_hash
    ~next_available_token:Token_id.(next default)
    ~depth Outside_hash_image.t

module L = struct
  type t = M.t ref

  type location = int

  let get : t -> location -> Account.t option =
   fun t loc ->
    Option.try_with (fun () ->
        let account = M.get_exn !t loc in
<<<<<<< HEAD
        if Public_key.Compressed.(equal empty account.public_key) then
          assert false ;
        account)
=======
        if Public_key.Compressed.(equal empty account.public_key) then None
        else Some account)
    |> Option.bind ~f:Fn.id
>>>>>>> 27a30776

  let location_of_account : t -> Account_id.t -> location option =
   fun t id -> Option.try_with (fun () -> M.find_index_exn !t id)

  let set : t -> location -> Account.t -> unit =
   fun t loc a -> t := M.set_exn !t loc a

  let get_or_create_exn :
      t -> Account_id.t -> account_state * Account.t * location =
   fun t id ->
    let loc = M.find_index_exn !t id in
    let account = M.get_exn !t loc in
    if Public_key.Compressed.(equal empty account.public_key) then (
      let public_key = Account_id.public_key id in
      let account' : Account.t =
        { account with
          delegate = Some public_key
        ; public_key
        ; token_id = Account_id.token_id id
        }
      in
      set t loc account' ;
      (`Added, account', loc) )
    else (`Existed, account, loc)

  let get_or_create t id = Or_error.try_with (fun () -> get_or_create_exn t id)

  let get_or_create_account :
      t -> Account_id.t -> Account.t -> (account_state * location) Or_error.t =
   fun t id to_set ->
    Or_error.try_with (fun () ->
        let loc = M.find_index_exn !t id in
        let a = M.get_exn !t loc in
        if Public_key.Compressed.(equal empty a.public_key) then (
          set t loc to_set ;
          (`Added, loc) )
        else (`Existed, loc))

  let create_new_account t id to_set =
    get_or_create_account t id to_set |> Or_error.map ~f:ignore

  let remove_accounts_exn : t -> Account_id.t list -> unit =
   fun _t _xs -> failwith "remove_accounts_exn: not implemented"

  let merkle_root : t -> Ledger_hash.t = fun t -> M.merkle_root !t

  let with_ledger : depth:int -> f:(t -> 'a) -> 'a =
   fun ~depth:_ ~f:_ -> failwith "with_ledger: not implemented"

  let next_available_token : t -> Token_id.t =
   fun t -> M.next_available_token !t

  let set_next_available_token : t -> Token_id.t -> unit =
   fun t token -> t := { !t with next_available_token = token }

  (** Create a new ledger mask 'on top of' the given ledger.

      Warning: For technical reasons, this mask cannot be applied directly to
      the parent ledger; instead, use
      [apply_mask parent_ledger ~masked:this_ledger] to update the parent
      ledger as necessary.
  *)
  let create_masked t = ref !t

  (** [apply_mask ledger ~masked] applies any updates in [masked] to the ledger
      [ledger]. [masked] should be created by calling [create_masked ledger].

      Warning: This function may behave unexpectedly if [ledger] was modified
      after calling [create_masked], or the given [ledger] was not used to
      create [masked].
  *)
  let apply_mask t ~masked = t := !masked

  (** Create a new 'empty' ledger.
      This ledger has an invalid root hash, and cannot be used except as a
      placeholder.
  *)
  let empty ~depth () = ref (empty ~depth ())
end

module T = Transaction_logic.Make (L)

[%%define_locally
M.
  ( of_hash
  , to_yojson
  , of_yojson
  , get_exn
  , path_exn
  , set_exn
  , find_index_exn
  , add_path
  , merkle_root
  , iteri
  , next_available_token )]

let apply_parties_unchecked_with_states ~constraint_constants ~state_view
    ~fee_excess ledger c =
  let open T in
  apply_parties_unchecked_aux ~constraint_constants ~state_view ~fee_excess
    (ref ledger) c ~init:[]
    ~f:(fun acc ({ ledger; fee_excess; protocol_state }, local_state) ->
      ( { GS.ledger = !ledger; fee_excess; protocol_state }
      , { local_state with ledger = !(local_state.ledger) } )
      :: acc)
  |> Result.map ~f:(fun (party_applied, states) ->
         (* We perform a [List.rev] here to ensure that the states are in order
            wrt. the parties that generated the states.
         *)
         (party_applied, List.rev states))

let of_root ~depth ~next_available_token (h : Ledger_hash.t) =
  of_hash ~depth ~next_available_token
    (Ledger_hash.of_digest (h :> Random_oracle.Digest.t))

let of_ledger_root ledger =
  of_root ~depth:(Ledger.depth ledger)
    ~next_available_token:(Ledger.next_available_token ledger)
    (Ledger.merkle_root ledger)

let of_any_ledger (ledger : Ledger.Any_ledger.witness) =
  Ledger.Any_ledger.M.foldi ledger
    ~init:
      (of_root
         ~depth:(Ledger.Any_ledger.M.depth ledger)
         ~next_available_token:(Ledger.Any_ledger.M.next_available_token ledger)
         (Ledger.Any_ledger.M.merkle_root ledger))
    ~f:(fun _addr sparse_ledger account ->
      let loc =
        Option.value_exn
          (Ledger.Any_ledger.M.location_of_account ledger
             (Account.identifier account))
      in
      add_path sparse_ledger
        (Ledger.Any_ledger.M.merkle_path ledger loc)
        (Account.identifier account)
        (Option.value_exn (Ledger.Any_ledger.M.get ledger loc)))

let of_ledger_subset_exn (oledger : Ledger.t) keys =
  let ledger = Ledger.copy oledger in
  let _, sparse =
    List.fold keys
      ~f:(fun (new_keys, sl) key ->
        match Ledger.location_of_account ledger key with
        | Some loc ->
            ( new_keys
            , add_path sl
                (Ledger.merkle_path ledger loc)
                key
                ( Ledger.get ledger loc
                |> Option.value_exn ?here:None ?error:None ?message:None ) )
        | None ->
            let path, acct = Ledger.create_empty_exn ledger key in
            (key :: new_keys, add_path sl path key acct))
      ~init:([], of_ledger_root ledger)
  in
  Debug_assert.debug_assert (fun () ->
      [%test_eq: Ledger_hash.t]
        (Ledger.merkle_root ledger)
        ((merkle_root sparse :> Random_oracle.Digest.t) |> Ledger_hash.of_hash)) ;
  sparse

let of_ledger_index_subset_exn (ledger : Ledger.Any_ledger.witness) indexes =
  List.fold indexes
    ~init:
      (of_root
         ~depth:(Ledger.Any_ledger.M.depth ledger)
         ~next_available_token:(Ledger.Any_ledger.M.next_available_token ledger)
         (Ledger.Any_ledger.M.merkle_root ledger))
    ~f:(fun acc i ->
      let account = Ledger.Any_ledger.M.get_at_index_exn ledger i in
      add_path acc
        (Ledger.Any_ledger.M.merkle_path_at_index_exn ledger i)
        (Account.identifier account)
        account)

let%test_unit "of_ledger_subset_exn with keys that don't exist works" =
  let keygen () =
    let privkey = Private_key.create () in
    (privkey, Public_key.of_private_key_exn privkey |> Public_key.compress)
  in
  Ledger.with_ledger
    ~depth:Genesis_constants.Constraint_constants.for_unit_tests.ledger_depth
    ~f:(fun ledger ->
      let _, pub1 = keygen () in
      let _, pub2 = keygen () in
      let aid1 = Account_id.create pub1 Token_id.default in
      let aid2 = Account_id.create pub2 Token_id.default in
      let sl = of_ledger_subset_exn ledger [ aid1; aid2 ] in
      [%test_eq: Ledger_hash.t]
        (Ledger.merkle_root ledger)
        ((merkle_root sl :> Random_oracle.Digest.t) |> Ledger_hash.of_hash))

let get_or_initialize_exn account_id t idx =
  let account = get_exn t idx in
  if Public_key.Compressed.(equal empty account.public_key) then
    let public_key = Account_id.public_key account_id in
    let token_id = Account_id.token_id account_id in
    let delegate =
      (* Only allow delegation if this account is for the default token. *)
      if Token_id.(equal default) token_id then Some public_key else None
    in
    ( `Added
    , { account with
        delegate
      ; public_key
      ; token_id = Account_id.token_id account_id
      } )
  else (`Existed, account)

let sub_account_creation_fee
    ~(constraint_constants : Genesis_constants.Constraint_constants.t) action
    (amount : Currency.Amount.t) =
  if equal_account_state action `Added then
    Option.value_exn
      Currency.Amount.(
        sub amount (of_fee constraint_constants.account_creation_fee))
  else amount

let apply_user_command_exn
    ~(constraint_constants : Genesis_constants.Constraint_constants.t)
    ~txn_global_slot t
    ({ signer; payload; signature = _ } as user_command : Signed_command.t) =
  let open Currency in
  let signer_pk = Public_key.compress signer in
  let current_global_slot = txn_global_slot in
  (* Fee-payer information *)
  let fee_token = Signed_command.fee_token user_command in
  let fee_payer = Signed_command.fee_payer user_command in
  let nonce = Signed_command.nonce user_command in
  assert (
    Public_key.Compressed.equal (Account_id.public_key fee_payer) signer_pk ) ;
  assert (Token_id.equal fee_token Token_id.default) ;
  let fee_payer_idx, fee_payer_account =
    let idx = find_index_exn t fee_payer in
    let account = get_exn t idx in
    assert (Account.Nonce.equal account.nonce nonce) ;
    let fee = Signed_command.fee user_command in
    let timing =
      Or_error.ok_exn
      @@ Transaction_logic.validate_timing ~txn_amount:(Amount.of_fee fee)
           ~txn_global_slot:current_global_slot ~account
    in
    ( idx
    , { account with
        nonce = Account.Nonce.succ account.nonce
      ; balance =
          Balance.sub_amount account.balance (Amount.of_fee fee)
          |> Option.value_exn ?here:None ?error:None ?message:None
      ; receipt_chain_hash =
          Receipt.Chain_hash.cons (Signed_command payload)
            account.receipt_chain_hash
      ; timing
      } )
  in
  (* Charge the fee. *)
  let t = set_exn t fee_payer_idx fee_payer_account in
  let next_available_token = next_available_token t in
  let source = Signed_command.source ~next_available_token user_command in
  let receiver = Signed_command.receiver ~next_available_token user_command in
  let exception Reject of exn in
  let charge_account_creation_fee_exn (account : Account.t) =
    let balance =
      Option.value_exn
        (Balance.sub_amount account.balance
           (Amount.of_fee constraint_constants.account_creation_fee))
    in
    let account = { account with balance } in
    let timing =
      Or_error.ok_exn
        (Transaction_logic.validate_timing ~txn_amount:Amount.zero
           ~txn_global_slot:current_global_slot ~account)
    in
    { account with timing }
  in
  let compute_updates () =
    (* Raise an exception if any of the invariants for the user command are not
       satisfied, so that the command will not go through.

       This must re-check the conditions in Transaction_logic, to ensure that
       the failure cases are consistent.
    *)
    let predicate_passed =
      if
        Public_key.Compressed.equal
          (Signed_command.fee_payer_pk user_command)
          (Signed_command.source_pk user_command)
      then true
      else
        match payload.body with
        | Create_new_token _ ->
            (* Any account is allowed to create a new token associated with a
               public key.
            *)
            true
        | Create_token_account _ ->
            (* Predicate failure is deferred here. It will be checked later. *)
            let predicate_result =
              (* TODO(#4554): Hook predicate evaluation in here once
                 implemented.
              *)
              false
            in
            predicate_result
        | Payment _ | Stake_delegation _ | Mint_tokens _ ->
            (* TODO(#4554): Hook predicate evaluation in here once implemented. *)
            failwith
              "The fee-payer is not authorised to issue commands for the \
               source account"
    in
    match Signed_command.Payload.body payload with
    | Stake_delegation _ ->
        let receiver_account = get_exn t @@ find_index_exn t receiver in
        (* Check that receiver account exists. *)
        assert (
          not Public_key.Compressed.(equal empty receiver_account.public_key) ) ;
        let source_idx = find_index_exn t source in
        let source_account = get_exn t source_idx in
        (* Check that source account exists. *)
        assert (
          not Public_key.Compressed.(equal empty source_account.public_key) ) ;
        let source_account =
          (* Timing is always valid, but we need to record any switch from
             timed to untimed here to stay in sync with the snark.
          *)
          let timing =
            Or_error.ok_exn
            @@ Transaction_logic.validate_timing ~txn_amount:Amount.zero
                 ~txn_global_slot:current_global_slot ~account:source_account
          in
          { source_account with
            delegate = Some (Account_id.public_key receiver)
          ; timing
          }
        in
        [ (source_idx, source_account) ]
    | Payment { amount; token_id = token; _ } ->
        let receiver_idx = find_index_exn t receiver in
        let action, receiver_account =
          get_or_initialize_exn receiver t receiver_idx
        in
        let receiver_amount =
          if Token_id.(equal default) token then
            sub_account_creation_fee ~constraint_constants action amount
          else if equal_account_state action `Added then
            failwith "Receiver account does not exist, and we cannot create it"
          else amount
        in
        let receiver_account =
          { receiver_account with
            balance =
              Balance.add_amount receiver_account.balance receiver_amount
              |> Option.value_exn ?here:None ?error:None ?message:None
          }
        in
        let source_idx = find_index_exn t source in
        let source_account =
          let account =
            if Account_id.equal source receiver then (
              assert (equal_account_state action `Existed) ;
              receiver_account )
            else get_exn t source_idx
          in
          (* Check that source account exists. *)
          assert (not Public_key.Compressed.(equal empty account.public_key)) ;
          try
            { account with
              balance =
                Balance.sub_amount account.balance amount
                |> Option.value_exn ?here:None ?error:None ?message:None
            ; timing =
                Or_error.ok_exn
                @@ Transaction_logic.validate_timing ~txn_amount:amount
                     ~txn_global_slot:current_global_slot ~account
            }
          with exn when Account_id.equal fee_payer source ->
            (* Don't process transactions with insufficient balance from the
               fee-payer.
            *)
            raise (Reject exn)
        in
        [ (receiver_idx, receiver_account); (source_idx, source_account) ]
    | Create_new_token { disable_new_accounts; _ } ->
        (* NOTE: source and receiver are definitionally equal here. *)
        let fee_payer_account =
          try charge_account_creation_fee_exn fee_payer_account
          with exn -> raise (Reject exn)
        in
        let receiver_idx = find_index_exn t receiver in
        let action, receiver_account =
          get_or_initialize_exn receiver t receiver_idx
        in
        if not (equal_account_state action `Added) then
          raise
            (Reject
               (Failure
                  "Token owner account for newly created token already exists")) ;
        let receiver_account =
          { receiver_account with
            token_permissions =
              Token_permissions.Token_owned { disable_new_accounts }
          }
        in
        [ (fee_payer_idx, fee_payer_account); (receiver_idx, receiver_account) ]
    | Create_token_account { account_disabled; _ } ->
        if
          account_disabled
          && Token_id.(equal default) (Account_id.token_id receiver)
        then
          raise
            (Reject
               (Failure "Cannot open a disabled account in the default token")) ;
        let fee_payer_account =
          try charge_account_creation_fee_exn fee_payer_account
          with exn -> raise (Reject exn)
        in
        let receiver_idx = find_index_exn t receiver in
        let action, receiver_account =
          get_or_initialize_exn receiver t receiver_idx
        in
        if equal_account_state action `Existed then
          failwith "Attempted to create an account that already exists" ;
        let receiver_account =
          { receiver_account with
            token_permissions = Token_permissions.Not_owned { account_disabled }
          }
        in
        let source_idx = find_index_exn t source in
        let source_account =
          if Account_id.equal source receiver then receiver_account
          else if Account_id.equal source fee_payer then fee_payer_account
          else
            match get_or_initialize_exn receiver t source_idx with
            | `Added, _ ->
                failwith "Source account does not exist"
            | `Existed, source_account ->
                source_account
        in
        let () =
          match source_account.token_permissions with
          | Token_owned { disable_new_accounts } ->
              if
                not
                  ( Bool.equal account_disabled disable_new_accounts
                  || predicate_passed )
              then
                failwith
                  "The fee-payer is not authorised to create token accounts \
                   for this token"
          | Not_owned _ ->
              if Token_id.(equal default) (Account_id.token_id receiver) then ()
              else failwith "Token owner account does not own the token"
        in
        let source_account =
          let timing =
            Or_error.ok_exn
            @@ Transaction_logic.validate_timing ~txn_amount:Amount.zero
                 ~txn_global_slot:current_global_slot ~account:source_account
          in
          { source_account with timing }
        in
        if Account_id.equal source receiver then
          (* For token_id= default, we allow this *)
          [ (fee_payer_idx, fee_payer_account); (source_idx, source_account) ]
        else
          [ (receiver_idx, receiver_account)
          ; (fee_payer_idx, fee_payer_account)
          ; (source_idx, source_account)
          ]
    | Mint_tokens { token_id = token; amount; _ } ->
        assert (not (Token_id.(equal default) token)) ;
        let receiver_idx = find_index_exn t receiver in
        let action, receiver_account =
          get_or_initialize_exn receiver t receiver_idx
        in
        assert (equal_account_state action `Existed) ;
        let receiver_account =
          { receiver_account with
            balance =
              Balance.add_amount receiver_account.balance amount
              |> Option.value_exn ?here:None ?error:None ?message:None
          }
        in
        let source_idx = find_index_exn t source in
        let source_account =
          let account =
            if Account_id.equal source receiver then receiver_account
            else get_exn t source_idx
          in
          (* Check that source account exists. *)
          assert (not Public_key.Compressed.(equal empty account.public_key)) ;
          (* Check that source account owns the token. *)
          let () =
            match account.token_permissions with
            | Token_owned _ ->
                ()
            | Not_owned _ ->
                failwithf
                  !"The claimed token owner %{sexp: Account_id.t} does not own \
                    the token %{sexp: Token_id.t}"
                  source token ()
          in
          { account with
            timing =
              Or_error.ok_exn
              @@ Transaction_logic.validate_timing ~txn_amount:Amount.zero
                   ~txn_global_slot:current_global_slot ~account
          }
        in
        [ (receiver_idx, receiver_account); (source_idx, source_account) ]
  in
  try
    let indexed_accounts = compute_updates () in
    (* User command succeeded, update accounts in the ledger. *)
    List.fold ~init:t indexed_accounts ~f:(fun t (idx, account) ->
        set_exn t idx account)
  with
  | Reject exn ->
      (* TODO: These transactions should never reach this stage, this error
         should be fatal.
      *)
      raise exn
  | _ ->
      (* Not able to apply the user command successfully, charge fee only. *)
      t

let apply_parties_exn
    ~(constraint_constants : Genesis_constants.Constraint_constants.t)
    ~txn_state_view t (c : Parties.t) =
  let t = ref t in
  T.apply_transaction ~constraint_constants ~txn_state_view t
    (Command (Parties c))
  |> Or_error.ok_exn |> ignore ;
  !t

let update_timing_when_no_deduction ~txn_global_slot account =
  Transaction_logic.validate_timing ~txn_amount:Currency.Amount.zero
    ~txn_global_slot ~account
  |> Or_error.ok_exn

let apply_fee_transfer_exn ~constraint_constants ~txn_global_slot =
  let apply_single ~update_timing t (ft : Fee_transfer.Single.t) =
    let account_id = Fee_transfer.Single.receiver ft in
    let index = find_index_exn t account_id in
    let action, account = get_or_initialize_exn account_id t index in
    let open Currency in
    let amount = Amount.of_fee ft.fee in
    let timing =
      if update_timing then
        update_timing_when_no_deduction ~txn_global_slot account
      else account.timing
    in
    let balance =
      let amount' =
        sub_account_creation_fee ~constraint_constants action amount
      in
      Option.value_exn (Balance.add_amount account.balance amount')
    in
    set_exn t index { account with balance; timing }
  in
  fun t transfer ->
    match Fee_transfer.to_singles transfer with
    | `One s ->
        apply_single ~update_timing:true t s
    | `Two (s1, s2) ->
        (*Note: Not updating the timing for s1 to avoid additional check in transactions snark (check_timing for "receiver"). This is OK because timing rules will not be violated when balance increases and will be checked whenever an amount is deducted from the account.(#5973)*)
        let t' = apply_single ~update_timing:false t s1 in
        apply_single ~update_timing:true t' s2

let apply_coinbase_exn ~constraint_constants ~txn_global_slot t
    ({ receiver; fee_transfer; amount = coinbase_amount } : Coinbase.t) =
  let open Currency in
  let add_to_balance ~update_timing t pk amount =
    let idx = find_index_exn t pk in
    let action, a = get_or_initialize_exn pk t idx in
    let timing =
      if update_timing then update_timing_when_no_deduction ~txn_global_slot a
      else a.timing
    in
    let balance =
      let amount' =
        sub_account_creation_fee ~constraint_constants action amount
      in
      Option.value_exn (Balance.add_amount a.balance amount')
    in
    set_exn t idx { a with balance; timing }
  in
  (* Note: Updating coinbase receiver timing only if there is no fee transfer. This is so as to not add any extra constraints in transaction snark for checking "receiver" timings. This is OK because timing rules will not be violated when balance increases and will be checked whenever an amount is deducted from the account(#5973)*)
  let receiver_reward, t, update_coinbase_receiver_timing =
    match fee_transfer with
    | None ->
        (coinbase_amount, t, true)
    | Some ({ receiver_pk = _; fee } as ft) ->
        let fee = Amount.of_fee fee in
        let reward =
          Amount.sub coinbase_amount fee
          |> Option.value_exn ?here:None ?message:None ?error:None
        in
        let transferee_id = Coinbase.Fee_transfer.receiver ft in
        (reward, add_to_balance ~update_timing:true t transferee_id fee, false)
  in
  let receiver_id = Account_id.create receiver Token_id.default in
  add_to_balance ~update_timing:update_coinbase_receiver_timing t receiver_id
    receiver_reward

let apply_transaction_exn ~constraint_constants
    ~(txn_state_view : Snapp_predicate.Protocol_state.View.t) t
    (transition : Transaction.t) =
  let txn_global_slot = txn_state_view.global_slot_since_genesis in
  match transition with
  | Fee_transfer tr ->
      apply_fee_transfer_exn ~constraint_constants ~txn_global_slot t tr
  | Command (Signed_command cmd) ->
      apply_user_command_exn ~constraint_constants ~txn_global_slot t
        (cmd :> Signed_command.t)
  | Command (Parties cmd) ->
      apply_parties_exn ~constraint_constants ~txn_state_view t cmd
  | Coinbase c ->
      apply_coinbase_exn ~constraint_constants ~txn_global_slot t c

let has_locked_tokens_exn ~global_slot ~account_id t =
  let idx = find_index_exn t account_id in
  let _, account = get_or_initialize_exn account_id t idx in
  Account.has_locked_tokens ~global_slot account

let merkle_root t = Ledger_hash.of_hash (merkle_root t :> Random_oracle.Digest.t)

let depth t = M.depth t

let handler t =
  let ledger = ref t in
  let path_exn idx =
    List.map (path_exn !ledger idx) ~f:(function `Left h -> h | `Right h -> h)
  in
  stage (fun (With { request; respond }) ->
      match request with
      | Ledger_hash.Get_element idx ->
          let elt = get_exn !ledger idx in
          let path = (path_exn idx :> Random_oracle.Digest.t list) in
          respond (Provide (elt, path))
      | Ledger_hash.Get_path idx ->
          let path = (path_exn idx :> Random_oracle.Digest.t list) in
          respond (Provide path)
      | Ledger_hash.Set (idx, account) ->
          ledger := set_exn !ledger idx account ;
          respond (Provide ())
      | Ledger_hash.Find_index pk ->
          let index = find_index_exn !ledger pk in
          respond (Provide index)
      | _ ->
          unhandled)<|MERGE_RESOLUTION|>--- conflicted
+++ resolved
@@ -78,15 +78,9 @@
    fun t loc ->
     Option.try_with (fun () ->
         let account = M.get_exn !t loc in
-<<<<<<< HEAD
-        if Public_key.Compressed.(equal empty account.public_key) then
-          assert false ;
-        account)
-=======
         if Public_key.Compressed.(equal empty account.public_key) then None
         else Some account)
     |> Option.bind ~f:Fn.id
->>>>>>> 27a30776
 
   let location_of_account : t -> Account_id.t -> location option =
    fun t id -> Option.try_with (fun () -> M.find_index_exn !t id)
@@ -173,7 +167,6 @@
 M.
   ( of_hash
   , to_yojson
-  , of_yojson
   , get_exn
   , path_exn
   , set_exn
