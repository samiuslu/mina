[%%import "/src/config.mlh"]

open Core_kernel

[%%ifdef consensus_mechanism]

open Snark_params.Tick

[%%endif]

open Signature_lib
module A = Account
open Mina_numbers
open Currency
open Snapp_basic
open Pickles_types
module Impl = Pickles.Impls.Step

module Closed_interval = struct
  [%%versioned
  module Stable = struct
    module V1 = struct
      type 'a t = { lower : 'a; upper : 'a }
<<<<<<< HEAD
      [@@deriving sexp, equal, compare, hash, yojson, hlist, fields]
=======
      [@@deriving annot, sexp, equal, compare, hash, yojson, hlist, fields]
>>>>>>> 22b16a4e
    end
  end]

  let gen gen_a compare_a =
    let open Quickcheck.Let_syntax in
    let%bind a1 = gen_a in
    let%map a2 = gen_a in
    if compare_a a1 a2 <= 0 then { lower = a1; upper = a2 }
    else { lower = a2; upper = a1 }

  let to_input { lower; upper } ~f =
    Random_oracle_input.Chunked.append (f lower) (f upper)

  let typ x =
    Typ.of_hlistable [ x; x ] ~var_to_hlist:to_hlist ~var_of_hlist:of_hlist
      ~value_to_hlist:to_hlist ~value_of_hlist:of_hlist

  let deriver ~name inner obj =
    let open Fields_derivers_snapps.Derivers in
<<<<<<< HEAD
    Fields.make_creator obj ~lower:!.inner ~upper:!.inner
    |> finish ~name:(name ^ "Interval")
=======
    let ( !. ) = ( !. ) ~t_fields_annots in
    Fields.make_creator obj ~lower:!.inner ~upper:!.inner
    |> finish (name ^ "Interval") ~t_toplevel_annots
>>>>>>> 22b16a4e

  let%test_module "ClosedInterval" =
    ( module struct
      module IntClosedInterval = struct
        type t_ = int t [@@deriving sexp, equal, compare]

        (* Note: nonrec doesn't work with ppx-deriving *)
        type t = t_ [@@deriving sexp, equal, compare]

        let v = { lower = 10; upper = 100 }
      end

      let%test_unit "roundtrip json" =
        let open Fields_derivers_snapps.Derivers in
        let full = o () in
        let _a : _ Unified_input.t = deriver ~name:"Int" int full in
        [%test_eq: IntClosedInterval.t]
          (!(full#of_json) (!(full#to_json) IntClosedInterval.v))
          IntClosedInterval.v
    end )
end

let assert_ b e = if b then Ok () else Or_error.error_string e

(* Proofs are produced against a predicate on the protocol state. For the
   transaction to go through, the predicate must be satisfied of the protocol
   state at the time of transaction application. *)
module Numeric = struct
  module Tc = struct
    type ('var, 'a) t =
      { zero : 'a
      ; max_value : 'a
      ; compare : 'a -> 'a -> int
      ; equal : 'a -> 'a -> bool
      ; typ : ('var, 'a) Typ.t
      ; to_input : 'a -> F.t Random_oracle_input.Chunked.t
      ; to_input_checked : 'var -> Field.Var.t Random_oracle_input.Chunked.t
      ; lte_checked : 'var -> 'var -> Boolean.var
      }

    let run f x y = Impl.run_checked (f x y)

    let ( !! ) f = Fn.compose Impl.run_checked f

    let length =
      Length.
        { zero
        ; max_value
        ; compare
        ; lte_checked = run Checked.( <= )
        ; equal
        ; typ
        ; to_input
        ; to_input_checked = Checked.to_input
        }

    let amount =
      Currency.Amount.
        { zero
        ; max_value = max_int
        ; compare
        ; lte_checked = run Checked.( <= )
        ; equal
        ; typ
        ; to_input
        ; to_input_checked = var_to_input
        }

    let balance =
      Currency.Balance.
        { zero
        ; max_value = max_int
        ; compare
        ; lte_checked = run Checked.( <= )
        ; equal
        ; typ
        ; to_input
        ; to_input_checked = var_to_input
        }

    let nonce =
      Account_nonce.
        { zero
        ; max_value
        ; compare
        ; lte_checked = run Checked.( <= )
        ; equal
        ; typ
        ; to_input
        ; to_input_checked = Checked.to_input
        }

    let global_slot =
      Global_slot.
        { zero
        ; max_value
        ; compare
        ; lte_checked = run Checked.( <= )
        ; equal
        ; typ
        ; to_input
        ; to_input_checked = Checked.to_input
        }

    let token_id =
      Token_id.
        { zero = of_uint64 Unsigned.UInt64.zero
        ; max_value = of_uint64 Unsigned.UInt64.max_int
        ; equal
        ; compare
        ; lte_checked = run Checked.( <= )
        ; typ
        ; to_input
        ; to_input_checked = Checked.to_input
        }

    let time =
      Block_time.
        { equal
        ; compare
        ; lte_checked = run Checked.( <= )
        ; zero
        ; max_value
        ; typ = Checked.typ
        ; to_input
        ; to_input_checked = Checked.to_input
        }
  end

  open Tc

  [%%versioned
  module Stable = struct
    module V1 = struct
      type 'a t = 'a Closed_interval.Stable.V1.t Or_ignore.Stable.V1.t
      [@@deriving sexp, equal, yojson, hash, compare]
    end
  end]

  let deriver name inner obj =
    let closed_interval obj' = Closed_interval.deriver ~name inner obj' in
    Or_ignore.deriver closed_interval obj

  module Derivers = struct
    open Fields_derivers_snapps.Derivers

    let token_id_inner obj =
      iso_string obj ~name:"TokenId" ~to_string:Token_id.to_string
        ~of_string:Token_id.of_string

    let block_time_inner obj =
<<<<<<< HEAD
      let ( ^ ) = Fn.compose in
      iso_string ~name:"BlockTime"
        ~of_string:(Block_time.of_uint64 ^ Unsigned_extended.UInt64.of_string)
        ~to_string:(Unsigned_extended.UInt64.to_string ^ Block_time.to_uint64)
        obj
=======
      iso_string ~name:"BlockTime" ~of_string:Block_time.of_string_exn
        ~to_string:Block_time.to_string obj
>>>>>>> 22b16a4e

    let nonce obj = deriver "Nonce" uint32 obj

    let balance obj = deriver "Balance" balance obj

    let amount obj = deriver "CurrencyAmount" amount obj

    let length obj = deriver "Length" uint32 obj

    let global_slot obj = deriver "GlobalSlot" uint32 obj

    let token_id obj = deriver "TokenId" token_id_inner obj

    let block_time obj = deriver "BlockTime" block_time_inner obj
  end

  let%test_module "Numeric" =
    ( module struct
      module Int_numeric = struct
        type t_ = int t [@@deriving sexp, equal, compare]

        (* Note: nonrec doesn't work with ppx-deriving *)
        type t = t_ [@@deriving sexp, equal, compare]
      end

      module T = struct
        type t = { foo : Int_numeric.t }
<<<<<<< HEAD
        [@@deriving sexp, equal, compare, fields]
=======
        [@@deriving annot, sexp, equal, compare, fields]
>>>>>>> 22b16a4e

        let v : t =
          { foo = Or_ignore.Check { Closed_interval.lower = 10; upper = 100 } }

        let deriver obj =
          let open Fields_derivers_snapps.Derivers in
<<<<<<< HEAD
          Fields.make_creator obj ~foo:!.(deriver "Int" int) |> finish ~name:"T"
=======
          let ( !. ) = ( !. ) ~t_fields_annots in
          Fields.make_creator obj ~foo:!.(deriver "Int" int)
          |> finish "T" ~t_toplevel_annots
>>>>>>> 22b16a4e
      end

      let%test_unit "roundtrip json" =
        let open Fields_derivers_snapps.Derivers in
        let full = o () in
        let _a : _ Unified_input.t = T.deriver full in
        [%test_eq: T.t] (of_json full (to_json full T.v)) T.v
    end )

  let gen gen_a compare_a = Or_ignore.gen (Closed_interval.gen gen_a compare_a)

  let to_input { zero; max_value; to_input; _ } (t : 'a t) =
    Closed_interval.to_input ~f:to_input
      ( match t with
      | Check x ->
          x
      | Ignore ->
          { lower = zero; upper = max_value } )

  module Checked = struct
    type 'a t = 'a Closed_interval.t Or_ignore.Checked.t

    let to_input { to_input_checked; _ } (t : 'a t) =
      Or_ignore.Checked.to_input t
        ~f:(Closed_interval.to_input ~f:to_input_checked)

    open Impl

    let check { lte_checked = ( <= ); _ } (t : 'a t) (x : 'a) =
      Or_ignore.Checked.check t ~f:(fun { lower; upper } ->
          Boolean.all [ lower <= x; x <= upper ])
  end

  let typ { equal = eq; zero; max_value; typ; _ } =
    Or_ignore.typ_implicit (Closed_interval.typ typ)
      ~equal:(Closed_interval.equal eq)
      ~ignore:{ Closed_interval.lower = zero; upper = max_value }

  let check ~label { compare; _ } (t : 'a t) (x : 'a) =
    match t with
    | Ignore ->
        Ok ()
    | Check { lower; upper } ->
        if compare lower x <= 0 && compare x upper <= 0 then Ok ()
        else Or_error.errorf "Bounds check failed: %s" label
end

module Eq_data = struct
  include Or_ignore

  module Tc = struct
    type ('var, 'a) t =
      { equal : 'a -> 'a -> bool
      ; equal_checked : 'var -> 'var -> Boolean.var
      ; default : 'a
      ; typ : ('var, 'a) Typ.t
      ; to_input : 'a -> F.t Random_oracle_input.Chunked.t
      ; to_input_checked : 'var -> Field.Var.t Random_oracle_input.Chunked.t
      }

    let run f x y = Impl.run_checked (f x y)

    let field =
      let open Random_oracle_input.Chunked in
      Field.
        { typ
        ; equal
        ; equal_checked = run Checked.equal
        ; default = zero
        ; to_input = field
        ; to_input_checked = field
        }

    let sequence_state =
      let open Random_oracle_input.Chunked in
      lazy
        Field.
          { typ
          ; equal
          ; equal_checked = run Checked.equal
          ; default = Lazy.force Snapp_account.Sequence_events.empty_hash
          ; to_input = field
          ; to_input_checked = field
          }

    let boolean =
      let open Random_oracle_input.Chunked in
      Boolean.
        { typ
        ; equal = Bool.equal
        ; equal_checked = run equal
        ; default = false
        ; to_input = (fun b -> packed (field_of_bool b, 1))
        ; to_input_checked =
            (fun (b : Boolean.var) -> packed ((b :> Field.Var.t), 1))
        }

    let receipt_chain_hash =
      Receipt.Chain_hash.
        { field with
          to_input_checked = var_to_input
        ; typ
        ; equal
        ; equal_checked = run equal_var
        }

    let ledger_hash =
      Ledger_hash.
        { field with
          to_input_checked = var_to_input
        ; typ
        ; equal
        ; equal_checked = run equal_var
        }

    let frozen_ledger_hash =
      Frozen_ledger_hash.
        { field with
          to_input_checked = var_to_input
        ; typ
        ; equal
        ; equal_checked = run equal_var
        }

    let state_hash =
      State_hash.
        { field with
          to_input_checked = var_to_input
        ; typ
        ; equal
        ; equal_checked = run equal_var
        }

    let epoch_seed =
      Epoch_seed.
        { field with
          to_input_checked = var_to_input
        ; typ
        ; equal
        ; equal_checked = run equal_var
        }

    let public_key () =
      Public_key.Compressed.
        { default = Lazy.force invalid_public_key
        ; to_input
        ; to_input_checked = Checked.to_input
        ; equal_checked = run Checked.equal
        ; typ
        ; equal
        }
  end

  let to_input ~explicit { Tc.default; to_input; _ } (t : _ t) =
    if explicit then
      Flagged_option.to_input' ~f:to_input ~field_of_bool
        ( match t with
        | Ignore ->
            { is_some = false; data = default }
        | Check data ->
            { is_some = true; data } )
    else to_input (match t with Ignore -> default | Check x -> x)

  let to_input_explicit tc = to_input ~explicit:true tc

  let to_input_checked { Tc.to_input_checked; _ } (t : _ Checked.t) =
    Checked.to_input t ~f:to_input_checked

  let check_checked { Tc.equal_checked; _ } (t : 'a Checked.t) (x : 'a) =
    Checked.check t ~f:(equal_checked x)

  let check ~label { Tc.equal; _ } (t : 'a t) (x : 'a) =
    match t with
    | Ignore ->
        Ok ()
    | Check y ->
        if equal x y then Ok ()
        else Or_error.errorf "Equality check failed: %s" label

  let typ_implicit { Tc.equal; default = ignore; typ; _ } =
    typ_implicit ~equal ~ignore typ

  let typ_explicit { Tc.default = ignore; typ; _ } = typ_explicit ~ignore typ
end

module Hash = struct
  include Eq_data

  let to_input tc = to_input ~explicit:true tc

  let typ = typ_explicit
end

module Leaf_typs = struct
  let public_key () =
    Public_key.Compressed.(
      Or_ignore.typ_explicit ~ignore:(Lazy.force invalid_public_key) typ)

  open Eq_data.Tc

  let field = Eq_data.typ_explicit field

  let receipt_chain_hash = Hash.typ receipt_chain_hash

  let ledger_hash = Hash.typ ledger_hash

  let frozen_ledger_hash = Hash.typ frozen_ledger_hash

  let state_hash = Hash.typ state_hash

  open Numeric.Tc

  let length = Numeric.typ length

  let time = Numeric.typ time

  let amount = Numeric.typ amount

  let balance = Numeric.typ balance

  let nonce = Numeric.typ nonce

  let global_slot = Numeric.typ global_slot

  let token_id = Numeric.typ token_id
end

module Account = struct
  module Poly = struct
    [%%versioned
    module Stable = struct
      module V2 = struct
        type ('balance, 'nonce, 'receipt_chain_hash, 'pk, 'field, 'bool) t =
          { balance : 'balance
          ; nonce : 'nonce
          ; receipt_chain_hash : 'receipt_chain_hash
          ; public_key : 'pk
          ; delegate : 'pk
          ; state : 'field Snapp_state.V.Stable.V1.t
          ; sequence_state : 'field
          ; proved_state : 'bool
          }
<<<<<<< HEAD
        [@@deriving hlist, sexp, equal, yojson, hash, compare, fields]
=======
        [@@deriving annot, hlist, sexp, equal, yojson, hash, compare, fields]
>>>>>>> 22b16a4e
      end

      module V1 = struct
        type ('balance, 'nonce, 'receipt_chain_hash, 'pk, 'field) t =
          { balance : 'balance
          ; nonce : 'nonce
          ; receipt_chain_hash : 'receipt_chain_hash
          ; public_key : 'pk
          ; delegate : 'pk
          ; state : 'field Snapp_state.V.Stable.V1.t
          }
        [@@deriving annot, hlist, sexp, equal, yojson, hash, compare]
      end
    end]
  end

  [%%versioned
  module Stable = struct
    module V2 = struct
      type t =
        ( Balance.Stable.V1.t Numeric.Stable.V1.t
        , Account_nonce.Stable.V1.t Numeric.Stable.V1.t
        , Receipt.Chain_hash.Stable.V1.t Hash.Stable.V1.t
        , Public_key.Compressed.Stable.V1.t Eq_data.Stable.V1.t
        , F.Stable.V1.t Eq_data.Stable.V1.t
        , bool Eq_data.Stable.V1.t )
        Poly.Stable.V2.t
      [@@deriving sexp, equal, yojson, hash, compare]

      let to_latest = Fn.id
    end

    module V1 = struct
      type t =
        ( Balance.Stable.V1.t Numeric.Stable.V1.t
        , Account_nonce.Stable.V1.t Numeric.Stable.V1.t
        , Receipt.Chain_hash.Stable.V1.t Hash.Stable.V1.t
        , Public_key.Compressed.Stable.V1.t Eq_data.Stable.V1.t
        , F.Stable.V1.t Eq_data.Stable.V1.t )
        Poly.Stable.V1.t
      [@@deriving sexp, equal, yojson, hash, compare]

      let to_latest
          ({ balance; nonce; receipt_chain_hash; public_key; delegate; state } :
            t) : V2.t =
        { balance
        ; nonce
        ; receipt_chain_hash
        ; public_key
        ; delegate
        ; state
        ; sequence_state = Ignore
        ; proved_state = Ignore
        }
    end
  end]

  let gen : t Quickcheck.Generator.t =
    let open Quickcheck.Let_syntax in
    let%bind balance = Numeric.gen Balance.gen Balance.compare in
    let%bind nonce = Numeric.gen Account_nonce.gen Account_nonce.compare in
    let%bind receipt_chain_hash = Or_ignore.gen Receipt.Chain_hash.gen in
    let%bind public_key = Eq_data.gen Public_key.Compressed.gen in
    let%bind delegate = Eq_data.gen Public_key.Compressed.gen in
    let%bind state =
      let%bind fields =
        let field_gen = Snark_params.Tick.Field.gen in
        Quickcheck.Generator.list_with_length 8 (Or_ignore.gen field_gen)
      in
      (* won't raise because length is correct *)
      Quickcheck.Generator.return (Snapp_state.V.of_list_exn fields)
    in
    let%bind sequence_state =
      let%bind n = Int.gen_uniform_incl Int.min_value Int.max_value in
      let field_gen = Quickcheck.Generator.return (F.of_int n) in
      Or_ignore.gen field_gen
    in
    let%map proved_state = Or_ignore.gen Quickcheck.Generator.bool in
    { Poly.balance
    ; nonce
    ; receipt_chain_hash
    ; public_key
    ; delegate
    ; state
    ; sequence_state
    ; proved_state
    }

  let accept : t =
    { balance = Ignore
    ; nonce = Ignore
    ; receipt_chain_hash = Ignore
    ; public_key = Ignore
    ; delegate = Ignore
    ; state =
        Vector.init Snapp_state.Max_state_size.n ~f:(fun _ -> Or_ignore.Ignore)
    ; sequence_state = Ignore
    ; proved_state = Ignore
    }

  let is_accept : t -> bool = equal accept

  let deriver obj =
    let open Fields_derivers_snapps in
<<<<<<< HEAD
=======
    let ( !. ) = ( !. ) ~t_fields_annots:Poly.t_fields_annots in
>>>>>>> 22b16a4e
    Poly.Fields.make_creator obj ~balance:!.Numeric.Derivers.balance
      ~nonce:!.Numeric.Derivers.nonce
      ~receipt_chain_hash:!.(Or_ignore.deriver field)
      ~public_key:!.(Or_ignore.deriver public_key)
      ~delegate:!.(Or_ignore.deriver public_key)
      ~state:!.(Snapp_state.deriver @@ Or_ignore.deriver field)
      ~sequence_state:!.(Or_ignore.deriver field)
      ~proved_state:!.(Or_ignore.deriver bool)
<<<<<<< HEAD
    |> finish ~name:"AccountPredicate"
=======
    |> finish "AccountPredicate" ~t_toplevel_annots:Poly.t_toplevel_annots
>>>>>>> 22b16a4e

  let%test_unit "json roundtrip" =
    let b = Balance.of_int 1000 in
    let predicate : t =
      { accept with
        balance = Or_ignore.Check { Closed_interval.lower = b; upper = b }
      ; public_key = Or_ignore.Check Public_key.Compressed.empty
      ; sequence_state = Or_ignore.Check (Field.of_int 99)
      ; proved_state = Or_ignore.Check true
      }
    in
    let module Fd = Fields_derivers_snapps.Derivers in
    let full = deriver (Fd.o ()) in
    [%test_eq: t] predicate (predicate |> Fd.to_json full |> Fd.of_json full)

  let to_input
      ({ balance
       ; nonce
       ; receipt_chain_hash
       ; public_key
       ; delegate
       ; state
       ; sequence_state
       ; proved_state
       } :
        t) =
    let open Random_oracle_input.Chunked in
    List.reduce_exn ~f:append
      [ Numeric.(to_input Tc.balance balance)
      ; Numeric.(to_input Tc.nonce nonce)
      ; Hash.(to_input Tc.receipt_chain_hash receipt_chain_hash)
      ; Eq_data.(to_input_explicit (Tc.public_key ()) public_key)
      ; Eq_data.(to_input_explicit (Tc.public_key ()) delegate)
      ; Vector.reduce_exn ~f:append
          (Vector.map state ~f:Eq_data.(to_input_explicit Tc.field))
      ; Eq_data.(to_input ~explicit:false (Lazy.force Tc.sequence_state))
          sequence_state
      ; Eq_data.(to_input_explicit Tc.boolean) proved_state
      ]

  let digest t =
    Random_oracle.(
      hash ~init:Hash_prefix.snapp_predicate_account (pack_input (to_input t)))

  module Checked = struct
    type t =
      ( Balance.var Numeric.Checked.t
      , Account_nonce.Checked.t Numeric.Checked.t
      , Receipt.Chain_hash.var Hash.Checked.t
      , Public_key.Compressed.var Eq_data.Checked.t
      , Field.Var.t Eq_data.Checked.t
      , Boolean.var Eq_data.Checked.t )
      Poly.Stable.Latest.t

    let to_input
        ({ balance
         ; nonce
         ; receipt_chain_hash
         ; public_key
         ; delegate
         ; state
         ; sequence_state
         ; proved_state
         } :
          t) =
      let open Random_oracle_input.Chunked in
      List.reduce_exn ~f:append
        [ Numeric.(Checked.to_input Tc.balance balance)
        ; Numeric.(Checked.to_input Tc.nonce nonce)
        ; Hash.(to_input_checked Tc.receipt_chain_hash receipt_chain_hash)
        ; Eq_data.(to_input_checked (Tc.public_key ()) public_key)
        ; Eq_data.(to_input_checked (Tc.public_key ()) delegate)
        ; Vector.reduce_exn ~f:append
            (Vector.map state ~f:Eq_data.(to_input_checked Tc.field))
        ; Eq_data.(to_input_checked (Lazy.force Tc.sequence_state))
            sequence_state
        ; Eq_data.(to_input_checked Tc.boolean) proved_state
        ]

    open Impl

    let nonsnapp
        ({ balance
         ; nonce
         ; receipt_chain_hash
         ; public_key
         ; delegate
         ; state = _
         ; sequence_state = _
         ; proved_state = _
         } :
          t) (a : Account.Checked.Unhashed.t) =
      [ Numeric.(Checked.check Tc.balance balance a.balance)
      ; Numeric.(Checked.check Tc.nonce nonce a.nonce)
      ; Eq_data.(
          check_checked Tc.receipt_chain_hash receipt_chain_hash
            a.receipt_chain_hash)
      ; Eq_data.(check_checked (Tc.public_key ()) delegate a.delegate)
      ; Eq_data.(check_checked (Tc.public_key ()) public_key a.public_key)
      ]

    let check_nonsnapp t a = Boolean.all (nonsnapp t a)

    let snapp
        ({ balance = _
         ; nonce = _
         ; receipt_chain_hash = _
         ; public_key = _
         ; delegate = _
         ; state
         ; sequence_state
         ; proved_state
         } :
          t) (snapp : Snapp_account.Checked.t) =
      Boolean.any
        Vector.(
          to_list
            (map snapp.sequence_state
               ~f:
                 Eq_data.(
                   check_checked (Lazy.force Tc.sequence_state) sequence_state)))
      :: Eq_data.(check_checked Tc.boolean proved_state snapp.proved_state)
      :: Vector.(
           to_list
             (map2 state snapp.app_state ~f:Eq_data.(check_checked Tc.field)))

    let check_snapp t a = Boolean.all (snapp t a)

    let check t a = Boolean.all (nonsnapp t a @ snapp t a.snapp)

    let digest (t : t) =
      Random_oracle.Checked.(
        hash ~init:Hash_prefix.snapp_predicate_account (pack_input (to_input t)))
  end

  let typ () : (Checked.t, Stable.Latest.t) Typ.t =
    let open Poly.Stable.Latest in
    let open Leaf_typs in
    Typ.of_hlistable
      [ balance
      ; nonce
      ; receipt_chain_hash
      ; public_key ()
      ; public_key ()
      ; Snapp_state.typ (Or_ignore.typ_explicit Field.typ ~ignore:Field.zero)
      ; Or_ignore.typ_implicit Field.typ ~equal:Field.equal
          ~ignore:(Lazy.force Snapp_account.Sequence_events.empty_hash)
      ; Or_ignore.typ_explicit Boolean.typ ~ignore:false
      ]
      ~var_to_hlist:to_hlist ~var_of_hlist:of_hlist ~value_to_hlist:to_hlist
      ~value_of_hlist:of_hlist

  let check
      ({ balance
       ; nonce
       ; receipt_chain_hash
       ; public_key
       ; delegate
       ; state
       ; sequence_state
       ; proved_state
       } :
        t) (a : Account.t) =
    let open Or_error.Let_syntax in
    let%bind () =
      Numeric.(check ~label:"balance" Tc.balance balance a.balance)
    in
    let%bind () = Numeric.(check ~label:"nonce" Tc.nonce nonce a.nonce) in
    let%bind () =
      Eq_data.(
        check ~label:"receipt_chain_hash" Tc.receipt_chain_hash
          receipt_chain_hash a.receipt_chain_hash)
    in
    let%bind () =
      let tc = Eq_data.Tc.public_key () in
      Eq_data.(
        check ~label:"delegate" tc delegate
          (Option.value ~default:tc.default a.delegate))
    in
    let%bind () =
      Eq_data.(
        check ~label:"public_key" (Tc.public_key ()) public_key a.public_key)
    in
    let%bind () =
      match a.snapp with
      | None ->
          return ()
      | Some snapp ->
          let%bind (_ : int) =
            List.fold_result ~init:0
              Vector.(to_list (zip state snapp.app_state))
              ~f:(fun i (c, v) ->
                let%map () =
                  Eq_data.(check Tc.field ~label:(sprintf "state[%d]" i) c v)
                in
                i + 1)
          in
          let%bind () =
            Eq_data.(
              check ~label:"proved_state" Tc.boolean proved_state
                snapp.proved_state)
          in
          if
            Option.is_some
            @@ List.find (Vector.to_list snapp.sequence_state) ~f:(fun state ->
                   Eq_data.(
                     check
                       (Lazy.force Tc.sequence_state)
                       ~label:"" sequence_state state)
                   |> Or_error.is_ok)
          then Ok ()
          else Or_error.errorf "Equality check failed: sequence_state"
    in
    return ()
end

module Protocol_state = struct
  (* On each numeric field, you may assert a range
     On each hash field, you may assert an equality
  *)

  module Epoch_data = struct
    module Poly = Epoch_data.Poly

    [%%versioned
    module Stable = struct
      module V1 = struct
        (* TODO: Not sure if this should be frozen ledger hash or not *)
        type t =
          ( ( Frozen_ledger_hash.Stable.V1.t Hash.Stable.V1.t
            , Currency.Amount.Stable.V1.t Numeric.Stable.V1.t )
            Epoch_ledger.Poly.Stable.V1.t
          , Epoch_seed.Stable.V1.t Hash.Stable.V1.t
          , State_hash.Stable.V1.t Hash.Stable.V1.t
          , State_hash.Stable.V1.t Hash.Stable.V1.t
          , Length.Stable.V1.t Numeric.Stable.V1.t )
          Poly.Stable.V1.t
        [@@deriving sexp, equal, yojson, hash, compare]

        let to_latest = Fn.id
      end
    end]

    let deriver obj =
      let open Fields_derivers_snapps.Derivers in
      let ledger obj' =
<<<<<<< HEAD
        Epoch_ledger.Poly.Fields.make_creator obj'
          ~hash:!.(Or_ignore.deriver field)
          ~total_currency:!.Numeric.Derivers.amount
        |> finish ~name:"EpochLedgerPredicate"
      in
=======
        let ( !. ) =
          ( !. ) ~t_fields_annots:Epoch_ledger.Poly.t_fields_annots
        in
        Epoch_ledger.Poly.Fields.make_creator obj'
          ~hash:!.(Or_ignore.deriver field)
          ~total_currency:!.Numeric.Derivers.amount
        |> finish "EpochLedgerPredicate"
             ~t_toplevel_annots:Epoch_ledger.Poly.t_toplevel_annots
      in
      let ( !. ) = ( !. ) ~t_fields_annots:Poly.t_fields_annots in
>>>>>>> 22b16a4e
      Poly.Fields.make_creator obj ~ledger:!.ledger
        ~seed:!.(Or_ignore.deriver field)
        ~start_checkpoint:!.(Or_ignore.deriver field)
        ~lock_checkpoint:!.(Or_ignore.deriver field)
        ~epoch_length:!.Numeric.Derivers.length
<<<<<<< HEAD
      |> finish ~name:"EpochDataPredicate"
=======
      |> finish "EpochDataPredicate" ~t_toplevel_annots:Poly.t_toplevel_annots
>>>>>>> 22b16a4e

    let%test_unit "json roundtrip" =
      let f = Or_ignore.Check Field.one in
      let u = Length.zero in
      let a = Amount.zero in
      let predicate : t =
        { Poly.ledger =
            { Epoch_ledger.Poly.hash = f
            ; total_currency =
                Or_ignore.Check { Closed_interval.lower = a; upper = a }
            }
        ; seed = f
        ; start_checkpoint = f
        ; lock_checkpoint = f
        ; epoch_length =
            Or_ignore.Check { Closed_interval.lower = u; upper = u }
        }
      in
      let module Fd = Fields_derivers_snapps.Derivers in
      let full = deriver (Fd.o ()) in
      [%test_eq: t] predicate (predicate |> Fd.to_json full |> Fd.of_json full)

    let gen : t Quickcheck.Generator.t =
      let open Quickcheck.Let_syntax in
      let%bind ledger =
        let%bind hash = Hash.gen Frozen_ledger_hash0.gen in
        let%map total_currency = Numeric.gen Amount.gen Amount.compare in
        { Epoch_ledger.Poly.hash; total_currency }
      in
      let%bind seed = Hash.gen Epoch_seed.gen in
      let%bind start_checkpoint = Hash.gen State_hash.gen in
      let%bind lock_checkpoint = Hash.gen State_hash.gen in
      let min_epoch_length = 8 in
      let max_epoch_length = Genesis_constants.slots_per_epoch in
      let%map epoch_length =
        Numeric.gen
          (Length.gen_incl
             (Length.of_int min_epoch_length)
             (Length.of_int max_epoch_length))
          Length.compare
      in
      { Poly.ledger; seed; start_checkpoint; lock_checkpoint; epoch_length }

    let to_input
        ({ ledger = { hash; total_currency }
         ; seed
         ; start_checkpoint
         ; lock_checkpoint
         ; epoch_length
         } :
          t) =
      let open Random_oracle.Input.Chunked in
      List.reduce_exn ~f:append
        [ Hash.(to_input Tc.frozen_ledger_hash hash)
        ; Numeric.(to_input Tc.amount total_currency)
        ; Hash.(to_input Tc.epoch_seed seed)
        ; Hash.(to_input Tc.state_hash start_checkpoint)
        ; Hash.(to_input Tc.state_hash lock_checkpoint)
        ; Numeric.(to_input Tc.length epoch_length)
        ]

    module Checked = struct
      type t =
        ( ( Frozen_ledger_hash.var Hash.Checked.t
          , Currency.Amount.var Numeric.Checked.t )
          Epoch_ledger.Poly.t
        , Epoch_seed.var Hash.Checked.t
        , State_hash.var Hash.Checked.t
        , State_hash.var Hash.Checked.t
        , Length.Checked.t Numeric.Checked.t )
        Poly.t

      let to_input
          ({ ledger = { hash; total_currency }
           ; seed
           ; start_checkpoint
           ; lock_checkpoint
           ; epoch_length
           } :
            t) =
        let open Random_oracle.Input.Chunked in
        List.reduce_exn ~f:append
          [ Hash.(to_input_checked Tc.frozen_ledger_hash hash)
          ; Numeric.(Checked.to_input Tc.amount total_currency)
          ; Hash.(to_input_checked Tc.epoch_seed seed)
          ; Hash.(to_input_checked Tc.state_hash start_checkpoint)
          ; Hash.(to_input_checked Tc.state_hash lock_checkpoint)
          ; Numeric.(Checked.to_input Tc.length epoch_length)
          ]
    end
  end

  module Poly = struct
    [%%versioned
    module Stable = struct
      module V1 = struct
        type ( 'snarked_ledger_hash
             , 'token_id
             , 'time
             , 'length
             , 'vrf_output
             , 'global_slot
             , 'amount
             , 'epoch_data )
             t =
          { (* TODO:
               We should include staged ledger hash again! It only changes once per
               block. *)
            snarked_ledger_hash : 'snarked_ledger_hash
          ; snarked_next_available_token : 'token_id
          ; timestamp : 'time
          ; blockchain_length : 'length
                (* TODO: This previously had epoch_count but I removed it as I believe it is redundant
                   with global_slot_since_hard_fork.

                   epoch_count in [a, b]

                   should be equivalent to

                   global_slot_since_hard_fork in [slots_per_epoch * a, slots_per_epoch * b]
                *)
          ; min_window_density : 'length
          ; last_vrf_output : 'vrf_output
          ; total_currency : 'amount
          ; global_slot_since_hard_fork : 'global_slot
          ; global_slot_since_genesis : 'global_slot
          ; staking_epoch_data : 'epoch_data
          ; next_epoch_data : 'epoch_data
          }
        [@@deriving annot, hlist, sexp, equal, yojson, hash, compare, fields]
      end
    end]
  end

  [%%versioned
  module Stable = struct
    module V1 = struct
      type t =
        ( Frozen_ledger_hash.Stable.V1.t Hash.Stable.V1.t
        , Token_id.Stable.V1.t Numeric.Stable.V1.t
        , Block_time.Stable.V1.t Numeric.Stable.V1.t
        , Length.Stable.V1.t Numeric.Stable.V1.t
        , unit (* TODO *)
        , Global_slot.Stable.V1.t Numeric.Stable.V1.t
        , Currency.Amount.Stable.V1.t Numeric.Stable.V1.t
        , Epoch_data.Stable.V1.t )
        Poly.Stable.V1.t
      [@@deriving sexp, equal, yojson, hash, compare]

      let to_latest = Fn.id
    end
  end]

  let deriver obj =
    let open Fields_derivers_snapps.Derivers in
<<<<<<< HEAD
=======
    let ( !. ) = ( !. ) ~t_fields_annots:Poly.t_fields_annots in
>>>>>>> 22b16a4e
    Poly.Fields.make_creator obj
      ~snarked_ledger_hash:!.(Or_ignore.deriver field)
      ~snarked_next_available_token:!.Numeric.Derivers.token_id
      ~timestamp:!.Numeric.Derivers.block_time
      ~blockchain_length:!.Numeric.Derivers.length
      ~min_window_density:!.Numeric.Derivers.length ~last_vrf_output:!.unit
      ~total_currency:!.Numeric.Derivers.amount
      ~global_slot_since_hard_fork:!.Numeric.Derivers.global_slot
      ~global_slot_since_genesis:!.Numeric.Derivers.global_slot
      ~staking_epoch_data:!.Epoch_data.deriver
      ~next_epoch_data:!.Epoch_data.deriver
<<<<<<< HEAD
    |> finish ~name:"ProtocolStatePredicate"
=======
    |> finish "ProtocolStatePredicate" ~t_toplevel_annots:Poly.t_toplevel_annots
>>>>>>> 22b16a4e

  let gen : t Quickcheck.Generator.t =
    let open Quickcheck.Let_syntax in
    (* TODO: pass in ledger hash, next available token *)
    let snarked_ledger_hash = Snapp_basic.Or_ignore.Ignore in
    let snarked_next_available_token = Snapp_basic.Or_ignore.Ignore in
    let%bind timestamp = Numeric.gen Block_time.gen Block_time.compare in
    let%bind blockchain_length = Numeric.gen Length.gen Length.compare in
    let max_min_window_density =
      Genesis_constants.for_unit_tests.protocol.slots_per_sub_window
      * Genesis_constants.Constraint_constants.compiled.sub_windows_per_window
      - 1
      |> Length.of_int
    in
    let%bind min_window_density =
      Numeric.gen
        (Length.gen_incl Length.zero max_min_window_density)
        Length.compare
    in
    (* TODO: fix when type becomes something other than unit *)
    let last_vrf_output = () in
    let%bind total_currency =
      Numeric.gen Currency.Amount.gen Currency.Amount.compare
    in
    let%bind global_slot_since_hard_fork =
      Numeric.gen Global_slot.gen Global_slot.compare
    in
    let%bind global_slot_since_genesis =
      Numeric.gen Global_slot.gen Global_slot.compare
    in
    let%bind staking_epoch_data = Epoch_data.gen in
    let%map next_epoch_data = Epoch_data.gen in
    { Poly.snarked_ledger_hash
    ; snarked_next_available_token
    ; timestamp
    ; blockchain_length
    ; min_window_density
    ; last_vrf_output
    ; total_currency
    ; global_slot_since_hard_fork
    ; global_slot_since_genesis
    ; staking_epoch_data
    ; next_epoch_data
    }

  let to_input
      ({ snarked_ledger_hash
       ; snarked_next_available_token
       ; timestamp
       ; blockchain_length
       ; min_window_density
       ; last_vrf_output
       ; total_currency
       ; global_slot_since_hard_fork
       ; global_slot_since_genesis
       ; staking_epoch_data
       ; next_epoch_data
       } :
        t) =
    let open Random_oracle.Input.Chunked in
    let () = last_vrf_output in
    let length = Numeric.(to_input Tc.length) in
    List.reduce_exn ~f:append
      [ Hash.(to_input Tc.field snarked_ledger_hash)
      ; Numeric.(to_input Tc.token_id snarked_next_available_token)
      ; Numeric.(to_input Tc.time timestamp)
      ; length blockchain_length
      ; length min_window_density
      ; Numeric.(to_input Tc.amount total_currency)
      ; Numeric.(to_input Tc.global_slot global_slot_since_hard_fork)
      ; Numeric.(to_input Tc.global_slot global_slot_since_genesis)
      ; Epoch_data.to_input staking_epoch_data
      ; Epoch_data.to_input next_epoch_data
      ]

  let digest t =
    Random_oracle.(
      hash ~init:Hash_prefix.snapp_predicate_protocol_state
        (pack_input (to_input t)))

  module View = struct
    [%%versioned
    module Stable = struct
      module V1 = struct
        type t =
          ( Frozen_ledger_hash.Stable.V1.t
          , Token_id.Stable.V1.t
          , Block_time.Stable.V1.t
          , Length.Stable.V1.t
          , unit (* TODO *)
          , Global_slot.Stable.V1.t
          , Currency.Amount.Stable.V1.t
          , ( ( Frozen_ledger_hash.Stable.V1.t
              , Currency.Amount.Stable.V1.t )
              Epoch_ledger.Poly.Stable.V1.t
            , Epoch_seed.Stable.V1.t
            , State_hash.Stable.V1.t
            , State_hash.Stable.V1.t
            , Length.Stable.V1.t )
            Epoch_data.Poly.Stable.V1.t )
          Poly.Stable.V1.t
        [@@deriving sexp, equal, yojson, hash, compare]

        let to_latest = Fn.id
      end
    end]

    module Checked = struct
      type t =
        ( Frozen_ledger_hash.var
        , Token_id.var
        , Block_time.Checked.t
        , Length.Checked.t
        , unit (* TODO *)
        , Global_slot.Checked.t
        , Currency.Amount.var
        , ( (Frozen_ledger_hash.var, Currency.Amount.var) Epoch_ledger.Poly.t
          , Epoch_seed.var
          , State_hash.var
          , State_hash.var
          , Length.Checked.t )
          Epoch_data.Poly.t )
        Poly.t
    end
  end

  module Checked = struct
    type t =
      ( Frozen_ledger_hash.var Hash.Checked.t
      , Token_id.var Numeric.Checked.t
      , Block_time.Checked.t Numeric.Checked.t
      , Length.Checked.t Numeric.Checked.t
      , unit (* TODO *)
      , Global_slot.Checked.t Numeric.Checked.t
      , Currency.Amount.var Numeric.Checked.t
      , Epoch_data.Checked.t )
      Poly.Stable.Latest.t

    let to_input
        ({ snarked_ledger_hash
         ; snarked_next_available_token
         ; timestamp
         ; blockchain_length
         ; min_window_density
         ; last_vrf_output
         ; total_currency
         ; global_slot_since_hard_fork
         ; global_slot_since_genesis
         ; staking_epoch_data
         ; next_epoch_data
         } :
          t) =
      let open Random_oracle.Input.Chunked in
      let () = last_vrf_output in
      let length = Numeric.(Checked.to_input Tc.length) in
      List.reduce_exn ~f:append
        [ Hash.(to_input_checked Tc.frozen_ledger_hash snarked_ledger_hash)
        ; Numeric.(Checked.to_input Tc.token_id snarked_next_available_token)
        ; Numeric.(Checked.to_input Tc.time timestamp)
        ; length blockchain_length
        ; length min_window_density
        ; Numeric.(Checked.to_input Tc.amount total_currency)
        ; Numeric.(Checked.to_input Tc.global_slot global_slot_since_hard_fork)
        ; Numeric.(Checked.to_input Tc.global_slot global_slot_since_genesis)
        ; Epoch_data.Checked.to_input staking_epoch_data
        ; Epoch_data.Checked.to_input next_epoch_data
        ]

    let digest t =
      Random_oracle.Checked.(
        hash ~init:Hash_prefix.snapp_predicate_protocol_state
          (pack_input (to_input t)))

    let check
        (* Bind all the fields explicity so we make sure they are all used. *)
          ({ snarked_ledger_hash
           ; snarked_next_available_token
           ; timestamp
           ; blockchain_length
           ; min_window_density
           ; last_vrf_output
           ; total_currency
           ; global_slot_since_hard_fork
           ; global_slot_since_genesis
           ; staking_epoch_data
           ; next_epoch_data
           } :
            t) (s : View.Checked.t) =
      let open Impl in
      let epoch_ledger ({ hash; total_currency } : _ Epoch_ledger.Poly.t)
          (t : Epoch_ledger.var) =
        [ Hash.(check_checked Tc.frozen_ledger_hash) hash t.hash
        ; Numeric.(Checked.check Tc.amount) total_currency t.total_currency
        ]
      in
      let epoch_data
          ({ ledger; seed; start_checkpoint; lock_checkpoint; epoch_length } :
            _ Epoch_data.Poly.t) (t : _ Epoch_data.Poly.t) =
        ignore seed ;
        epoch_ledger ledger t.ledger
        @ [ Hash.(check_checked Tc.state_hash)
              start_checkpoint t.start_checkpoint
          ; Hash.(check_checked Tc.state_hash) lock_checkpoint t.lock_checkpoint
          ; Numeric.(Checked.check Tc.length) epoch_length t.epoch_length
          ]
      in
      ignore last_vrf_output ;
      Boolean.all
        ( [ Hash.(check_checked Tc.ledger_hash)
              snarked_ledger_hash s.snarked_ledger_hash
          ; Numeric.(Checked.check Tc.token_id)
              snarked_next_available_token s.snarked_next_available_token
          ; Numeric.(Checked.check Tc.time) timestamp s.timestamp
          ; Numeric.(Checked.check Tc.length)
              blockchain_length s.blockchain_length
          ; Numeric.(Checked.check Tc.length)
              min_window_density s.min_window_density
          ; Numeric.(Checked.check Tc.amount) total_currency s.total_currency
          ; Numeric.(Checked.check Tc.global_slot)
              global_slot_since_hard_fork s.global_slot_since_hard_fork
          ; Numeric.(Checked.check Tc.global_slot)
              global_slot_since_genesis s.global_slot_since_genesis
          ]
        @ epoch_data staking_epoch_data s.staking_epoch_data
        @ epoch_data next_epoch_data s.next_epoch_data )
  end

  let typ : (Checked.t, Stable.Latest.t) Typ.t =
    let open Poly.Stable.Latest in
    let frozen_ledger_hash = Hash.(typ Tc.frozen_ledger_hash) in
    let state_hash = Hash.(typ Tc.state_hash) in
    let epoch_seed = Hash.(typ Tc.epoch_seed) in
    let length = Numeric.(typ Tc.length) in
    let time = Numeric.(typ Tc.time) in
    let amount = Numeric.(typ Tc.amount) in
    let global_slot = Numeric.(typ Tc.global_slot) in
    let token_id = Numeric.(typ Tc.token_id) in
    let epoch_data =
      let epoch_ledger =
        let open Epoch_ledger.Poly in
        Typ.of_hlistable
          [ frozen_ledger_hash; amount ]
          ~var_to_hlist:to_hlist ~var_of_hlist:of_hlist ~value_to_hlist:to_hlist
          ~value_of_hlist:of_hlist
      in
      let open Epoch_data.Poly in
      Typ.of_hlistable
        [ epoch_ledger; epoch_seed; state_hash; state_hash; length ]
        ~var_to_hlist:to_hlist ~var_of_hlist:of_hlist ~value_to_hlist:to_hlist
        ~value_of_hlist:of_hlist
    in
    Typ.of_hlistable
      [ frozen_ledger_hash
      ; token_id
      ; time
      ; length
      ; length
      ; Typ.unit
      ; amount
      ; global_slot
      ; global_slot
      ; epoch_data
      ; epoch_data
      ]
      ~var_to_hlist:to_hlist ~var_of_hlist:of_hlist ~value_to_hlist:to_hlist
      ~value_of_hlist:of_hlist

  let accept : t =
    let epoch_data : Epoch_data.t =
      { ledger = { hash = Ignore; total_currency = Ignore }
      ; seed = Ignore
      ; start_checkpoint = Ignore
      ; lock_checkpoint = Ignore
      ; epoch_length = Ignore
      }
    in
    { snarked_ledger_hash = Ignore
    ; snarked_next_available_token = Ignore
    ; timestamp = Ignore
    ; blockchain_length = Ignore
    ; min_window_density = Ignore
    ; last_vrf_output = ()
    ; total_currency = Ignore
    ; global_slot_since_hard_fork = Ignore
    ; global_slot_since_genesis = Ignore
    ; staking_epoch_data = epoch_data
    ; next_epoch_data = epoch_data
    }

  let%test_unit "json roundtrip" =
    let predicate : t = accept in
    let module Fd = Fields_derivers_snapps.Derivers in
    let full = deriver (Fd.o ()) in
    [%test_eq: t] predicate (predicate |> Fd.to_json full |> Fd.of_json full)

  let check
      (* Bind all the fields explicity so we make sure they are all used. *)
        ({ snarked_ledger_hash
         ; snarked_next_available_token
         ; timestamp
         ; blockchain_length
         ; min_window_density
         ; last_vrf_output
         ; total_currency
         ; global_slot_since_hard_fork
         ; global_slot_since_genesis
         ; staking_epoch_data
         ; next_epoch_data
         } :
          t) (s : View.t) =
    let open Or_error.Let_syntax in
    let epoch_ledger ({ hash; total_currency } : _ Epoch_ledger.Poly.t)
        (t : Epoch_ledger.Value.t) =
      let%bind () =
        Hash.(check ~label:"epoch_ledger_hash" Tc.frozen_ledger_hash)
          hash t.hash
      in
      let%map () =
        Numeric.(check ~label:"epoch_ledger_total_currency" Tc.amount)
          total_currency t.total_currency
      in
      ()
    in
    let epoch_data label
        ({ ledger; seed; start_checkpoint; lock_checkpoint; epoch_length } :
          _ Epoch_data.Poly.t) (t : _ Epoch_data.Poly.t) =
      let l s = sprintf "%s_%s" label s in
      let%bind () = epoch_ledger ledger t.ledger in
      ignore seed ;
      let%bind () =
        Hash.(check ~label:(l "start_check_point") Tc.state_hash)
          start_checkpoint t.start_checkpoint
      in
      let%bind () =
        Hash.(check ~label:(l "lock_check_point") Tc.state_hash)
          lock_checkpoint t.lock_checkpoint
      in
      let%map () =
        Numeric.(check ~label:"epoch_length" Tc.length)
          epoch_length t.epoch_length
      in
      ()
    in
    let%bind () =
      Hash.(check ~label:"snarked_ledger_hash" Tc.ledger_hash)
        snarked_ledger_hash s.snarked_ledger_hash
    in
    let%bind () =
      Numeric.(check ~label:"snarked_next_available_token" Tc.token_id)
        snarked_next_available_token s.snarked_next_available_token
    in
    let%bind () =
      Numeric.(check ~label:"timestamp" Tc.time) timestamp s.timestamp
    in
    let%bind () =
      Numeric.(check ~label:"blockchain_length" Tc.length)
        blockchain_length s.blockchain_length
    in
    let%bind () =
      Numeric.(check ~label:"min_window_density" Tc.length)
        min_window_density s.min_window_density
    in
    ignore last_vrf_output ;
    (* TODO: Decide whether to expose this *)
    let%bind () =
      Numeric.(check ~label:"total_currency" Tc.amount)
        total_currency s.total_currency
    in
    let%bind () =
      Numeric.(check ~label:"curr_global_slot" Tc.global_slot)
        global_slot_since_hard_fork s.global_slot_since_hard_fork
    in
    let%bind () =
      Numeric.(check ~label:"global_slot_since_genesis" Tc.global_slot)
        global_slot_since_genesis s.global_slot_since_genesis
    in
    let%bind () =
      epoch_data "staking_epoch_data" staking_epoch_data s.staking_epoch_data
    in
    let%map () =
      epoch_data "next_epoch_data" next_epoch_data s.next_epoch_data
    in
    ()
end

module Account_type = struct
  [%%versioned
  module Stable = struct
    module V1 = struct
      type t = User | Snapp | None | Any
      [@@deriving sexp, equal, yojson, hash, compare]

      let to_latest = Fn.id
    end
  end]

  let check (t : t) (a : A.t option) =
    match (a, t) with
    | _, Any ->
        Ok ()
    | None, None ->
        Ok ()
    | None, _ ->
        Or_error.error_string "expected account_type = None"
    | Some a, User ->
        assert_ (Option.is_none a.snapp) "expected account_type = User"
    | Some a, Snapp ->
        assert_ (Option.is_some a.snapp) "expected account_type = Snapp"
    | Some _, None ->
        Or_error.error_string "no second account allowed"

  let to_bits = function
    | User ->
        [ true; false ]
    | Snapp ->
        [ false; true ]
    | None ->
        [ false; false ]
    | Any ->
        [ true; true ]

  let of_bits = function
    | [ user; snapp ] -> (
        match (user, snapp) with
        | true, false ->
            User
        | false, true ->
            Snapp
        | false, false ->
            None
        | true, true ->
            Any )
    | _ ->
        assert false

  let to_input x =
    let open Random_oracle_input.Chunked in
    Array.reduce_exn ~f:append
      (Array.of_list_map (to_bits x) ~f:(fun b -> packed (field_of_bool b, 1)))

  module Checked = struct
    type t = { user : Boolean.var; snapp : Boolean.var } [@@deriving hlist]

    let to_input { user; snapp } =
      let open Random_oracle_input.Chunked in
      Array.reduce_exn ~f:append
        (Array.map [| user; snapp |] ~f:(fun b ->
             packed ((b :> Field.Var.t), 1)))

    let constant =
      let open Boolean in
      function
      | User ->
          { user = true_; snapp = false_ }
      | Snapp ->
          { user = false_; snapp = true_ }
      | None ->
          { user = false_; snapp = false_ }
      | Any ->
          { user = true_; snapp = true_ }

    (* TODO: Write a unit test for these. *)
    let snapp_allowed t = t.snapp

    let user_allowed t = t.user
  end

  let typ =
    let open Checked in
    Typ.of_hlistable
      [ Boolean.typ; Boolean.typ ]
      ~var_to_hlist:to_hlist ~var_of_hlist:of_hlist
      ~value_to_hlist:(function
        | User ->
            [ true; false ]
        | Snapp ->
            [ false; true ]
        | None ->
            [ false; false ]
        | Any ->
            [ true; true ])
      ~value_of_hlist:(fun [ user; snapp ] ->
        match (user, snapp) with
        | true, false ->
            User
        | false, true ->
            Snapp
        | false, false ->
            None
        | true, true ->
            Any)
end

module Other = struct
  module Poly = struct
    [%%versioned
    module Stable = struct
      module V1 = struct
        type ('account, 'account_transition, 'vk) t =
          { predicate : 'account
          ; account_transition : 'account_transition
          ; account_vk : 'vk
          }
        [@@deriving hlist, sexp, equal, yojson, hash, compare]
      end
    end]
  end

  [%%versioned
  module Stable = struct
    module V2 = struct
      type t =
        ( Account.Stable.V2.t
        , Account_state.Stable.V1.t Transition.Stable.V1.t
        , F.Stable.V1.t Hash.Stable.V1.t )
        Poly.Stable.V1.t
      [@@deriving sexp, equal, yojson, hash, compare]

      let to_latest = Fn.id
    end

    module V1 = struct
      type t =
        ( Account.Stable.V1.t
        , Account_state.Stable.V1.t Transition.Stable.V1.t
        , F.Stable.V1.t Hash.Stable.V1.t )
        Poly.Stable.V1.t
      [@@deriving sexp, equal, yojson, hash, compare]

      let to_latest ({ predicate; account_transition; account_vk } : t) : V2.t =
        { predicate = Account.Stable.V1.to_latest predicate
        ; account_transition
        ; account_vk
        }
    end
  end]

  module Checked = struct
    type t =
      ( Account.Checked.t
      , Account_state.Checked.t Transition.t
      , Field.Var.t Or_ignore.Checked.t )
      Poly.Stable.Latest.t

    let to_input ({ predicate; account_transition; account_vk } : t) =
      let open Random_oracle_input.Chunked in
      List.reduce_exn ~f:append
        [ Account.Checked.to_input predicate
        ; Transition.to_input ~f:Account_state.Checked.to_input
            account_transition
        ; Hash.(to_input_checked Tc.field) account_vk
        ]
  end

  let to_input ({ predicate; account_transition; account_vk } : t) =
    let open Random_oracle_input.Chunked in
    List.reduce_exn ~f:append
      [ Account.to_input predicate
      ; Transition.to_input ~f:Account_state.to_input account_transition
      ; Hash.(to_input Tc.field) account_vk
      ]

  let typ () =
    let open Poly in
    Typ.of_hlistable
      [ Account.typ (); Transition.typ Account_state.typ; Hash.(typ Tc.field) ]
      ~var_to_hlist:to_hlist ~var_of_hlist:of_hlist ~value_to_hlist:to_hlist
      ~value_of_hlist:of_hlist

  let accept : t =
    { predicate = Account.accept
    ; account_transition = { prev = Any; next = Any }
    ; account_vk = Ignore
    }
end

module Poly = struct
  [%%versioned
  module Stable = struct
    module V1 = struct
      type ('account, 'protocol_state, 'other, 'pk) t =
        { self_predicate : 'account
        ; other : 'other
        ; fee_payer : 'pk
        ; protocol_state_predicate : 'protocol_state
        }
      [@@deriving hlist, sexp, equal, yojson, hash, compare]

      let to_latest = Fn.id
    end
  end]

  let typ spec =
    let open Stable.Latest in
    Typ.of_hlistable spec ~var_to_hlist:to_hlist ~var_of_hlist:of_hlist
      ~value_to_hlist:to_hlist ~value_of_hlist:of_hlist
end

[%%versioned
module Stable = struct
  module V2 = struct
    type t =
      ( Account.Stable.V2.t
      , Protocol_state.Stable.V1.t
      , Other.Stable.V2.t
      , Public_key.Compressed.Stable.V1.t Eq_data.Stable.V1.t )
      Poly.Stable.V1.t
    [@@deriving sexp, equal, yojson, hash, compare]

    let to_latest = Fn.id
  end

  module V1 = struct
    type t =
      ( Account.Stable.V1.t
      , Protocol_state.Stable.V1.t
      , Other.Stable.V1.t
      , Public_key.Compressed.Stable.V1.t Eq_data.Stable.V1.t )
      Poly.Stable.V1.t
    [@@deriving sexp, equal, yojson, hash, compare]

    let to_latest
        ({ self_predicate; other; fee_payer; protocol_state_predicate } : t) :
        V2.t =
      { self_predicate = Account.Stable.V1.to_latest self_predicate
      ; other = Other.Stable.V1.to_latest other
      ; fee_payer
      ; protocol_state_predicate
      }
  end
end]

module Digested = F

let to_input
    ({ self_predicate; other; fee_payer; protocol_state_predicate } : t) =
  let open Random_oracle_input.Chunked in
  List.reduce_exn ~f:append
    [ Account.to_input self_predicate
    ; Other.to_input other
    ; Eq_data.(to_input_explicit (Tc.public_key ())) fee_payer
    ; Protocol_state.to_input protocol_state_predicate
    ]

let digest t =
  Random_oracle.(
    hash ~init:Hash_prefix.snapp_predicate (pack_input (to_input t)))

let check ({ self_predicate; other; fee_payer; protocol_state_predicate } : t)
    ~state_view ~self ~(other_prev : A.t option) ~(other_next : unit option)
    ~fee_payer_pk =
  let open Or_error.Let_syntax in
  let%bind () = Protocol_state.check protocol_state_predicate state_view in
  let%bind () = Account.check self_predicate self in
  let%bind () =
    Eq_data.(check (Tc.public_key ())) ~label:"fee_payer" fee_payer fee_payer_pk
  in
  let%bind () =
    let check (s : Account_state.t) (a : _ option) =
      match (s, a) with
      | Any, _ | Empty, None | Non_empty, Some _ ->
          return ()
      | _ ->
          Or_error.error_string "Bad account state"
    in
    let%bind () = check other.account_transition.prev other_prev
    and () = check other.account_transition.next other_next in
    match other_prev with
    | None ->
        return ()
    | Some other_account -> (
        let%bind () = Account.check other.predicate other_account in
        match other_account.snapp with
        | None ->
            assert_
              ([%equal: _ Or_ignore.t] other.account_vk Ignore)
              "other_account_vk must be ignore for user account"
        | Some snapp ->
            Hash.(check ~label:"other_account_vk" Tc.field)
              other.account_vk
              (Option.value_map ~f:With_hash.hash snapp.verification_key
                 ~default:Field.zero) )
  in
  return ()

let accept : t =
  { self_predicate = Account.accept
  ; other = Other.accept
  ; fee_payer = Ignore
  ; protocol_state_predicate = Protocol_state.accept
  }

module Checked = struct
  type t =
    ( Account.Checked.t
    , Protocol_state.Checked.t
    , Other.Checked.t
    , Public_key.Compressed.var Or_ignore.Checked.t )
    Poly.Stable.Latest.t

  let to_input
      ({ self_predicate; other; fee_payer; protocol_state_predicate } : t) =
    let open Random_oracle_input.Chunked in
    List.reduce_exn ~f:append
      [ Account.Checked.to_input self_predicate
      ; Other.Checked.to_input other
      ; Eq_data.(to_input_checked (Tc.public_key ())) fee_payer
      ; Protocol_state.Checked.to_input protocol_state_predicate
      ]

  let digest t =
    Random_oracle.Checked.(
      hash ~init:Hash_prefix.snapp_predicate (pack_input (to_input t)))
end

let typ () : (Checked.t, Stable.Latest.t) Typ.t =
  Poly.typ
    [ Account.typ ()
    ; Other.typ ()
    ; Eq_data.(typ_explicit (Tc.public_key ()))
    ; Protocol_state.typ
    ]<|MERGE_RESOLUTION|>--- conflicted
+++ resolved
@@ -21,11 +21,7 @@
   module Stable = struct
     module V1 = struct
       type 'a t = { lower : 'a; upper : 'a }
-<<<<<<< HEAD
-      [@@deriving sexp, equal, compare, hash, yojson, hlist, fields]
-=======
       [@@deriving annot, sexp, equal, compare, hash, yojson, hlist, fields]
->>>>>>> 22b16a4e
     end
   end]
 
@@ -45,14 +41,9 @@
 
   let deriver ~name inner obj =
     let open Fields_derivers_snapps.Derivers in
-<<<<<<< HEAD
-    Fields.make_creator obj ~lower:!.inner ~upper:!.inner
-    |> finish ~name:(name ^ "Interval")
-=======
     let ( !. ) = ( !. ) ~t_fields_annots in
     Fields.make_creator obj ~lower:!.inner ~upper:!.inner
     |> finish (name ^ "Interval") ~t_toplevel_annots
->>>>>>> 22b16a4e
 
   let%test_module "ClosedInterval" =
     ( module struct
@@ -204,16 +195,11 @@
         ~of_string:Token_id.of_string
 
     let block_time_inner obj =
-<<<<<<< HEAD
       let ( ^ ) = Fn.compose in
       iso_string ~name:"BlockTime"
         ~of_string:(Block_time.of_uint64 ^ Unsigned_extended.UInt64.of_string)
         ~to_string:(Unsigned_extended.UInt64.to_string ^ Block_time.to_uint64)
         obj
-=======
-      iso_string ~name:"BlockTime" ~of_string:Block_time.of_string_exn
-        ~to_string:Block_time.to_string obj
->>>>>>> 22b16a4e
 
     let nonce obj = deriver "Nonce" uint32 obj
 
@@ -241,24 +227,16 @@
 
       module T = struct
         type t = { foo : Int_numeric.t }
-<<<<<<< HEAD
-        [@@deriving sexp, equal, compare, fields]
-=======
         [@@deriving annot, sexp, equal, compare, fields]
->>>>>>> 22b16a4e
 
         let v : t =
           { foo = Or_ignore.Check { Closed_interval.lower = 10; upper = 100 } }
 
         let deriver obj =
           let open Fields_derivers_snapps.Derivers in
-<<<<<<< HEAD
-          Fields.make_creator obj ~foo:!.(deriver "Int" int) |> finish ~name:"T"
-=======
           let ( !. ) = ( !. ) ~t_fields_annots in
           Fields.make_creator obj ~foo:!.(deriver "Int" int)
           |> finish "T" ~t_toplevel_annots
->>>>>>> 22b16a4e
       end
 
       let%test_unit "roundtrip json" =
@@ -501,11 +479,7 @@
           ; sequence_state : 'field
           ; proved_state : 'bool
           }
-<<<<<<< HEAD
-        [@@deriving hlist, sexp, equal, yojson, hash, compare, fields]
-=======
         [@@deriving annot, hlist, sexp, equal, yojson, hash, compare, fields]
->>>>>>> 22b16a4e
       end
 
       module V1 = struct
@@ -610,10 +584,7 @@
 
   let deriver obj =
     let open Fields_derivers_snapps in
-<<<<<<< HEAD
-=======
     let ( !. ) = ( !. ) ~t_fields_annots:Poly.t_fields_annots in
->>>>>>> 22b16a4e
     Poly.Fields.make_creator obj ~balance:!.Numeric.Derivers.balance
       ~nonce:!.Numeric.Derivers.nonce
       ~receipt_chain_hash:!.(Or_ignore.deriver field)
@@ -622,11 +593,7 @@
       ~state:!.(Snapp_state.deriver @@ Or_ignore.deriver field)
       ~sequence_state:!.(Or_ignore.deriver field)
       ~proved_state:!.(Or_ignore.deriver bool)
-<<<<<<< HEAD
-    |> finish ~name:"AccountPredicate"
-=======
     |> finish "AccountPredicate" ~t_toplevel_annots:Poly.t_toplevel_annots
->>>>>>> 22b16a4e
 
   let%test_unit "json roundtrip" =
     let b = Balance.of_int 1000 in
@@ -873,13 +840,6 @@
     let deriver obj =
       let open Fields_derivers_snapps.Derivers in
       let ledger obj' =
-<<<<<<< HEAD
-        Epoch_ledger.Poly.Fields.make_creator obj'
-          ~hash:!.(Or_ignore.deriver field)
-          ~total_currency:!.Numeric.Derivers.amount
-        |> finish ~name:"EpochLedgerPredicate"
-      in
-=======
         let ( !. ) =
           ( !. ) ~t_fields_annots:Epoch_ledger.Poly.t_fields_annots
         in
@@ -890,17 +850,12 @@
              ~t_toplevel_annots:Epoch_ledger.Poly.t_toplevel_annots
       in
       let ( !. ) = ( !. ) ~t_fields_annots:Poly.t_fields_annots in
->>>>>>> 22b16a4e
       Poly.Fields.make_creator obj ~ledger:!.ledger
         ~seed:!.(Or_ignore.deriver field)
         ~start_checkpoint:!.(Or_ignore.deriver field)
         ~lock_checkpoint:!.(Or_ignore.deriver field)
         ~epoch_length:!.Numeric.Derivers.length
-<<<<<<< HEAD
-      |> finish ~name:"EpochDataPredicate"
-=======
       |> finish "EpochDataPredicate" ~t_toplevel_annots:Poly.t_toplevel_annots
->>>>>>> 22b16a4e
 
     let%test_unit "json roundtrip" =
       let f = Or_ignore.Check Field.one in
@@ -1056,10 +1011,7 @@
 
   let deriver obj =
     let open Fields_derivers_snapps.Derivers in
-<<<<<<< HEAD
-=======
     let ( !. ) = ( !. ) ~t_fields_annots:Poly.t_fields_annots in
->>>>>>> 22b16a4e
     Poly.Fields.make_creator obj
       ~snarked_ledger_hash:!.(Or_ignore.deriver field)
       ~snarked_next_available_token:!.Numeric.Derivers.token_id
@@ -1071,11 +1023,7 @@
       ~global_slot_since_genesis:!.Numeric.Derivers.global_slot
       ~staking_epoch_data:!.Epoch_data.deriver
       ~next_epoch_data:!.Epoch_data.deriver
-<<<<<<< HEAD
-    |> finish ~name:"ProtocolStatePredicate"
-=======
     |> finish "ProtocolStatePredicate" ~t_toplevel_annots:Poly.t_toplevel_annots
->>>>>>> 22b16a4e
 
   let gen : t Quickcheck.Generator.t =
     let open Quickcheck.Let_syntax in
