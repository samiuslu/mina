--- conflicted
+++ resolved
@@ -37,9 +37,6 @@
   -> Ledger_hash.t
   -> t
 
-val has_locked_tokens_exn :
-  global_slot:Mina_numbers.Global_slot.t -> account_id:Account_id.t -> t -> bool
-
 val apply_user_command :
      constraint_constants:Genesis_constants.Constraint_constants.t
   -> txn_global_slot:Mina_numbers.Global_slot.t
@@ -77,10 +74,5 @@
 
 val handler : t -> Handler.t Staged.t
 
-<<<<<<< HEAD
-val snapp_accounts :
-  t -> Transaction.t -> Snapp_account.t option * Snapp_account.t option
-=======
 val has_locked_tokens_exn :
-  global_slot:Mina_numbers.Global_slot.t -> account_id:Account_id.t -> t -> bool
->>>>>>> 708dc867
+  global_slot:Mina_numbers.Global_slot.t -> account_id:Account_id.t -> t -> bool