--- conflicted
+++ resolved
@@ -22,7 +22,6 @@
       , Account.Stable.V1.t
       , Token_id.Stable.V1.t )
       Sparse_ledger_lib.Sparse_ledger.T.Stable.V1.t
-<<<<<<< HEAD
     [@@deriving sexp, to_yojson]
 
     val to_latest : t -> V2.t
@@ -39,14 +38,9 @@
     }
   [@@deriving sexp, to_yojson]
 end
-=======
-    [@@deriving sexp, yojson]
-  end
-end]
 
 module L :
   Transaction_logic.Ledger_intf with type t = t ref and type location = int
->>>>>>> 27a30776
 
 val merkle_root : t -> Ledger_hash.t
 
