--- conflicted
+++ resolved
@@ -442,8 +442,6 @@
                       ~state_view:view)
               in
               let accounts = List.concat_map ~f:Parties.accounts_accessed ts2 in
-<<<<<<< HEAD
-=======
               (* TODO: Hack. The nonces are inconsistent between the 2
                  versions. See the comment in
                  [Transaction_logic.For_tests.party_send] for more info.
@@ -456,6 +454,5 @@
                         |> Unsigned.UInt32.(mul (of_int 2))
                         |> Mina_numbers.Account_nonce.to_uint32
                     }) ;
->>>>>>> 13f4f83e
               test_eq (module L) accounts l1 l2))
       |> Or_error.ok_exn)