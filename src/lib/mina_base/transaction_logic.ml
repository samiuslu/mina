--- conflicted
+++ resolved
@@ -1446,21 +1446,13 @@
           p.data.body.token_id
       | Check_auth_and_update_account
           { is_start
-<<<<<<< HEAD
-          ; at_party= _
-          ; global_state= _
-          ; party= p
-          ; account= a
-          ; transaction_commitment= ()
-          ; inclusion_proof= loc } -> (
-=======
+          ; at_party = _
           ; global_state = _
           ; party = p
           ; account = a
           ; transaction_commitment = ()
           ; inclusion_proof = loc
           } -> (
->>>>>>> 5476b6a1
           if is_start then
             [%test_eq: Control.Tag.t] Signature (Control.tag p.authorization) ;
           match
