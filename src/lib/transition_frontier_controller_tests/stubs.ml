--- conflicted
+++ resolved
@@ -348,13 +348,8 @@
     in
     let open Deferred.Let_syntax in
     let expected_merkle_root = Ledger.Db.merkle_root root_snarked_ledger in
-<<<<<<< HEAD
-    match%map
+    match%bind
       Staged_ledger.of_scan_state_pending_coinbases_and_snarked_ledger
-=======
-    match%bind
-      Staged_ledger.of_scan_state_and_snarked_ledger
->>>>>>> dca1a8e0
         ~scan_state:root_transaction_snark_scan_state
         ~snarked_ledger:(Ledger.of_database root_snarked_ledger)
         ~expected_merkle_root ~pending_coinbases:root_pending_coinbases
