module D = Digest
open Core_kernel
open Pickles_types
open Hlist
module Sc = Kimchi_backend_common.Scalar_challenge

module Basic = struct
  type (_, _, _) t = ..
end

open Basic

type (_, _, _) Basic.t +=
  | Field : ('field1, 'field2, < field1 : 'field1 ; field2 : 'field2 ; .. >) t
  | Bool : ('bool1, 'bool2, < bool1 : 'bool1 ; bool2 : 'bool2 ; .. >) t
  | Digest :
      ('digest1, 'digest2, < digest1 : 'digest1 ; digest2 : 'digest2 ; .. >) t
  | Challenge :
      ( 'challenge1
      , 'challenge2
      , < challenge1 : 'challenge1 ; challenge2 : 'challenge2 ; .. > )
      t
  | Bulletproof_challenge :
      ( 'bp_chal1
      , 'bp_chal2
      , < bulletproof_challenge1 : 'bp_chal1
        ; bulletproof_challenge2 : 'bp_chal2
        ; .. > )
      t
  | Index : ('index1, 'index2, < index1 : 'index1 ; index2 : 'index2 ; .. >) t

module rec T : sig
  type (_, _, _) t =
    | B : ('a, 'b, 'env) Basic.t -> ('a, 'b, 'env) t
    | Scalar :
        ('a, 'b, (< challenge1 : 'a ; challenge2 : 'b ; .. > as 'env)) Basic.t
        -> ('a Sc.t, 'b Sc.t, 'env) t
    | Vector :
        ('t1, 't2, 'env) t * 'n Nat.t
        -> (('t1, 'n) Vector.t, ('t2, 'n) Vector.t, 'env) t
    | Array : ('t1, 't2, 'env) t * int -> ('t1 array, 't2 array, 'env) t
    | Struct :
        ('xs1, 'xs2, 'env) H2_1.T(T).t
        -> ('xs1 Hlist.HlistId.t, 'xs2 Hlist.HlistId.t, 'env) t
end =
  T

include T

type ('scalar, 'env) pack =
  { pack : 'a 'b. ('a, 'b, 'env) Basic.t -> 'b -> 'scalar array }

let rec pack :
    type t v env. ('scalar, env) pack -> (t, v, env) T.t -> v -> 'scalar array =
 fun p spec t ->
  match spec with
  | B spec ->
      p.pack spec t
  | Scalar chal ->
<<<<<<< HEAD
      let { Scalar_challenge.inner = t } = t in
=======
      let { Sc.inner = t } = t in
>>>>>>> c0a6c8fa
      p.pack chal t
  | Vector (spec, _) ->
      Array.concat_map (Vector.to_array t) ~f:(pack p spec)
  | Struct [] ->
      [||]
  | Struct (spec :: specs) ->
      let (hd :: tl) = t in
      let hd = pack p spec hd in
      Array.append hd (pack p (Struct specs) tl)
  | Array (spec, _) ->
      Array.concat_map t ~f:(pack p spec)

type ('f, 'env) typ =
  { typ :
      'var 'value.    ('value, 'var, 'env) Basic.t
      -> ('var, 'value, 'f) Snarky_backendless.Typ.t
  }

let rec typ :
    type f var value env.
       (f, env) typ
    -> (value, var, env) T.t
    -> (var, value, f) Snarky_backendless.Typ.t =
  let open Snarky_backendless.Typ in
  fun t spec ->
    match spec with
    | B spec ->
        t.typ spec
    | Scalar chal ->
        Sc.typ (t.typ chal)
    | Vector (spec, n) ->
        Vector.typ (typ t spec) n
    | Array (spec, n) ->
        array ~length:n (typ t spec)
    | Struct [] ->
        let open Hlist.HlistId in
        transport (unit ()) ~there:(fun [] -> ()) ~back:(fun () -> [])
        |> transport_var ~there:(fun [] -> ()) ~back:(fun () -> [])
    | Struct (spec :: specs) ->
        let open Hlist.HlistId in
        tuple2 (typ t spec) (typ t (Struct specs))
        |> transport
             ~there:(fun (x :: xs) -> (x, xs))
             ~back:(fun (x, xs) -> x :: xs)
        |> transport_var
             ~there:(fun (x :: xs) -> (x, xs))
             ~back:(fun (x, xs) -> x :: xs)

type 'env exists = T : ('t1, 't2, 'env) T.t -> 'env exists

type generic_spec = { spec : 'env. 'env exists }

module ETyp = struct
  type ('var, 'value, 'f) t =
    | T :
        ('inner, 'value, 'f) Snarky_backendless.Typ.t * ('inner -> 'var)
        -> ('var, 'value, 'f) t
end

type ('f, 'env) etyp =
  { etyp :
      'var 'value. ('value, 'var, 'env) Basic.t -> ('var, 'value, 'f) ETyp.t
  }

let rec etyp :
    type f var value env.
    (f, env) etyp -> (value, var, env) T.t -> (var, value, f) ETyp.t =
  let open Snarky_backendless.Typ in
  fun e spec ->
    match spec with
    | B spec ->
        e.etyp spec
    | Scalar chal ->
        let (T (typ, f)) = e.etyp chal in
        T (Sc.typ typ, Sc.map ~f)
    | Vector (spec, n) ->
        let (T (typ, f)) = etyp e spec in
        T (Vector.typ typ n, Vector.map ~f)
    | Array (spec, n) ->
        let (T (typ, f)) = etyp e spec in
        T (array ~length:n typ, Array.map ~f)
    | Struct [] ->
        let open Hlist.HlistId in
        let there [] = () in
        let back () = [] in
        T (transport (unit ()) ~there ~back |> transport_var ~there ~back, Fn.id)
    | Struct (spec :: specs) ->
        let open Hlist.HlistId in
        let (T (t1, f1)) = etyp e spec in
        let (T (t2, f2)) = etyp e (Struct specs) in
        T
          ( tuple2 t1 t2
            |> transport
                 ~there:(fun (x :: xs) -> (x, xs))
                 ~back:(fun (x, xs) -> x :: xs)
          , fun (x, xs) -> f1 x :: f2 xs )

module Common (Impl : Snarky_backendless.Snark_intf.Run) = struct
  module Digest = D.Make (Impl)
  module Challenge = Limb_vector.Challenge.Make (Impl)
  open Impl

  module Env = struct
    type ('other_field, 'other_field_var, 'a) t =
      < field1 : 'other_field
      ; field2 : 'other_field_var
      ; bool1 : bool
      ; bool2 : Boolean.var
      ; digest1 : Digest.Constant.t
      ; digest2 : Digest.t
      ; challenge1 : Challenge.Constant.t
      ; challenge2 : Challenge.t
      ; bulletproof_challenge1 :
          Challenge.Constant.t Sc.t Bulletproof_challenge.t
      ; bulletproof_challenge2 : Challenge.t Sc.t Bulletproof_challenge.t
      ; index1 : Index.t
      ; index2 : (Boolean.var, Nat.N8.n) Vector.t
      ; .. >
      as
      'a
  end
end

let pack_basic (type field other_field other_field_var)
    (module Impl : Snarky_backendless.Snark_intf.Run with type field = field) =
  let open Impl in
  let module C = Common (Impl) in
  let open C in
  let pack :
      type a b.
         (a, b, ((other_field, other_field_var, 'e) Env.t as 'e)) Basic.t
      -> b
      -> [ `Field of other_field_var | `Packed_bits of Field.t * int ] array =
   fun basic x ->
    match basic with
    | Field ->
        [| `Field x |]
    | Bool ->
        [| `Packed_bits ((x :> Field.t), 1) |]
    | Digest ->
        [| `Packed_bits (x, Field.size_in_bits) |]
    | Challenge ->
        [| `Packed_bits (x, Challenge.length) |]
    | Index ->
        let x = Vector.to_list x in
        [| `Packed_bits (Field.pack x, List.length x) |]
    | Bulletproof_challenge ->
<<<<<<< HEAD
        let { Bulletproof_challenge.prechallenge =
                { Scalar_challenge.inner = pre }
            } =
          x
        in
=======
        let { Bulletproof_challenge.prechallenge = { Sc.inner = pre } } = x in
>>>>>>> c0a6c8fa
        [| `Packed_bits (pre, Challenge.length) |]
    | _ ->
        failwith "unknown basic spec"
  in
  { pack }

let pack impl t = pack (pack_basic impl) t

let typ_basic (type field other_field other_field_var)
    (module Impl : Snarky_backendless.Snark_intf.Run with type field = field)
    ~challenge ~scalar_challenge
    (field : (other_field_var, other_field) Impl.Typ.t) =
  let open Impl in
  let module C = Common (Impl) in
  let open C in
  let typ :
      type a b.
         (a, b, ((other_field, other_field_var, 'e) Env.t as 'e)) Basic.t
      -> (b, a) Impl.Typ.t =
   fun basic ->
    match basic with
    | Field ->
        field
    | Bool ->
        Boolean.typ
    | Index ->
        Index.typ Boolean.typ
    | Digest ->
        Digest.typ
    | Challenge ->
        Challenge.typ
    | Bulletproof_challenge ->
        Bulletproof_challenge.typ Challenge.typ
    | _ ->
        failwith "unknown basic spec"
  in
  { typ }

let typ ~challenge ~scalar_challenge impl field t =
  typ (typ_basic ~challenge ~scalar_challenge impl field) t

let packed_typ_basic (type field other_field other_field_var)
    (module Impl : Snarky_backendless.Snark_intf.Run with type field = field)
    (field : (other_field_var, other_field, field) ETyp.t) =
  let open Impl in
  let module Digest = D.Make (Impl) in
  let module Challenge = Limb_vector.Challenge.Make (Impl) in
  let module Env = struct
    type ('other_field, 'other_field_var, 'a) t =
      < field1 : 'other_field
      ; field2 : 'other_field_var
      ; bool1 : bool
      ; bool2 : Boolean.var
      ; digest1 : Digest.Constant.t
      ; digest2 : Field.t
      ; challenge1 : Challenge.Constant.t
      ; challenge2 : (* Challenge.t *) Field.t
      ; bulletproof_challenge1 :
          Challenge.Constant.t Sc.t Bulletproof_challenge.t
      ; bulletproof_challenge2 : Field.t Sc.t Bulletproof_challenge.t
      ; index1 : Index.t
      ; index2 : Field.t
      ; .. >
      as
      'a
  end in
  let etyp :
      type a b.
         (a, b, ((other_field, other_field_var, 'e) Env.t as 'e)) Basic.t
      -> (b, a, field) ETyp.t = function
    | Field ->
        field
    | Bool ->
        T (Boolean.typ, Fn.id)
    | Digest ->
        T (Digest.typ, Fn.id)
    | Challenge ->
        T (Challenge.typ, Fn.id)
    | Index ->
        T (Index.packed_typ (module Impl), Fn.id)
    | Bulletproof_challenge ->
        let typ =
<<<<<<< HEAD
          let there
              { Bulletproof_challenge.prechallenge =
                  { Scalar_challenge.inner = pre }
              } =
            pre
          in
          let back pre =
            { Bulletproof_challenge.prechallenge =
                { Scalar_challenge.inner = pre }
            }
=======
          let there { Bulletproof_challenge.prechallenge = { Sc.inner = pre } }
              =
            pre
          in
          let back pre =
            { Bulletproof_challenge.prechallenge = { Sc.inner = pre } }
>>>>>>> c0a6c8fa
          in
          Typ.transport Challenge.typ ~there ~back
          |> Typ.transport_var ~there ~back
        in
        T (typ, Fn.id)
    | _ ->
        failwith "etyp: unhandled variant"
  in
  { etyp }

let packed_typ impl field t = etyp (packed_typ_basic impl field) t<|MERGE_RESOLUTION|>--- conflicted
+++ resolved
@@ -57,11 +57,7 @@
   | B spec ->
       p.pack spec t
   | Scalar chal ->
-<<<<<<< HEAD
-      let { Scalar_challenge.inner = t } = t in
-=======
       let { Sc.inner = t } = t in
->>>>>>> c0a6c8fa
       p.pack chal t
   | Vector (spec, _) ->
       Array.concat_map (Vector.to_array t) ~f:(pack p spec)
@@ -209,15 +205,7 @@
         let x = Vector.to_list x in
         [| `Packed_bits (Field.pack x, List.length x) |]
     | Bulletproof_challenge ->
-<<<<<<< HEAD
-        let { Bulletproof_challenge.prechallenge =
-                { Scalar_challenge.inner = pre }
-            } =
-          x
-        in
-=======
         let { Bulletproof_challenge.prechallenge = { Sc.inner = pre } } = x in
->>>>>>> c0a6c8fa
         [| `Packed_bits (pre, Challenge.length) |]
     | _ ->
         failwith "unknown basic spec"
@@ -300,25 +288,12 @@
         T (Index.packed_typ (module Impl), Fn.id)
     | Bulletproof_challenge ->
         let typ =
-<<<<<<< HEAD
-          let there
-              { Bulletproof_challenge.prechallenge =
-                  { Scalar_challenge.inner = pre }
-              } =
-            pre
-          in
-          let back pre =
-            { Bulletproof_challenge.prechallenge =
-                { Scalar_challenge.inner = pre }
-            }
-=======
           let there { Bulletproof_challenge.prechallenge = { Sc.inner = pre } }
               =
             pre
           in
           let back pre =
             { Bulletproof_challenge.prechallenge = { Sc.inner = pre } }
->>>>>>> c0a6c8fa
           in
           Typ.transport Challenge.typ ~there ~back
           |> Typ.transport_var ~there ~back
