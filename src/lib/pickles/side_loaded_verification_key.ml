--- conflicted
+++ resolved
@@ -142,80 +142,6 @@
   let compare _ _ = 0
 end
 
-<<<<<<< HEAD
-let wrap_index_to_input (type gs f) (g : gs -> f array) =
-  let open Random_oracle_input in
-  let abc (t : gs Abc.t) : _ t =
-    let [a; b; c] = Abc.to_hlist t in
-    Array.concat_map [|a; b; c|] ~f:g |> field_elements
-  in
-  fun t ->
-    let [x1; x2; x3; x4] = Matrix_evals.to_hlist t in
-    List.map [x1; x2; x3; x4] ~f:abc |> List.reduce_exn ~f:append
-
-[%%versioned_binable
-module Stable = struct
-  module V1 = struct
-    type t =
-      { step_data:
-          ( Marlin_checks.Domain.Stable.V1.t Domains.Stable.V1.t
-          * Width.Stable.V1.t )
-          Max_branches_vec.T.t
-      ; max_width: Width.Stable.V1.t
-      ; wrap_index:
-          Backend.Tock.Curve.Affine.Stable.V1.t list Abc.Stable.V1.t
-          Matrix_evals.Stable.V1.t
-      ; wrap_vk: Vk.t option }
-    [@@deriving sexp, eq, compare, hash, yojson]
-
-    let to_latest = Fn.id
-
-    include Binable.Of_binable
-              (Repr.Stable.V1)
-              (struct
-                type nonrec t = t
-
-                let to_binable {step_data; max_width; wrap_index; wrap_vk= _} =
-                  {Repr.Stable.V1.step_data; max_width; wrap_index}
-
-                let of_binable
-                    {Repr.Stable.V1.step_data; max_width; wrap_index= c} =
-                  { step_data
-                  ; max_width
-                  ; wrap_index= c
-                  ; wrap_vk=
-                      (let u = Unsigned.Size_t.of_int in
-                       let g =
-                         Fn.compose
-                           Zexe_backend.Tweedle.Fp_poly_comm
-                           .without_degree_bound_to_backend Array.of_list
-                       in
-                       let t =
-                         let h = Import.Domain.size Common.wrap_domains.h in
-                         let k = Import.Domain.size Common.wrap_domains.k in
-                         Snarky_bn382.Tweedle.Dee.Field_verifier_index.make
-                           (u
-                              (input_size ~of_int:Fn.id ~add:( + ) ~mul:( * )
-                                 (Width.to_int max_width)))
-                           (u h) (u h) (u k) (u Common.Max_degree.wrap)
-                           (Zexe_backend.Tweedle.Dee_based.Keypair.load_urs ())
-                           (g c.row.a) (g c.col.a) (g c.value.a) (g c.rc.a)
-                           (g c.row.b) (g c.col.b) (g c.value.b) (g c.rc.b)
-                           (g c.row.c) (g c.col.c) (g c.value.c) (g c.rc.c)
-                       in
-                       Caml.Gc.finalise
-                         Snarky_bn382.Tweedle.Dee.Field_verifier_index.delete t ;
-                       Some t) }
-              end)
-  end
-end]
-
-let dummy_domains =
-  { Domains.h= Marlin_checks.Domain.Pow_2_roots_of_unity 0
-  ; k= Pow_2_roots_of_unity 0 }
-
-let dummy_width = Width.zero
-=======
 include Make
           (Backend.Tock.Curve.Affine)
           (struct
@@ -245,7 +171,6 @@
                 Snarky_bn382.Tweedle.Dee.Field_verifier_index.delete t ;
               t
           end)
->>>>>>> 3b245482
 
 let dummy : t =
   { step_data= At_most.[]
@@ -255,37 +180,6 @@
        let t : _ Abc.t = {a= g; b= g; c= g} in
        {row= t; col= t; value= t; rc= t})
   ; wrap_vk= None }
-<<<<<<< HEAD
-
-let to_input =
-  let open Random_oracle_input in
-  let map_reduce t ~f = Array.map t ~f |> Array.reduce_exn ~f:append in
-  fun {step_data; max_width; wrap_index} ->
-    ( let bits ~len n = bitstring (bits ~len n) in
-      let num_branches =
-        bits ~len:(Nat.to_int Max_branches.Log2.n) (At_most.length step_data)
-      in
-      let step_domains, step_widths =
-        At_most.extend_to_vector step_data
-          (dummy_domains, dummy_width)
-          Max_branches.n
-        |> Vector.unzip
-      in
-      List.reduce_exn ~f:append
-        [ map_reduce (Vector.to_array step_domains) ~f:(fun {Domains.h; k} ->
-              map_reduce [|h; k|] ~f:(fun (Pow_2_roots_of_unity x) ->
-                  bits ~len:max_log2_degree x ) )
-        ; Array.map (Vector.to_array step_widths) ~f:Width.to_bits
-          |> bitstrings
-        ; bitstring (Width.to_bits max_width)
-        ; wrap_index_to_input
-            (Fn.compose Array.of_list
-               (List.concat_map ~f:(fun (x, y) -> [x; y])))
-            wrap_index
-        ; num_branches ]
-      : _ Random_oracle_input.t )
-=======
->>>>>>> 3b245482
 
 module Checked = struct
   open Step_main_inputs
