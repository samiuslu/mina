open Core

[%%import "/src/config.mlh"]

module Spec = struct
  type t =
    | On_disk of { directory : string; should_write : bool }
    | S3 of { bucket_prefix : string; install_path : string }
end

[%%inject "may_download", download_snark_keys]

let may_download = ref may_download

let set_downloads_enabled b = may_download := b

module T (M : sig
  type _ t
end) =
struct
  type ('a, 'b) t = { write : 'a -> 'b -> unit M.t; read : 'a -> 'b M.t }
end

module Disk_storable (M : sig
  type _ t
end) =
struct
  type ('k, 'v) t =
    { to_string : 'k -> string
    ; read : 'k -> path:string -> 'v M.t
    ; write : 'k -> 'v -> string -> unit M.t
    }
end

module type S = sig
  module M : sig
    type _ t
  end

  type ('a, 'b) t = ('a, 'b) T(M).t =
    { write : 'a -> 'b -> unit M.t; read : 'a -> 'b M.t }

  module Disk_storable : sig
    type ('k, 'v) t = ('k, 'v) Disk_storable(M).t =
      { to_string : 'k -> string
      ; read : 'k -> path:string -> 'v M.t
      ; write : 'k -> 'v -> string -> unit M.t
      }

    val of_binable :
      ('k -> string) -> (module Binable.S with type t = 'v) -> ('k, 'v) t

    val simple :
         ('k -> string)
      -> ('k -> path:string -> 'v M.t)
      -> ('k -> 'v -> string -> unit M.t)
      -> ('k, 'v) t
  end

  val read :
       Spec.t list
    -> ('k, 'v) Disk_storable.t
    -> 'k
    -> ('v * [> `Cache_hit | `Locally_generated ]) M.t

  val write : Spec.t list -> ('k, 'v) Disk_storable.t -> 'k -> 'v -> unit M.t
end

module Sync : S with module M := Or_error = struct
  include T (Or_error)

  let on_disk to_string read write prefix =
    let path k = prefix ^/ to_string k in
    let read k =
      let p = path k in
      match Sys.file_exists p with
      | `No | `Unknown ->
          Or_error.errorf "file %s does not exist or cannot be read" p
      | `Yes ->
          read k ~path:p
    in
    let write key v =
      match Sys.is_directory prefix with
      | `No | `Unknown ->
          Or_error.errorf "directory %s does not exist or cannot be read" prefix
      | `Yes ->
          write key v (path key)
    in
    { read; write }

  let s3 to_string read ~bucket_prefix ~install_path =
    let read k =
      let logger = Logger.create () in
      let label = to_string k in
      let uri_string = bucket_prefix ^/ label in
      let file_path = install_path ^/ label in
      let open Or_error.Let_syntax in
      [%log trace] "Downloading key to key cache"
        ~metadata:
          [ ("url", `String uri_string)
          ; ("local_file_path", `String file_path)
          ] ;
      let%bind () =
        Result.map_error
          (ksprintf Unix.system
             "curl --fail --silent --show-error -o \"%s\" \"%s\"" file_path
             uri_string) ~f:(function
          | `Exit_non_zero _ as e ->
              Error.of_string (Unix.Exit.to_string_hum (Error e))
          | `Signal s ->
              Error.createf "died after receiving %s (signal number %d)"
                (Signal.to_string s) (Signal.to_system_int s))
        |> Result.map_error ~f:(fun err ->
               [%log trace] "Could not download key to key cache"
                 ~metadata:
                   [ ("url", `String uri_string)
                   ; ("local_file_path", `String file_path)
                   ] ;
               err)
      in
      [%log trace] "Downloaded key to key cache"
        ~metadata:
          [ ("url", `String uri_string)
          ; ("local_file_path", `String file_path)
          ] ;
      read k ~path:file_path
    in
    let write _ _ = Or_error.return () in
    { read; write }

  module Disk_storable = struct
    include Disk_storable (Or_error)

    let of_binable to_string m =
      (* TODO: Make more efficient *)
      let read _ ~path =
        Or_error.try_with (fun () ->
            Binable.of_string m (In_channel.read_all path))
      in
      let write _k t path =
        Or_error.try_with (fun () ->
            Out_channel.write_all path ~data:(Binable.to_string m t))
      in
      { to_string; read; write }

    let simple to_string read write =
      { to_string
      ; read = (fun k ~path -> read k ~path)
      ; write = (fun k v s -> write k v s)
      }
  end

  let read spec { Disk_storable.to_string; read = r; write = w } k =
    Or_error.find_map_ok spec ~f:(fun s ->
        let res, cache_hit =
          match s with
          | Spec.On_disk { directory; should_write } ->
              ( (on_disk to_string r w directory).read k
              , if should_write then `Locally_generated else `Cache_hit )
          | S3 _ when not !may_download ->
              (Or_error.errorf "Downloading from S3 is disabled", `Cache_hit)
          | S3 { bucket_prefix; install_path } ->
              Unix.mkdir_p install_path ;
              ((s3 to_string r ~bucket_prefix ~install_path).read k, `Cache_hit)
        in
        let%map.Or_error res = res in
        (res, cache_hit))

  let write spec { Disk_storable.to_string; read = r; write = w } k v =
    let errs =
      List.filter_map spec ~f:(fun s ->
          let res =
            match s with
            | Spec.On_disk { directory; should_write } ->
                if should_write then (
                  Unix.mkdir_p directory ;
                  (on_disk to_string r w directory).write k v )
                else Or_error.return ()
            | S3 { bucket_prefix = _; install_path = _ } ->
                Or_error.return ()
          in
          match res with Error e -> Some e | Ok () -> None)
    in
    match errs with [] -> Ok () | errs -> Error (Error.of_list errs)
end

module Async : S with module M := Async.Deferred.Or_error = struct
  open Async
  include T (Deferred.Or_error)

  let on_disk to_string read write prefix =
    let path k = prefix ^/ to_string k in
    let read k =
      let p = path k in
      match%bind Sys.file_exists p with
      | `No | `Unknown ->
          return (Or_error.errorf "file %s does not exist or cannot be read" p)
      | `Yes ->
          read k ~path:p
    in
    let write key v =
      match%bind Sys.is_directory prefix with
      | `No | `Unknown ->
          return
            (Or_error.errorf "directory %s does not exist or cannot be read"
               prefix)
      | `Yes ->
          write key v (path key)
    in
    { read; write }

  let s3 to_string read ~bucket_prefix ~install_path =
    let read k =
      let label = to_string k in
      let uri_string = bucket_prefix ^/ label in
      let file_path = install_path ^/ label in
      let open Deferred.Or_error.Let_syntax in
      let logger = Logger.create () in
      [%log trace] "Downloading key to key cache"
        ~metadata:
          [ ("url", `String uri_string)
          ; ("local_file_path", `String file_path)
          ] ;
      let%bind result =
<<<<<<< HEAD
        Monitor.try_with_join_or_error ~here:[%here] (fun () ->
            Process.run ~prog:"curl"
              ~args:
                [ "--fail"
                ; "--silent"
                ; "--show-error"
                ; "-o"
                ; file_path
                ; uri_string ]
              ()
            |> Deferred.Result.map_error ~f:(fun err ->
                   [%log debug] "Could not download key to key cache"
                     ~metadata:
                       [ ("url", `String uri_string)
                       ; ("local_file_path", `String file_path) ] ;
                   err ) )
=======
        Process.run ~prog:"curl"
          ~args:
            [ "--fail"
            ; "--silent"
            ; "--show-error"
            ; "-o"
            ; file_path
            ; uri_string
            ]
          ()
        |> Deferred.Result.map_error ~f:(fun err ->
               [%log debug] "Could not download key to key cache"
                 ~metadata:
                   [ ("url", `String uri_string)
                   ; ("local_file_path", `String file_path)
                   ] ;
               err)
>>>>>>> 29f3e305
      in
      [%log trace] "Downloaded key to key cache"
        ~metadata:
          [ ("url", `String uri_string)
          ; ("local_file_path", `String file_path)
          ; ("result", `String result)
          ] ;
      read k ~path:file_path
    in
    let write _ _ = Deferred.Or_error.return () in
    { read; write }

  module Disk_storable = struct
    include Disk_storable (Deferred.Or_error)

    let of_binable (type t) to_string (module B : Binable.S with type t = t) =
      let read _ ~path = Reader.load_bin_prot path B.bin_reader_t in
      let write _ t path =
        Deferred.map
          (Writer.save_bin_prot path B.bin_writer_t t)
          ~f:Or_error.return
      in
      { to_string; read; write }

    let simple to_string read write =
      { to_string
      ; read = (fun k ~path -> read k ~path)
      ; write = (fun v s -> write v s)
      }
  end

  let read spec { Disk_storable.to_string; read = r; write = w } k =
    Deferred.Or_error.find_map_ok spec ~f:(fun s ->
        let open Deferred.Or_error.Let_syntax in
        match s with
        | Spec.On_disk { directory; should_write } ->
            let%map res = (on_disk to_string r w directory).read k in
            (res, if should_write then `Locally_generated else `Cache_hit)
        | S3 _ when not !may_download ->
            Deferred.Or_error.errorf "Downloading from S3 is disabled"
        | S3 { bucket_prefix; install_path } ->
            let%bind.Deferred () = Unix.mkdir ~p:() install_path in
            let%map res =
              (s3 to_string r ~bucket_prefix ~install_path).read k
            in
            (res, `Cache_hit))

  let write spec { Disk_storable.to_string; read = r; write = w } k v =
    let%map errs =
      Deferred.List.filter_map spec ~f:(fun s ->
          let res =
            match s with
            | Spec.On_disk { directory; should_write } ->
                if should_write then
                  let%bind () = Unix.mkdir ~p:() directory in
                  (on_disk to_string r w directory).write k v
                else Deferred.Or_error.return ()
            | S3 { bucket_prefix = _; install_path = _ } ->
                Deferred.Or_error.return ()
          in
          match%map res with Error e -> Some e | Ok () -> None)
    in
    match errs with [] -> Ok () | errs -> Error (Error.of_list errs)
end<|MERGE_RESOLUTION|>--- conflicted
+++ resolved
@@ -222,7 +222,6 @@
           ; ("local_file_path", `String file_path)
           ] ;
       let%bind result =
-<<<<<<< HEAD
         Monitor.try_with_join_or_error ~here:[%here] (fun () ->
             Process.run ~prog:"curl"
               ~args:
@@ -239,25 +238,6 @@
                        [ ("url", `String uri_string)
                        ; ("local_file_path", `String file_path) ] ;
                    err ) )
-=======
-        Process.run ~prog:"curl"
-          ~args:
-            [ "--fail"
-            ; "--silent"
-            ; "--show-error"
-            ; "-o"
-            ; file_path
-            ; uri_string
-            ]
-          ()
-        |> Deferred.Result.map_error ~f:(fun err ->
-               [%log debug] "Could not download key to key cache"
-                 ~metadata:
-                   [ ("url", `String uri_string)
-                   ; ("local_file_path", `String file_path)
-                   ] ;
-               err)
->>>>>>> 29f3e305
       in
       [%log trace] "Downloaded key to key cache"
         ~metadata:
