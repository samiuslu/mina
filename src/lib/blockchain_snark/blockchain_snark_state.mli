open Coda_base
open Coda_state
<<<<<<< HEAD
open Core_kernel
open Pickles_types

module Witness : sig
  type t =
    {prev_state: Protocol_state.Value.t; transition: Snark_transition.Value.t}
=======
open Snark_params.Tick

module type Update_intf = sig
  module Checked : sig
    val update :
         logger:Logger.t
      -> proof_level:Genesis_constants.Proof_level.t
      -> constraint_constants:Genesis_constants.Constraint_constants.t
      -> State_hash.var * State_body_hash.var * Protocol_state.var
      -> Snark_transition.var
      -> ( State_hash.var * Protocol_state.var * [`Success of Boolean.var]
         , _ )
         Checked.t
  end
>>>>>>> 96476361
end

type tag =
  (State_hash.var, Protocol_state.value, Nat.N2.n, Nat.N1.n) Pickles.Tag.t

val verify :
  Protocol_state.Value.t -> Proof.t -> key:Pickles.Verification_key.t -> bool

val check :
     Witness.t
  -> ?handler:(Snarky.Request.request -> Snarky.Request.response)
  -> Transaction_snark.Statement.With_sok.t
  -> State_hash.t
  -> unit Or_error.t

module type S = sig
  module Proof :
    Pickles.Proof_intf
    with type t = (Nat.N2.n, Nat.N2.n) Pickles.Proof.t
     and type statement = Protocol_state.Value.t

  val tag : tag

  val cache_handle : Pickles.Cache_handle.t

  open Nat

  val step :
       Witness.t
    -> ( Protocol_state.Value.t
         * (Transaction_snark.Statement.With_sok.t * unit)
       , N2.n * (N2.n * unit)
       , N1.n * (N2.n * unit)
       , Protocol_state.Value.t
       , Proof.t )
       Pickles.Prover.t
end

module Make (T : sig
  val tag : Transaction_snark.tag
end) : S

val constraint_system_digests : unit -> (string * Md5.t) list<|MERGE_RESOLUTION|>--- conflicted
+++ resolved
@@ -1,28 +1,11 @@
 open Coda_base
 open Coda_state
-<<<<<<< HEAD
 open Core_kernel
 open Pickles_types
 
 module Witness : sig
   type t =
     {prev_state: Protocol_state.Value.t; transition: Snark_transition.Value.t}
-=======
-open Snark_params.Tick
-
-module type Update_intf = sig
-  module Checked : sig
-    val update :
-         logger:Logger.t
-      -> proof_level:Genesis_constants.Proof_level.t
-      -> constraint_constants:Genesis_constants.Constraint_constants.t
-      -> State_hash.var * State_body_hash.var * Protocol_state.var
-      -> Snark_transition.var
-      -> ( State_hash.var * Protocol_state.var * [`Success of Boolean.var]
-         , _ )
-         Checked.t
-  end
->>>>>>> 96476361
 end
 
 type tag =
@@ -34,6 +17,8 @@
 val check :
      Witness.t
   -> ?handler:(Snarky.Request.request -> Snarky.Request.response)
+  -> proof_level:Genesis_constants.Proof_level.t
+  -> constraint_constants:Genesis_constants.Constraint_constants.t
   -> Transaction_snark.Statement.With_sok.t
   -> State_hash.t
   -> unit Or_error.t
