--- conflicted
+++ resolved
@@ -120,9 +120,6 @@
 
 module Stable : sig
   module V2 : sig
-<<<<<<< HEAD
-    type t = { diff : Diff.t }
-=======
     type t = { diff : Diff.Stable.V2.t }
     [@@deriving compare, sexp, compare, yojson, bin_io, version]
 
@@ -131,21 +128,11 @@
 
   module V1 : sig
     type t = { diff : Diff.Stable.V1.t }
->>>>>>> 9f8d8fb7
     [@@deriving compare, sexp, compare, yojson, bin_io, version]
 
     val to_latest : t -> V2.t
   end
 
-<<<<<<< HEAD
-  module V1 : sig
-    type t [@@deriving compare, sexp, compare, yojson, bin_io, version]
-
-    val to_latest : t -> V2.t
-  end
-
-=======
->>>>>>> 9f8d8fb7
   module Latest = V2
 end
 with type V2.t = t
