open Core_kernel
<<<<<<< HEAD
open Mina_base
open Signature_lib
=======
open Coda_base
>>>>>>> 80b41162

module At_most_two = struct
  [%%versioned
  module Stable = struct
    [@@@no_toplevel_latest_type]

    module V1 = struct
      type 'a t = Zero | One of 'a option | Two of ('a * 'a option) option
      [@@deriving sexp, to_yojson]
    end
  end]

  type 'a t = 'a Stable.Latest.t =
    | Zero
    | One of 'a option
    | Two of ('a * 'a option) option
  [@@deriving sexp, to_yojson]

  let increase t ws =
    match (t, ws) with
    | Zero, [] ->
        Ok (One None)
    | Zero, [a] ->
        Ok (One (Some a))
    | One _, [] ->
        Ok (Two None)
    | One _, [a] ->
        Ok (Two (Some (a, None)))
    | One _, [a; a'] ->
        Ok (Two (Some (a', Some a)))
    | _ ->
        Or_error.error_string "Error incrementing coinbase parts"
end

module At_most_one = struct
  [%%versioned
  module Stable = struct
    [@@@no_toplevel_latest_type]

    module V1 = struct
      type 'a t = Zero | One of 'a option [@@deriving sexp, to_yojson]
    end
  end]

  type 'a t = 'a Stable.Latest.t = Zero | One of 'a option
  [@@deriving sexp, to_yojson]

  let increase t ws =
    match (t, ws) with
    | Zero, [] ->
        Ok (One None)
    | Zero, [a] ->
        Ok (One (Some a))
    | _ ->
        Or_error.error_string "Error incrementing coinbase parts"
end

module Ft = struct
  [%%versioned
  module Stable = struct
    [@@@no_toplevel_latest_type]

    module V1 = struct
      type t = Coinbase.Fee_transfer.Stable.V1.t [@@deriving sexp, to_yojson]

      let to_latest = Fn.id
    end
  end]

  type t = Stable.Latest.t [@@deriving sexp, to_yojson]
end

module Pre_diff_two = struct
  [%%versioned
  module Stable = struct
    [@@@no_toplevel_latest_type]

    module V1 = struct
      type ('a, 'b) t =
        { completed_works: 'a list
        ; commands: 'b list
        ; coinbase: Ft.Stable.V1.t At_most_two.Stable.V1.t }
      [@@deriving sexp, to_yojson]
    end
  end]

  type ('a, 'b) t = ('a, 'b) Stable.Latest.t =
    {completed_works: 'a list; commands: 'b list; coinbase: Ft.t At_most_two.t}
  [@@deriving sexp, to_yojson]
end

module Pre_diff_one = struct
  [%%versioned
  module Stable = struct
    [@@@no_toplevel_latest_type]

    module V1 = struct
      type ('a, 'b) t =
        { completed_works: 'a list
        ; commands: 'b list
        ; coinbase: Ft.Stable.V1.t At_most_one.Stable.V1.t }
      [@@deriving sexp, to_yojson]
    end
  end]

  type ('a, 'b) t = ('a, 'b) Stable.Latest.t =
    {completed_works: 'a list; commands: 'b list; coinbase: Ft.t At_most_one.t}
  [@@deriving sexp, to_yojson]
end

module Pre_diff_with_at_most_two_coinbase = struct
  [%%versioned
  module Stable = struct
    [@@@no_toplevel_latest_type]

    module V1 = struct
      type t =
        ( Transaction_snark_work.Stable.V1.t
        , User_command.Stable.V1.t With_status.Stable.V1.t )
        Pre_diff_two.Stable.V1.t
      [@@deriving sexp, to_yojson]

      let to_latest = Fn.id
    end
  end]

  type t = Stable.Latest.t [@@deriving sexp, to_yojson]
end

module Pre_diff_with_at_most_one_coinbase = struct
  [%%versioned
  module Stable = struct
    [@@@no_toplevel_latest_type]

    module V1 = struct
      type t =
        ( Transaction_snark_work.Stable.V1.t
        , User_command.Stable.V1.t With_status.Stable.V1.t )
        Pre_diff_one.Stable.V1.t
      [@@deriving sexp, to_yojson]

      let to_latest = Fn.id
    end
  end]

  type t = Stable.Latest.t [@@deriving sexp, to_yojson]
end

module Diff = struct
  [%%versioned
  module Stable = struct
    [@@@no_toplevel_latest_type]

    module V1 = struct
      type t =
        Pre_diff_with_at_most_two_coinbase.Stable.V1.t
        * Pre_diff_with_at_most_one_coinbase.Stable.V1.t option
      [@@deriving sexp, to_yojson]

      let to_latest = Fn.id
    end
  end]

  type t = Stable.Latest.t [@@deriving sexp, to_yojson]
end

[%%versioned
module Stable = struct
  [@@@no_toplevel_latest_type]

  module V1 = struct
    type t = {diff: Diff.Stable.V1.t} [@@deriving sexp, to_yojson]

    let to_latest = Fn.id
  end
end]

type t = Stable.Latest.t = {diff: Diff.t} [@@deriving sexp, to_yojson, fields]

module With_valid_signatures_and_proofs = struct
  type pre_diff_with_at_most_two_coinbase =
    ( Transaction_snark_work.Checked.t
    , User_command.Valid.t With_status.t )
    Pre_diff_two.t
  [@@deriving sexp, to_yojson]

  type pre_diff_with_at_most_one_coinbase =
    ( Transaction_snark_work.Checked.t
    , User_command.Valid.t With_status.t )
    Pre_diff_one.t
  [@@deriving sexp, to_yojson]

  type diff =
    pre_diff_with_at_most_two_coinbase
    * pre_diff_with_at_most_one_coinbase option
  [@@deriving sexp, to_yojson]

  type t = {diff: diff} [@@deriving sexp, to_yojson]

  let commands t =
    (fst t.diff).commands
    @ Option.value_map (snd t.diff) ~default:[] ~f:(fun d -> d.commands)
end

let forget_cw cw_list = List.map ~f:Transaction_snark_work.forget cw_list

let coinbase_amount
    ~(constraint_constants : Genesis_constants.Constraint_constants.t)
    ~supercharge_coinbase =
  if supercharge_coinbase then
    Currency.Amount.scale constraint_constants.coinbase_amount
      constraint_constants.supercharged_coinbase_factor
  else Some constraint_constants.coinbase_amount

let coinbase ~(constraint_constants : Genesis_constants.Constraint_constants.t)
    ~supercharge_coinbase t =
  let first_pre_diff, second_pre_diff_opt = t.diff in
  let coinbase_amount =
    coinbase_amount ~constraint_constants ~supercharge_coinbase
  in
  match
    ( first_pre_diff.coinbase
    , Option.value_map second_pre_diff_opt ~default:At_most_one.Zero
        ~f:(fun d -> d.coinbase) )
  with
  | At_most_two.Zero, At_most_one.Zero ->
      Some Currency.Amount.zero
  | _ ->
      coinbase_amount

module With_valid_signatures = struct
  type pre_diff_with_at_most_two_coinbase =
    ( Transaction_snark_work.t
    , User_command.Valid.t With_status.t )
    Pre_diff_two.t
  [@@deriving sexp, to_yojson]

  type pre_diff_with_at_most_one_coinbase =
    ( Transaction_snark_work.t
    , User_command.Valid.t With_status.t )
    Pre_diff_one.t
  [@@deriving sexp, to_yojson]

  type diff =
    pre_diff_with_at_most_two_coinbase
    * pre_diff_with_at_most_one_coinbase option
  [@@deriving sexp, to_yojson]

  type t = {diff: diff} [@@deriving sexp, to_yojson]

  let coinbase
      ~(constraint_constants : Genesis_constants.Constraint_constants.t)
      ~supercharge_coinbase (t : t) =
    let first_pre_diff, second_pre_diff_opt = t.diff in
    let coinbase_amount =
      coinbase_amount ~constraint_constants ~supercharge_coinbase
    in
    match
      ( first_pre_diff.coinbase
      , Option.value_map second_pre_diff_opt ~default:At_most_one.Zero
          ~f:(fun d -> d.coinbase) )
    with
    | At_most_two.Zero, At_most_one.Zero ->
        Some Currency.Amount.zero
    | _ ->
        coinbase_amount
end

let validate_commands (t : t)
    ~(check :
          User_command.t list
       -> (User_command.Valid.t list, 'e) Result.t Async.Deferred.Or_error.t) :
    (With_valid_signatures.t, 'e) Result.t Async.Deferred.Or_error.t =
  let map t ~f = Async.Deferred.Or_error.map t ~f:(Result.map ~f) in
  let validate cs =
    map
      (check (List.map cs ~f:With_status.data))
      ~f:
        (List.map2_exn cs ~f:(fun c data -> {With_status.data; status= c.status}))
  in
  let d1, d2 = t.diff in
  map
    (validate
       ( d1.commands
       @ Option.value_map d2 ~default:[] ~f:(fun d2 -> d2.commands) ))
    ~f:(fun commands_all ->
      let commands1, commands2 =
        List.split_n commands_all (List.length d1.commands)
      in
      let p1 : With_valid_signatures.pre_diff_with_at_most_two_coinbase =
        { completed_works= d1.completed_works
        ; commands= commands1
        ; coinbase= d1.coinbase }
      in
      let p2 =
        Option.value_map ~default:None d2 ~f:(fun d2 ->
            Some
              { Pre_diff_one.completed_works= d2.completed_works
              ; commands= commands2
              ; coinbase= d2.coinbase } )
      in
      ({diff= (p1, p2)} : With_valid_signatures.t) )

let forget_proof_checks (d : With_valid_signatures_and_proofs.t) :
    With_valid_signatures.t =
  let d1 = fst d.diff in
  let p1 : With_valid_signatures.pre_diff_with_at_most_two_coinbase =
    { completed_works= forget_cw d1.completed_works
    ; commands= d1.commands
    ; coinbase= d1.coinbase }
  in
  let p2 =
    Option.map (snd d.diff) ~f:(fun d2 ->
        ( { completed_works= forget_cw d2.completed_works
          ; commands= d2.commands
          ; coinbase= d2.coinbase }
          : With_valid_signatures.pre_diff_with_at_most_one_coinbase ) )
  in
  {diff= (p1, p2)}

let forget_pre_diff_with_at_most_two
    (pre_diff :
      With_valid_signatures_and_proofs.pre_diff_with_at_most_two_coinbase) :
    Pre_diff_with_at_most_two_coinbase.t =
  { completed_works= forget_cw pre_diff.completed_works
  ; commands= (pre_diff.commands :> User_command.t With_status.t list)
  ; coinbase= pre_diff.coinbase }

let forget_pre_diff_with_at_most_one
    (pre_diff :
      With_valid_signatures_and_proofs.pre_diff_with_at_most_one_coinbase) =
  { Pre_diff_one.completed_works= forget_cw pre_diff.completed_works
  ; commands= (pre_diff.commands :> User_command.t With_status.t list)
  ; coinbase= pre_diff.coinbase }

let forget (t : With_valid_signatures_and_proofs.t) =
  { diff=
      ( forget_pre_diff_with_at_most_two (fst t.diff)
      , Option.map (snd t.diff) ~f:forget_pre_diff_with_at_most_one ) }

let commands (t : t) =
  (fst t.diff).commands
  @ Option.value_map (snd t.diff) ~default:[] ~f:(fun d -> d.commands)

let completed_works (t : t) =
  (fst t.diff).completed_works
  @ Option.value_map (snd t.diff) ~default:[] ~f:(fun d -> d.completed_works)<|MERGE_RESOLUTION|>--- conflicted
+++ resolved
@@ -1,10 +1,5 @@
 open Core_kernel
-<<<<<<< HEAD
 open Mina_base
-open Signature_lib
-=======
-open Coda_base
->>>>>>> 80b41162
 
 module At_most_two = struct
   [%%versioned
