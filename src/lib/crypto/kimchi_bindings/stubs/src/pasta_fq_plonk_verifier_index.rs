--- conflicted
+++ resolved
@@ -11,10 +11,6 @@
 use commitment_dlog::{commitment::PolyComm, srs::SRS};
 use mina_curves::pasta::{fq::Fq, pallas::Affine as GAffine, vesta::Affine as GAffineOther};
 
-<<<<<<< HEAD
-=======
-use kimchi::index::{expr_linearization, VerifierIndex};
->>>>>>> e8075488
 use kimchi::circuits::constraints::{zk_polynomial, zk_w3, Shifts};
 use kimchi::circuits::expr::{Linearization, PolishToken};
 use kimchi::circuits::wires::{COLUMNS, PERMUTS};
@@ -54,11 +50,7 @@
                     .map(|x| x.to_vec().iter().map(Into::into).collect()),
             },
             shifts: vi.shift.to_vec().iter().map(Into::into).collect(),
-<<<<<<< HEAD
             lookup_index: vi.lookup_index.map(Into::into),
-            linearization: vi.linearization.into(),
-=======
->>>>>>> e8075488
         }
     }
 }
@@ -91,7 +83,7 @@
         let shift: [Fq; PERMUTS] = shifts.try_into().expect("wrong size");
 
         // TODO chacha, dummy_lookup_value ?
-        let linearization = expr_linearization(domain, false, None);
+        let linearization = expr_linearization(domain, false, &None);
 
         VerifierIndex::<GAffine> {
             domain,
@@ -117,15 +109,8 @@
             w: zk_w3(domain),
             endo: endo_q,
 
-<<<<<<< HEAD
             lookup_index: index.lookup_index.map(Into::into),
-            linearization: index.linearization.into(),
-=======
-            lookup_used: None,
-            lookup_tables: vec![],
-            lookup_selectors: vec![],
             linearization,
->>>>>>> e8075488
 
             fr_sponge_params: oracle::pasta::fq_3::params(),
             fq_sponge_params: oracle::pasta::fp_3::params(),
@@ -168,12 +153,7 @@
     srs: CamlFqSrs,
     path: String,
 ) -> Result<CamlPastaFqPlonkVerifierIndex, ocaml::Error> {
-<<<<<<< HEAD
-    let mut vi = read_raw(offset, srs, path)?;
-    vi.linearization = expr_linearization(vi.domain, false, &None);
-=======
     let vi = read_raw(offset, srs, path)?;
->>>>>>> e8075488
     Ok(vi.into())
 }
 
@@ -212,7 +192,6 @@
 pub fn caml_pasta_fq_plonk_verifier_index_shifts(log2_size: ocaml::Int) -> Vec<CamlFq> {
     let domain = Domain::<Fq>::new(1 << log2_size).unwrap();
     let shifts = Shifts::new(&domain);
-
     shifts.shifts().iter().map(Into::into).collect()
 }
 
@@ -250,11 +229,7 @@
             chacha_comm: None,
         },
         shifts: (0..PERMUTS - 1).map(|_| Fq::one().into()).collect(),
-<<<<<<< HEAD
         lookup_index: None,
-        linearization: Linearization::<Vec<PolishToken<Fq>>>::default().into(),
-=======
->>>>>>> e8075488
     }
 }
 
