open Core_kernel

module Pc_array = struct
  [%%versioned
  module Stable = struct
    module V1 = struct
      type 'a t = 'a array [@@deriving version, compare, sexp, yojson, eq]

      let hash_fold_t f s a = List.hash_fold_t f s (Array.to_list a)
    end
  end]
end

module Evals = struct
  [%%versioned
  module Stable = struct
    module V1 = struct
      type 'a t =
        { w_hat: 'a
        ; z_hat_a: 'a
        ; z_hat_b: 'a
        ; h_1: 'a
        ; h_2: 'a
        ; h_3: 'a
        ; row: 'a Abc.Stable.V1.t
        ; col: 'a Abc.Stable.V1.t
        ; value: 'a Abc.Stable.V1.t
        ; rc: 'a Abc.Stable.V1.t
        ; g_1: 'a
        ; g_2: 'a
        ; g_3: 'a }
      [@@deriving fields, sexp, compare, yojson, hash, eq]
    end
  end]

<<<<<<< HEAD
  type 'a t = 'a Stable.Latest.t =
    { w_hat: 'a
    ; z_hat_a: 'a
    ; z_hat_b: 'a
    ; h_1: 'a
    ; h_2: 'a
    ; h_3: 'a
    ; row: 'a Abc.t
    ; col: 'a Abc.t
    ; value: 'a Abc.t
    ; rc: 'a Abc.t
    ; g_1: 'a
    ; g_2: 'a
    ; g_3: 'a }
  [@@deriving fields, sexp, compare, yojson, hash, eq]

=======
>>>>>>> e790de9b
  let map (type a b)
      ({ w_hat
       ; z_hat_a
       ; z_hat_b
       ; h_1
       ; h_2
       ; h_3
       ; row= {a= row_a; b= row_b; c= row_c}
       ; col= {a= col_a; b= col_b; c= col_c}
       ; value= {a= value_a; b= value_b; c= value_c}
       ; rc= {a= rc_a; b= rc_b; c= rc_c}
       ; g_1
       ; g_2
       ; g_3 } :
        a t) ~(f : a -> b) : b t =
    { w_hat= f w_hat
    ; z_hat_a= f z_hat_a
    ; z_hat_b= f z_hat_b
    ; h_1= f h_1
    ; h_2= f h_2
    ; h_3= f h_3
    ; row= {a= f row_a; b= f row_b; c= f row_c}
    ; col= {a= f col_a; b= f col_b; c= f col_c}
    ; value= {a= f value_a; b= f value_b; c= f value_c}
    ; rc= {a= f rc_a; b= f rc_b; c= f rc_c}
    ; g_1= f g_1
    ; g_2= f g_2
    ; g_3= f g_3 }

  let map2 (type a b c) (t1 : a t) (t2 : b t) ~(f : a -> b -> c) : c t =
    { w_hat= f t1.w_hat t2.w_hat
    ; z_hat_a= f t1.z_hat_a t2.z_hat_a
    ; z_hat_b= f t1.z_hat_b t2.z_hat_b
    ; h_1= f t1.h_1 t2.h_1
    ; h_2= f t1.h_2 t2.h_2
    ; h_3= f t1.h_3 t2.h_3
    ; row= Abc.map2 t1.row t2.row ~f
    ; col= Abc.map2 t1.col t2.col ~f
    ; value= Abc.map2 t1.value t2.value ~f
    ; rc= Abc.map2 t1.rc t2.rc ~f
    ; g_1= f t1.g_1 t2.g_1
    ; g_2= f t1.g_2 t2.g_2
    ; g_3= f t1.g_3 t2.g_3 }

  let to_vectors
      { w_hat
      ; z_hat_a
      ; z_hat_b
      ; h_1
      ; h_2
      ; h_3
      ; row= {a= row_a; b= row_b; c= row_c}
      ; col= {a= col_a; b= col_b; c= col_c}
      ; value= {a= value_a; b= value_b; c= value_c}
      ; rc= {a= rc_a; b= rc_b; c= rc_c}
      ; g_1
      ; g_2
      ; g_3 } =
    Vector.
      ( [ w_hat
        ; z_hat_a
        ; z_hat_b
        ; h_1
        ; h_2
        ; h_3
        ; row_a
        ; row_b
        ; row_c
        ; col_a
        ; col_b
        ; col_c
        ; value_a
        ; value_b
        ; value_c
        ; rc_a
        ; rc_b
        ; rc_c ]
      , [g_1; g_2; g_3] )

  let of_vectors
      (( [ w_hat
         ; z_hat_a
         ; z_hat_b
         ; h_1
         ; h_2
         ; h_3
         ; row_a
         ; row_b
         ; row_c
         ; col_a
         ; col_b
         ; col_c
         ; value_a
         ; value_b
         ; value_c
         ; rc_a
         ; rc_b
         ; rc_c ]
       , [g_1; g_2; g_3] ) :
        ('a, _) Vector.t * ('a, _) Vector.t) : 'a t =
    { w_hat
    ; z_hat_a
    ; z_hat_b
    ; h_1
    ; h_2
    ; h_3
    ; row= {a= row_a; b= row_b; c= row_c}
    ; col= {a= col_a; b= col_b; c= col_c}
    ; value= {a= value_a; b= value_b; c= value_c}
    ; rc= {a= rc_a; b= rc_b; c= rc_c}
    ; g_1
    ; g_2
    ; g_3 }

  let typ (lengths : int t) (g : ('a, 'b, 'f) Snarky_backendless.Typ.t)
      ~default : ('a array t, 'b array t, 'f) Snarky_backendless.Typ.t =
    let v ls =
      Vector.map ls ~f:(fun length ->
          let t = Snarky_backendless.Typ.array ~length g in
          { t with
            store=
              (fun arr ->
                t.store
                  (Array.append arr
                     (Array.create ~len:(length - Array.length arr) default))
                ) } )
    in
    let t =
      let l1, l2 = to_vectors lengths in
      Snarky_backendless.Typ.tuple2 (Vector.typ' (v l1)) (Vector.typ' (v l2))
    in
    Snarky_backendless.Typ.transport t ~there:to_vectors ~back:of_vectors
    |> Snarky_backendless.Typ.transport_var ~there:to_vectors ~back:of_vectors
end

module Openings = struct
  module Bulletproof = struct
    [%%versioned
    module Stable = struct
      module V1 = struct
        type ('g, 'fq) t =
<<<<<<< HEAD
          { lr: ('g * 'g) Pc_array.Stable.V1.t
          ; z_1: 'fq
          ; z_2: 'fq
          ; delta: 'g
          ; sg: 'g }
        [@@deriving bin_io, version, sexp, compare, yojson, hash, eq]
      end
    end]

    type ('g, 'fq) t = ('g, 'fq) Stable.Latest.t =
      { lr: ('g * 'g) Pc_array.Stable.V1.t
      ; z_1: 'fq
      ; z_2: 'fq
      ; delta: 'g
      ; sg: 'g }
    [@@deriving sexp, compare, yojson, hlist, hash, eq]

=======
          {lr: ('g * 'g) array; z_1: 'fq; z_2: 'fq; delta: 'g; sg: 'g}
        [@@deriving sexp, compare, yojson, hlist]
      end
    end]

>>>>>>> e790de9b
    let typ fq g ~length =
      let open Snarky_backendless.Typ in
      of_hlistable
        [array ~length (g * g); fq; fq; g; g]
        ~var_to_hlist:to_hlist ~var_of_hlist:of_hlist ~value_to_hlist:to_hlist
        ~value_of_hlist:of_hlist
  end

  [%%versioned
  module Stable = struct
    module V1 = struct
      type ('g, 'fq, 'fqv) t =
        { proof: ('g, 'fq) Bulletproof.Stable.V1.t
        ; evals:
            'fqv Evals.Stable.V1.t
            * 'fqv Evals.Stable.V1.t
            * 'fqv Evals.Stable.V1.t }
<<<<<<< HEAD
      [@@deriving bin_io, version, sexp, compare, yojson, hash, eq]
    end
  end]

  type ('g, 'fq, 'fqv) t = ('g, 'fq, 'fqv) Stable.Latest.t =
    { proof: ('g, 'fq) Bulletproof.t
    ; evals: 'fqv Evals.t * 'fqv Evals.t * 'fqv Evals.t }
  [@@deriving sexp, compare, yojson, hlist, hash, eq]

=======
      [@@deriving sexp, compare, yojson, hlist]
    end
  end]

>>>>>>> e790de9b
  let typ (type g gv) (g : (gv, g, 'f) Snarky_backendless.Typ.t) fq
      ~bulletproof_rounds ~commitment_lengths ~dummy_group_element =
    let open Snarky_backendless.Typ in
    let triple x = tuple3 x x x in
    of_hlistable
      [ Bulletproof.typ fq g ~length:bulletproof_rounds
      ; triple (Evals.typ ~default:dummy_group_element commitment_lengths g) ]
      ~var_to_hlist:to_hlist ~var_of_hlist:of_hlist ~value_to_hlist:to_hlist
      ~value_of_hlist:of_hlist
end

module Poly_comm = struct
  module With_degree_bound = struct
    [%%versioned
    module Stable = struct
      module V1 = struct
<<<<<<< HEAD
        type 'g t = {unshifted: 'g Pc_array.Stable.V1.t; shifted: 'g}
        [@@deriving bin_io, version, sexp, compare, yojson, hash, eq]
      end
    end]

    type 'g t = 'g Stable.Latest.t =
      {unshifted: 'g Pc_array.Stable.V1.t; shifted: 'g}
    [@@deriving sexp, compare, yojson, hlist, hash, eq]

=======
        type 'g t = {unshifted: 'g array; shifted: 'g}
        [@@deriving sexp, compare, yojson, hlist]
      end
    end]

>>>>>>> e790de9b
    let typ ?(array = Snarky_backendless.Typ.array) g ~length =
      Snarky_backendless.Typ.of_hlistable [array ~length g; g]
        ~var_to_hlist:to_hlist ~var_of_hlist:of_hlist ~value_to_hlist:to_hlist
        ~value_of_hlist:of_hlist
  end

  module Without_degree_bound = struct
    [%%versioned
    module Stable = struct
      module V1 = struct
<<<<<<< HEAD
        type 'g t = 'g Pc_array.Stable.V1.t
        [@@deriving bin_io, version, sexp, compare, yojson, hash, eq]
=======
        type 'g t = 'g array [@@deriving sexp, compare, yojson]
>>>>>>> e790de9b
      end
    end]

    let typ g ~length = Snarky_backendless.Typ.array ~length g
  end
end

module Messages = struct
  open Poly_comm

  [%%versioned
  module Stable = struct
    module V1 = struct
      type ('g, 'fq) t =
        { w_hat: 'g Without_degree_bound.Stable.V1.t
        ; z_hat_a: 'g Without_degree_bound.Stable.V1.t
        ; z_hat_b: 'g Without_degree_bound.Stable.V1.t
        ; gh_1:
            'g With_degree_bound.Stable.V1.t
            * 'g Without_degree_bound.Stable.V1.t
        ; sigma_gh_2:
            'fq
            * ( 'g With_degree_bound.Stable.V1.t
              * 'g Without_degree_bound.Stable.V1.t )
        ; sigma_gh_3:
            'fq
            * ( 'g With_degree_bound.Stable.V1.t
              * 'g Without_degree_bound.Stable.V1.t ) }
<<<<<<< HEAD
      [@@deriving bin_io, version, sexp, compare, yojson, fields, hash, eq]
=======
      [@@deriving sexp, compare, yojson, fields, hlist]
>>>>>>> e790de9b
    end
  end]

  let typ (type n) fq g ~dummy
      ~(commitment_lengths : (int, n) Vector.t Evals.t) =
    let open Snarky_backendless.Typ in
    let {Evals.w_hat; z_hat_a; z_hat_b; h_1; h_2; h_3; g_1; g_2; g_3; _} =
      commitment_lengths
    in
    let array ~length elt =
      let typ = Snarky_backendless.Typ.array ~length elt in
      { typ with
        store=
          (fun a ->
            let n = Array.length a in
            if n > length then failwithf "Expected %d <= %d" n length () ;
            typ.store (Array.append a (Array.create ~len:(length - n) dummy))
            ) }
    in
    let wo n = array ~length:(Vector.reduce_exn n ~f:Int.max) g in
    let w n =
      With_degree_bound.typ ~array g ~length:(Vector.reduce_exn n ~f:Int.max)
    in
    of_hlistable
      [ wo w_hat
      ; wo z_hat_a
      ; wo z_hat_b
      ; w g_1 * wo h_1
      ; fq * (w g_2 * wo h_2)
      ; fq * (w g_3 * wo h_3) ]
      ~var_to_hlist:to_hlist ~var_of_hlist:of_hlist ~value_to_hlist:to_hlist
      ~value_of_hlist:of_hlist
end

module Proof = struct
  [%%versioned
  module Stable = struct
    module V1 = struct
      type ('g, 'fq, 'fqv) t =
        { messages: ('g, 'fq) Messages.Stable.V1.t
        ; openings: ('g, 'fq, 'fqv) Openings.Stable.V1.t }
<<<<<<< HEAD
      [@@deriving bin_io, version, sexp, compare, yojson, hash, eq]
=======
      [@@deriving sexp, compare, yojson, hlist]
>>>>>>> e790de9b
    end
  end]
end<|MERGE_RESOLUTION|>--- conflicted
+++ resolved
@@ -9,6 +9,7 @@
       let hash_fold_t f s a = List.hash_fold_t f s (Array.to_list a)
     end
   end]
+  let hash_fold_t f s a = List.hash_fold_t f s (Array.to_list a)
 end
 
 module Evals = struct
@@ -33,25 +34,6 @@
     end
   end]
 
-<<<<<<< HEAD
-  type 'a t = 'a Stable.Latest.t =
-    { w_hat: 'a
-    ; z_hat_a: 'a
-    ; z_hat_b: 'a
-    ; h_1: 'a
-    ; h_2: 'a
-    ; h_3: 'a
-    ; row: 'a Abc.t
-    ; col: 'a Abc.t
-    ; value: 'a Abc.t
-    ; rc: 'a Abc.t
-    ; g_1: 'a
-    ; g_2: 'a
-    ; g_3: 'a }
-  [@@deriving fields, sexp, compare, yojson, hash, eq]
-
-=======
->>>>>>> e790de9b
   let map (type a b)
       ({ w_hat
        ; z_hat_a
@@ -193,31 +175,15 @@
     module Stable = struct
       module V1 = struct
         type ('g, 'fq) t =
-<<<<<<< HEAD
           { lr: ('g * 'g) Pc_array.Stable.V1.t
           ; z_1: 'fq
           ; z_2: 'fq
           ; delta: 'g
           ; sg: 'g }
-        [@@deriving bin_io, version, sexp, compare, yojson, hash, eq]
+        [@@deriving hlist, bin_io, version, sexp, compare, yojson, hash, eq]
       end
     end]
 
-    type ('g, 'fq) t = ('g, 'fq) Stable.Latest.t =
-      { lr: ('g * 'g) Pc_array.Stable.V1.t
-      ; z_1: 'fq
-      ; z_2: 'fq
-      ; delta: 'g
-      ; sg: 'g }
-    [@@deriving sexp, compare, yojson, hlist, hash, eq]
-
-=======
-          {lr: ('g * 'g) array; z_1: 'fq; z_2: 'fq; delta: 'g; sg: 'g}
-        [@@deriving sexp, compare, yojson, hlist]
-      end
-    end]
-
->>>>>>> e790de9b
     let typ fq g ~length =
       let open Snarky_backendless.Typ in
       of_hlistable
@@ -235,22 +201,10 @@
             'fqv Evals.Stable.V1.t
             * 'fqv Evals.Stable.V1.t
             * 'fqv Evals.Stable.V1.t }
-<<<<<<< HEAD
-      [@@deriving bin_io, version, sexp, compare, yojson, hash, eq]
-    end
-  end]
-
-  type ('g, 'fq, 'fqv) t = ('g, 'fq, 'fqv) Stable.Latest.t =
-    { proof: ('g, 'fq) Bulletproof.t
-    ; evals: 'fqv Evals.t * 'fqv Evals.t * 'fqv Evals.t }
-  [@@deriving sexp, compare, yojson, hlist, hash, eq]
-
-=======
-      [@@deriving sexp, compare, yojson, hlist]
-    end
-  end]
-
->>>>>>> e790de9b
+      [@@deriving hlist, bin_io, version, sexp, compare, yojson, hash, eq]
+    end
+  end]
+
   let typ (type g gv) (g : (gv, g, 'f) Snarky_backendless.Typ.t) fq
       ~bulletproof_rounds ~commitment_lengths ~dummy_group_element =
     let open Snarky_backendless.Typ in
@@ -267,23 +221,11 @@
     [%%versioned
     module Stable = struct
       module V1 = struct
-<<<<<<< HEAD
         type 'g t = {unshifted: 'g Pc_array.Stable.V1.t; shifted: 'g}
-        [@@deriving bin_io, version, sexp, compare, yojson, hash, eq]
+        [@@deriving hlist, bin_io, version, sexp, compare, yojson, hash, eq]
       end
     end]
 
-    type 'g t = 'g Stable.Latest.t =
-      {unshifted: 'g Pc_array.Stable.V1.t; shifted: 'g}
-    [@@deriving sexp, compare, yojson, hlist, hash, eq]
-
-=======
-        type 'g t = {unshifted: 'g array; shifted: 'g}
-        [@@deriving sexp, compare, yojson, hlist]
-      end
-    end]
-
->>>>>>> e790de9b
     let typ ?(array = Snarky_backendless.Typ.array) g ~length =
       Snarky_backendless.Typ.of_hlistable [array ~length g; g]
         ~var_to_hlist:to_hlist ~var_of_hlist:of_hlist ~value_to_hlist:to_hlist
@@ -294,12 +236,8 @@
     [%%versioned
     module Stable = struct
       module V1 = struct
-<<<<<<< HEAD
         type 'g t = 'g Pc_array.Stable.V1.t
         [@@deriving bin_io, version, sexp, compare, yojson, hash, eq]
-=======
-        type 'g t = 'g array [@@deriving sexp, compare, yojson]
->>>>>>> e790de9b
       end
     end]
 
@@ -328,11 +266,7 @@
             'fq
             * ( 'g With_degree_bound.Stable.V1.t
               * 'g Without_degree_bound.Stable.V1.t ) }
-<<<<<<< HEAD
-      [@@deriving bin_io, version, sexp, compare, yojson, fields, hash, eq]
-=======
-      [@@deriving sexp, compare, yojson, fields, hlist]
->>>>>>> e790de9b
+      [@@deriving hlist, bin_io, version, sexp, compare, yojson, fields, hash, eq]
     end
   end]
 
@@ -374,11 +308,7 @@
       type ('g, 'fq, 'fqv) t =
         { messages: ('g, 'fq) Messages.Stable.V1.t
         ; openings: ('g, 'fq, 'fqv) Openings.Stable.V1.t }
-<<<<<<< HEAD
       [@@deriving bin_io, version, sexp, compare, yojson, hash, eq]
-=======
-      [@@deriving sexp, compare, yojson, hlist]
->>>>>>> e790de9b
     end
   end]
 end