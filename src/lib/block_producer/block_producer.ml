--- conflicted
+++ resolved
@@ -546,18 +546,10 @@
                       time ~logger ~time_controller
                         "Build breadcrumb on produced block" (fun () ->
                           Breadcrumb.build ~logger ~precomputed_values
-<<<<<<< HEAD
-                            ~verifier ~trust_system ~parent:crumb
-                            ~transition
-                              (* Consider fully skipping verification here *)
-                            ~skip_staged_ledger_verification:`Proofs
-                            ~sender:None ~transition_receipt_time () )
-=======
                             ~verifier ~trust_system ~parent:crumb ~transition
                             ~sender:None (* Consider skipping `All here *)
                             ~skip_staged_ledger_verification:`Proofs
                             ~transition_receipt_time () )
->>>>>>> a2b55efe
                       |> Deferred.Result.map_error ~f:(function
                            | `Invalid_staged_ledger_diff e ->
                                `Invalid_staged_ledger_diff
@@ -837,10 +829,7 @@
               "Build breadcrumb on produced block (precomputed)" (fun () ->
                 Breadcrumb.build ~logger ~precomputed_values ~verifier
                   ~trust_system ~parent:crumb ~transition ~sender:None
-<<<<<<< HEAD
-=======
                   ~skip_staged_ledger_verification:`Proofs
->>>>>>> a2b55efe
                   ~transition_receipt_time ()
                 |> Deferred.Result.map_error ~f:(function
                      | `Invalid_staged_ledger_diff e ->
