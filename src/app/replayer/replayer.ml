--- conflicted
+++ resolved
@@ -39,7 +39,6 @@
   }
 [@@deriving yojson]
 
-<<<<<<< HEAD
 type command_type = [ `Internal_command | `User_command | `Snapp_command ]
 
 module type Get_command_ids = sig
@@ -48,14 +47,13 @@
     -> string
     -> (int list, [> Caqti_error.call_or_retrieve ]) Deferred.Result.t
 end
-=======
+
 type balance_block_data =
   { block_id : int
   ; block_height : int64
   ; sequence_no : int
   ; secondary_sequence_no : int
   }
->>>>>>> 65259e21
 
 let error_count = ref 0
 
@@ -613,23 +611,13 @@
       let balance_block_data = internal_command_to_balance_block_data cmd1 in
       let%bind () =
         verify_balance ~logger ~pool ~ledger ~who:"combined fee transfer (1)"
-<<<<<<< HEAD
           ~balance_id:cmd1.receiver_balance_id ~pk_id:cmd1.receiver_id
-          ~token_int64:cmd1.token ~continue_on_error
-=======
-          ~balance_id:cmd1.receiver_balance ~pk_id:cmd1.receiver_id
           ~token_int64:cmd1.token ~balance_block_data ~continue_on_error
->>>>>>> 65259e21
       in
       let balance_block_data = internal_command_to_balance_block_data cmd2 in
       verify_balance ~logger ~pool ~ledger ~who:"combined fee transfer (2)"
-<<<<<<< HEAD
         ~balance_id:cmd2.receiver_balance_id ~pk_id:cmd2.receiver_id
-        ~token_int64:cmd2.token ~continue_on_error
-=======
-        ~balance_id:cmd2.receiver_balance ~pk_id:cmd2.receiver_id
         ~token_int64:cmd2.token ~balance_block_data ~continue_on_error
->>>>>>> 65259e21
   | Error err ->
       Error.tag_arg err "Error applying combined fee transfer"
         ("sequence number", cmd1.sequence_no)
@@ -775,13 +763,8 @@
             return ()
       in
       verify_balance ~logger ~pool ~ledger ~who:"fee payer"
-<<<<<<< HEAD
         ~balance_id:cmd.fee_payer_balance_id ~pk_id:cmd.fee_payer_id
-        ~token_int64:cmd.fee_token ~continue_on_error
-=======
-        ~balance_id:cmd.fee_payer_balance ~pk_id:cmd.fee_payer_id
         ~token_int64:cmd.fee_token ~balance_block_data ~continue_on_error
->>>>>>> 65259e21
   | Error err ->
       Error.tag_arg err "User command failed on replay"
         ( ("global slot_since_genesis", cmd.global_slot_since_genesis)
