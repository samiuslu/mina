/* the Postgresql schema used by the Mina archive database */

/* there are a number of values represented by a Postgresql bigint here, which is a 64-bit signed value,
   while in OCaml, the value is represented by a 64-bit unsigned value, so that overflow is
   possible

   while overflow is unlikely, because a bigint can be very large, it's possible in theory

   that describes almost all the bigint values below, except for those representing
   nonces and slots, which are unsigned 32-bit values in OCaml

*/

/* the tables below named `blocks_xxx_commands`, where xxx is `user`, `internal`, or `snapps`,
   contain columns `block_id` and `xxx_command_id`

   this naming convention must be followed for `find_command_ids_query` in `Replayer.Sql`
   to work properly

   the comment "Blocks command convention" indicates the use of this convention
*/

CREATE TABLE public_keys
( id    serial PRIMARY KEY
, value text   NOT NULL UNIQUE
);

CREATE INDEX idx_public_keys_value ON public_keys(value);

/* the initial balance is the balance at genesis, whether the account is timed or not
   for untimed accounts, the fields other than id, public_key_id, and token are 0
*/
CREATE TABLE timing_info
( id                      serial    PRIMARY KEY
, public_key_id           int       NOT NULL REFERENCES public_keys(id)
, token                   bigint    NOT NULL
, initial_balance         bigint    NOT NULL
, initial_minimum_balance bigint    NOT NULL
, cliff_time              bigint    NOT NULL
, cliff_amount            bigint    NOT NULL
, vesting_period          bigint    NOT NULL
, vesting_increment       bigint    NOT NULL
);

CREATE INDEX idx_public_key_id ON timing_info(public_key_id);

CREATE TABLE snarked_ledger_hashes
( id    serial PRIMARY KEY
, value text   NOT NULL UNIQUE
);

CREATE INDEX idx_snarked_ledger_hashes_value ON snarked_ledger_hashes(value);

CREATE TYPE user_command_type AS ENUM ('payment', 'delegation', 'create_token', 'create_account', 'mint_tokens');

CREATE TYPE user_command_status AS ENUM ('applied', 'failed');

CREATE TABLE user_commands
( id             serial              PRIMARY KEY
, type           user_command_type   NOT NULL
, fee_payer_id   int                 NOT NULL REFERENCES public_keys(id)
, source_id      int                 NOT NULL REFERENCES public_keys(id)
, receiver_id    int                 NOT NULL REFERENCES public_keys(id)
, fee_token      bigint              NOT NULL
, token          bigint              NOT NULL
, nonce          bigint              NOT NULL
, amount         bigint
, fee            bigint              NOT NULL
, valid_until    bigint
, memo           text                NOT NULL
, hash           text                NOT NULL UNIQUE
);

CREATE TYPE internal_command_type AS ENUM ('fee_transfer_via_coinbase', 'fee_transfer', 'coinbase');

CREATE TABLE internal_commands
( id          serial                PRIMARY KEY
, type        internal_command_type NOT NULL
, receiver_id int                   NOT NULL REFERENCES public_keys(id)
, fee         bigint                NOT NULL
, token       bigint                NOT NULL
, hash        text                  NOT NULL
, UNIQUE (hash,type)
);

/* import supporting Snapp-related tables */
\ir snapp_tables.sql

CREATE TABLE snapp_fee_payers
( id                       serial           PRIMARY KEY
, body_id                  int              NOT NULL REFERENCES snapp_party_body(id)
, nonce                    bigint           NOT NULL
);

/* snapp_other_parties_ids refers to a list of ids in snapp_party.
   The values in snapp_other_parties_ids are unenforced foreign keys, and
   not NULL. */
CREATE TABLE snapp_commands
( id                                    serial         PRIMARY KEY
, snapp_fee_payer_id                    int            NOT NULL REFERENCES snapp_fee_payers(id)
, snapp_other_parties_ids               int[]          NOT NULL
, hash                                  text           NOT NULL UNIQUE
);

CREATE TABLE epoch_data
( id               serial PRIMARY KEY
, seed             text   NOT NULL
, ledger_hash_id   int    NOT NULL REFERENCES snarked_ledger_hashes(id)
, total_currency   bigint NOT NULL
, start_checkpoint text   NOT NULL
, lock_checkpoint  text   NOT NULL
, epoch_length     int    NOT NULL
);

CREATE TYPE chain_status_type AS ENUM ('canonical', 'orphaned', 'pending');

CREATE TABLE blocks
<<<<<<< HEAD
( id                         serial PRIMARY KEY
, state_hash                 text   NOT NULL UNIQUE
, parent_id                  int                    REFERENCES blocks(id)
, parent_hash                text   NOT NULL
, creator_id                 int    NOT NULL        REFERENCES public_keys(id)
, block_winner_id            int    NOT NULL        REFERENCES public_keys(id)
, snarked_ledger_hash_id     int    NOT NULL        REFERENCES snarked_ledger_hashes(id)
, staking_epoch_data_id      int    NOT NULL        REFERENCES epoch_data(id)
, next_epoch_data_id         int    NOT NULL        REFERENCES epoch_data(id)
, ledger_hash                text   NOT NULL
, height                     bigint NOT NULL
, global_slot                bigint NOT NULL
, global_slot_since_genesis  bigint NOT NULL
, timestamp                  bigint NOT NULL
, chain_status               chain_status_type NOT NULL
=======
( id                           serial PRIMARY KEY
, state_hash                   text   NOT NULL UNIQUE
, parent_id                    int                    REFERENCES blocks(id)
, parent_hash                  text   NOT NULL
, creator_id                   int    NOT NULL        REFERENCES public_keys(id)
, block_winner_id              int    NOT NULL        REFERENCES public_keys(id)
, snarked_ledger_hash_id       int    NOT NULL        REFERENCES snarked_ledger_hashes(id)
, staking_epoch_data_id        int    NOT NULL        REFERENCES epoch_data(id)
, next_epoch_data_id           int    NOT NULL        REFERENCES epoch_data(id)
, min_window_density           bigint NOT NULL
, total_currency               bigint NOT NULL
, next_available_token         bigint NOT NULL
, ledger_hash                  text   NOT NULL
, height                       bigint NOT NULL
, global_slot_since_hard_fork  bigint NOT NULL
, global_slot_since_genesis    bigint NOT NULL
, timestamp                    bigint NOT NULL
>>>>>>> a0fb5b18
);

CREATE INDEX idx_blocks_id ON blocks(id);
CREATE INDEX idx_blocks_parent_id ON blocks(parent_id);
CREATE INDEX idx_blocks_state_hash ON blocks(state_hash);
CREATE INDEX idx_blocks_creator_id ON blocks(creator_id);
CREATE INDEX idx_blocks_height     ON blocks(height);
CREATE INDEX idx_chain_status      ON blocks(chain_status);

/* a balance is associated with a public key after a particular transaction
   the token id is given by the transaction, but implicit in this table
*/
CREATE TABLE balances
( id            serial PRIMARY KEY
, public_key_id int    NOT NULL REFERENCES public_keys(id)
, balance       bigint NOT NULL
);

/* a join table between blocks and user_commands, with some additional information
   sequence_no gives the order within all transactions in the block

   Blocks command convention
*/
CREATE TABLE blocks_user_commands
( block_id        int NOT NULL REFERENCES blocks(id) ON DELETE CASCADE
, user_command_id int NOT NULL REFERENCES user_commands(id) ON DELETE CASCADE
, sequence_no     int NOT NULL
, status          user_command_status NOT NULL
, failure_reason  text
, fee_payer_account_creation_fee_paid bigint
, receiver_account_creation_fee_paid bigint
, created_token     bigint
, fee_payer_balance int NOT NULL REFERENCES balances(id) ON DELETE CASCADE
, source_balance    int          REFERENCES balances(id) ON DELETE CASCADE
, receiver_balance  int          REFERENCES balances(id) ON DELETE CASCADE
, PRIMARY KEY (block_id, user_command_id, sequence_no)
);

CREATE INDEX idx_blocks_user_commands_block_id ON blocks_user_commands(block_id);
CREATE INDEX idx_blocks_user_commands_user_command_id ON blocks_user_commands(user_command_id);

/* a join table between blocks and internal_commands, with some additional information
   the pair sequence_no, secondary_sequence_no gives the order within all transactions in the block

   Blocks command convention
*/
CREATE TABLE blocks_internal_commands
( block_id              int NOT NULL REFERENCES blocks(id) ON DELETE CASCADE
, internal_command_id   int NOT NULL REFERENCES internal_commands(id) ON DELETE CASCADE
, sequence_no           int NOT NULL
, secondary_sequence_no int NOT NULL
, receiver_account_creation_fee_paid bigint
, receiver_balance      int NOT NULL REFERENCES balances(id) ON DELETE CASCADE
, PRIMARY KEY (block_id, internal_command_id, sequence_no, secondary_sequence_no)
);

CREATE INDEX idx_blocks_internal_commands_block_id ON blocks_internal_commands(block_id);
CREATE INDEX idx_blocks_internal_commands_internal_command_id ON blocks_internal_commands(internal_command_id);

/* in this file because reference to balances doesn't work if in snapp_tables.sql */
CREATE TABLE snapp_party_balances
( list_id                  int  NOT NULL
, list_index               int  NOT NULL
, balance_id               int  NOT NULL REFERENCES balances(id)
);

/* a join table between blocks and snapp_commands, with some additional information
   sequence_no gives the order within all transactions in the block

   other_parties_list_id refers to a list of balances in the same order as the other parties in the
   snapps_command; that is, the list_index for the balances is the same as the list_index for other_parties

   Blocks command convention
*/

CREATE TABLE blocks_snapp_commands
( block_id                        int  NOT NULL REFERENCES blocks(id) ON DELETE CASCADE
, snapp_command_id                int  NOT NULL REFERENCES snapp_commands(id) ON DELETE CASCADE
, sequence_no                     int  NOT NULL
, fee_payer_balance_id            int  NOT NULL REFERENCES balances(id)
, other_parties_balances_list_id  int  NOT NULL
, PRIMARY KEY (block_id, snapp_command_id, sequence_no)
);

CREATE INDEX idx_blocks_snapp_commands_block_id ON blocks_snapp_commands(block_id);
CREATE INDEX idx_blocks_snapp_commands_snapp_command_id ON blocks_snapp_commands(snapp_command_id);
CREATE INDEX idx_blocks_snapp_commands_sequence_no ON blocks_snapp_commands(sequence_no);<|MERGE_RESOLUTION|>--- conflicted
+++ resolved
@@ -115,23 +115,6 @@
 CREATE TYPE chain_status_type AS ENUM ('canonical', 'orphaned', 'pending');
 
 CREATE TABLE blocks
-<<<<<<< HEAD
-( id                         serial PRIMARY KEY
-, state_hash                 text   NOT NULL UNIQUE
-, parent_id                  int                    REFERENCES blocks(id)
-, parent_hash                text   NOT NULL
-, creator_id                 int    NOT NULL        REFERENCES public_keys(id)
-, block_winner_id            int    NOT NULL        REFERENCES public_keys(id)
-, snarked_ledger_hash_id     int    NOT NULL        REFERENCES snarked_ledger_hashes(id)
-, staking_epoch_data_id      int    NOT NULL        REFERENCES epoch_data(id)
-, next_epoch_data_id         int    NOT NULL        REFERENCES epoch_data(id)
-, ledger_hash                text   NOT NULL
-, height                     bigint NOT NULL
-, global_slot                bigint NOT NULL
-, global_slot_since_genesis  bigint NOT NULL
-, timestamp                  bigint NOT NULL
-, chain_status               chain_status_type NOT NULL
-=======
 ( id                           serial PRIMARY KEY
 , state_hash                   text   NOT NULL UNIQUE
 , parent_id                    int                    REFERENCES blocks(id)
@@ -149,7 +132,7 @@
 , global_slot_since_hard_fork  bigint NOT NULL
 , global_slot_since_genesis    bigint NOT NULL
 , timestamp                    bigint NOT NULL
->>>>>>> a0fb5b18
+, chain_status                 chain_status_type NOT NULL
 );
 
 CREATE INDEX idx_blocks_id ON blocks(id);
