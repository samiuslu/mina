--- conflicted
+++ resolved
@@ -9,12 +9,6 @@
   [%%versioned
   module Stable = struct
     module V2 = struct
-<<<<<<< HEAD
-      type t =
-        | Breadcrumb_added of
-            { block:
-                ( External_transition.Stable.V2.t
-=======
       type t =
         | Breadcrumb_added of
             { block :
@@ -36,20 +30,14 @@
         | Breadcrumb_added of
             { block :
                 ( External_transition.Stable.V1.t
->>>>>>> 13f4f83e
                 , State_hash.Stable.V1.t )
                 With_hash.Stable.V1.t
             ; sender_receipt_chains_from_parent_ledger :
                 (Account_id.Stable.V1.t * Receipt.Chain_hash.Stable.V1.t) list
             }
         | Root_transitioned of
-<<<<<<< HEAD
-            Transition_frontier.Diff.Root_transition.Lite.Stable.V2.t
-        | Bootstrap of {lost_blocks: State_hash.Stable.V1.t list}
-=======
             Transition_frontier.Diff.Root_transition.Lite.Stable.V1.t
         | Bootstrap of { lost_blocks : State_hash.Stable.V1.t list }
->>>>>>> 13f4f83e
 
       let to_latest (t : t) : V2.t =
         match t with
@@ -74,23 +62,12 @@
   [%%versioned
   module Stable = struct
     module V2 = struct
-<<<<<<< HEAD
-      type t =
-        { added: User_command.Stable.V2.t list
-        ; removed: User_command.Stable.V2.t list }
-
-      let to_latest = Fn.id
-    end
-
-    module V1 = struct
-=======
->>>>>>> 13f4f83e
       type t =
         { added : User_command.Stable.V2.t list
         ; removed : User_command.Stable.V2.t list
         }
 
-      let to_latest (t : t) : V2.t = {added= List.map ~f:User_command.Stable.V1.to_latest t.added; removed= List.map ~f:User_command.Stable.V1.to_latest t.removed}
+      let to_latest = Fn.id
     end
 
     module V1 = struct
@@ -110,8 +87,6 @@
 [%%versioned
 module Stable = struct
   module V2 = struct
-<<<<<<< HEAD
-=======
     type t =
       | Transition_frontier of Transition_frontier.Stable.V2.t
       | Transaction_pool of Transaction_pool.Stable.V2.t
@@ -120,10 +95,9 @@
   end
 
   module V1 = struct
->>>>>>> 13f4f83e
     type t =
-      | Transition_frontier of Transition_frontier.Stable.V2.t
-      | Transaction_pool of Transaction_pool.Stable.V2.t
+      | Transition_frontier of Transition_frontier.Stable.V1.t
+      | Transaction_pool of Transaction_pool.Stable.V1.t
 
     let to_latest (t : t) : V2.t =
       match t with
