(executable
 (name client_sdk)
 (modes js)
 (js_of_ocaml (flags +toplevel.js +dynlink.js))
 (libraries snark_params_nonconsensus coda_base_nonconsensus random_oracle_nonconsensus signature_lib_nonconsensus
<<<<<<< HEAD
            zarith_stubs_js integers integers_stubs_js js_of_ocaml coda_digestif.ocaml)
=======
            zarith_stubs_js integers integers_stubs_js js_of_ocaml digestif.ocaml)
>>>>>>> 1bfe3000
 (preprocessor_deps ../../config.mlh)
 (preprocess (pps ppx_version ppx_custom_printf ppx_optcomp js_of_ocaml-ppx)))<|MERGE_RESOLUTION|>--- conflicted
+++ resolved
@@ -3,10 +3,6 @@
  (modes js)
  (js_of_ocaml (flags +toplevel.js +dynlink.js))
  (libraries snark_params_nonconsensus coda_base_nonconsensus random_oracle_nonconsensus signature_lib_nonconsensus
-<<<<<<< HEAD
-            zarith_stubs_js integers integers_stubs_js js_of_ocaml coda_digestif.ocaml)
-=======
             zarith_stubs_js integers integers_stubs_js js_of_ocaml digestif.ocaml)
->>>>>>> 1bfe3000
  (preprocessor_deps ../../config.mlh)
  (preprocess (pps ppx_version ppx_custom_printf ppx_optcomp js_of_ocaml-ppx)))