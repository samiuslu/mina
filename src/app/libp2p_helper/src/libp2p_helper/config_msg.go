--- conflicted
+++ resolved
@@ -141,16 +141,12 @@
 			pubsub.WithDirectPeers(directPeers),
 			pubsub.WithValidateQueueSize(validationQueueSize),
 			pubsub.WithMessageIdFn(func(pmsg *pb.Message) string {
-<<<<<<< HEAD
-				hash, err := blake2b.New256([]byte(pmsg.GetTopic()))
-=======
 				hmacKey := []byte(pmsg.GetTopic())
 				if len(hmacKey) > 64 {
 					hmacKey2 := blake2b.Sum256(hmacKey)
 					hmacKey = hmacKey2[:]
 				}
 				hash, err := blake2b.New256(hmacKey)
->>>>>>> b31b33ce
 				panicOnErr(err)
 				_, err = hash.Write(pmsg.GetData())
 				panicOnErr(err)
