--- conflicted
+++ resolved
@@ -69,28 +69,6 @@
 	http.Handle("/metrics", promhttp.Handler())
 }
 
-<<<<<<< HEAD
-func newApp() *app {
-	return &app{
-		P2p:                      nil,
-		Ctx:                      context.Background(),
-		Subs:                     make(map[int]subscription),
-		Topics:                   make(map[string]*pubsub.Topic),
-		ValidatorMutex:           &sync.Mutex{},
-		Validators:               make(map[int]*validationStatus),
-		Streams:                  make(map[int]net.Stream),
-		StreamStates:             make(map[int]streamState),
-		StreamsMutex:             sync.Mutex{},
-		OutChan:                  make(chan interface{}, 4096),
-		Out:                      bufio.NewWriter(os.Stdout),
-		AddedPeers:               []peer.AddrInfo{},
-		MetricsRefreshTime:       time.Minute,
-		metricsCollectionStarted: false,
-	}
-}
-
-=======
->>>>>>> 397f0e8b
 func main() {
 	logging.SetupLogging(logging.Config{
 		Format: logging.JSONOutput,
