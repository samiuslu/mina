.PHONY: libp2p_helper clean test
.DEFAULT_GOAL := libp2p_helper

ifeq ($(GO),)
GO := go
endif

../../libp2p_ipc/libp2p_ipc.capnp.go:
	make -C ../../libp2p_ipc libp2p_ipc.capnp.go

libp2p_helper: ../../libp2p_ipc/libp2p_ipc.capnp.go
	$(WRAPAPP) ../../../scripts/build-go-helper.sh libp2p_helper

test: ../../libp2p_ipc/libp2p_ipc.capnp.go
<<<<<<< HEAD
	cd src/libp2p_helper && $(GO) test -short -timeout 40m
=======
	cd src/libp2p_helper \
		&& (ulimit -n 65536 || true) \
		&& $(GO) test -short -timeout 25m
>>>>>>> 03857aa5

test-bs-qc: ../../libp2p_ipc/libp2p_ipc.capnp.go
	cd src/libp2p_helper \
		&& (ulimit -n 65536 || true) \
		&& $(GO) test -timeout 60m -run "^TestBitswapQC$$"

test-large: ../../libp2p_ipc/libp2p_ipc.capnp.go
	cd src/libp2p_helper \
		&& (ulimit -n 65536 || true) \
		&& $(GO) test -timeout 40m -run "^TestBitswapMedium$$" \
		&& $(GO) test -timeout 40m -run "^TestBitswapJumbo$$"

clean:
	rm -rf result ../../libp2p_ipc/libp2p_ipc.capnp.go<|MERGE_RESOLUTION|>--- conflicted
+++ resolved
@@ -12,13 +12,9 @@
 	$(WRAPAPP) ../../../scripts/build-go-helper.sh libp2p_helper
 
 test: ../../libp2p_ipc/libp2p_ipc.capnp.go
-<<<<<<< HEAD
-	cd src/libp2p_helper && $(GO) test -short -timeout 40m
-=======
 	cd src/libp2p_helper \
 		&& (ulimit -n 65536 || true) \
-		&& $(GO) test -short -timeout 25m
->>>>>>> 03857aa5
+		&& $(GO) test -short -timeout 40m
 
 test-bs-qc: ../../libp2p_ipc/libp2p_ipc.capnp.go
 	cd src/libp2p_helper \
