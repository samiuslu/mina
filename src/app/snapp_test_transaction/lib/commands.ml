--- conflicted
+++ resolved
@@ -481,14 +481,9 @@
     ; sequence_events = []
     }
   in
-<<<<<<< HEAD
   let%bind parties =
-    Transaction_snark.For_tests.update_state ~snapp_prover ~constraint_constants
-      spec
-=======
-  let%bind parties, vk =
-    Transaction_snark.For_tests.update_states ~constraint_constants spec
->>>>>>> 17775b57
+    Transaction_snark.For_tests.update_states ~snapp_prover
+      ~constraint_constants spec
   in
   let%map () =
     if debug then
@@ -550,14 +545,9 @@
     ; sequence_events = []
     }
   in
-<<<<<<< HEAD
   let%bind parties =
-    Transaction_snark.For_tests.update_state ~snapp_prover ~constraint_constants
-      spec
-=======
-  let%bind parties, vk =
-    Transaction_snark.For_tests.update_states ~constraint_constants spec
->>>>>>> 17775b57
+    Transaction_snark.For_tests.update_states ~snapp_prover
+      ~constraint_constants spec
   in
   let%map () =
     if debug then
@@ -589,14 +579,9 @@
     ; sequence_events = []
     }
   in
-<<<<<<< HEAD
   let%bind parties =
-    Transaction_snark.For_tests.update_state ~snapp_prover ~constraint_constants
-      spec
-=======
-  let%bind parties, vk =
-    Transaction_snark.For_tests.update_states ~constraint_constants spec
->>>>>>> 17775b57
+    Transaction_snark.For_tests.update_states ~snapp_prover
+      ~constraint_constants spec
   in
   let%map () =
     if debug then
@@ -630,14 +615,9 @@
     ; sequence_events
     }
   in
-<<<<<<< HEAD
   let%bind parties =
-    Transaction_snark.For_tests.update_state ~snapp_prover ~constraint_constants
-      spec
-=======
-  let%bind parties, vk =
-    Transaction_snark.For_tests.update_states ~constraint_constants spec
->>>>>>> 17775b57
+    Transaction_snark.For_tests.update_states ~snapp_prover
+      ~constraint_constants spec
   in
   let%map () =
     if debug then
@@ -669,14 +649,9 @@
     ; sequence_events = []
     }
   in
-<<<<<<< HEAD
   let%bind parties =
-    Transaction_snark.For_tests.update_state ~snapp_prover ~constraint_constants
-      spec
-=======
-  let%bind parties, vk =
-    Transaction_snark.For_tests.update_states ~constraint_constants spec
->>>>>>> 17775b57
+    Transaction_snark.For_tests.update_states ~snapp_prover
+      ~constraint_constants spec
   in
   let%map () =
     if debug then
@@ -709,14 +684,9 @@
     ; sequence_events = []
     }
   in
-<<<<<<< HEAD
   let%bind parties =
-    Transaction_snark.For_tests.update_state ~snapp_prover ~constraint_constants
-      spec
-=======
-  let%bind parties, vk =
-    Transaction_snark.For_tests.update_states ~constraint_constants spec
->>>>>>> 17775b57
+    Transaction_snark.For_tests.update_states ~snapp_prover
+      ~constraint_constants spec
   in
   (*Util.print_snapp_transaction parties ;*)
   let%map () =
