[%%import
"/src/config.mlh"]

open Core
open Async
open Coda_base
open Cli_lib
open Signature_lib
open Init
module YJ = Yojson.Safe

[%%check_ocaml_word_size
64]

[%%if
record_async_backtraces]

let () = Async.Scheduler.set_record_backtraces true

[%%endif]

let chain_id ~genesis_state_hash ~genesis_constants =
  let genesis_state_hash = State_hash.to_base58_check genesis_state_hash in
  let genesis_constants_hash = Genesis_constants.hash genesis_constants in
  let all_snark_keys = String.concat ~sep:"" Precomputed_values.key_hashes in
  let b2 =
    Blake2.digest_string
      (genesis_state_hash ^ all_snark_keys ^ genesis_constants_hash)
  in
  Blake2.to_hex b2

[%%inject
"daemon_expiry", daemon_expiry]

[%%inject
"compile_time_current_protocol_version", current_protocol_version]

[%%if
plugins]

let plugin_flag =
  let open Command.Param in
  flag "load-plugin" (listed string)
    ~doc:
      "PATH The path to load a .cmxs plugin from. May be passed multiple times"

[%%else]

let plugin_flag = Command.Param.return []

[%%endif]

let setup_daemon logger =
  let open Command.Let_syntax in
  let open Cli_lib.Arg_type in
  let%map_open conf_dir = Cli_lib.Flag.conf_dir
  and block_production_key =
    flag "block-producer-key"
      ~doc:
        "KEYFILE Private key file for the block producer. You cannot provide \
         both `block-producer-key` and `block-producer-pubkey`. (default: \
         don't produce blocks)"
      (optional string)
  and block_production_pubkey =
    flag "block-producer-pubkey"
      ~doc:
        "PUBLICKEY Public key for the associated private key that is being \
         tracked by this daemon. You cannot provide both `block-producer-key` \
         and `block-producer-pubkey`. (default: don't produce blocks)"
      (optional public_key_compressed)
  and block_production_password =
    flag "block-producer-password"
      ~doc:
        "PASSWORD Password associated with the block-producer key. Setting \
         this is equivalent to setting the CODA_PRIVKEY_PASS environment \
         variable. Be careful when setting it in the commandline as it will \
         likely get tracked in your history. Mainly to be used from the \
         daemon.json config file"
      (optional string)
  and demo_mode =
    flag "demo-mode" no_arg
      ~doc:
        "Run the daemon in demo-mode -- assume we're \"synced\" to the \
         network instantly"
  and coinbase_receiver_flag =
    flag "coinbase-receiver"
      ~doc:
        "PUBLICKEY Address to send coinbase rewards to (if this node is \
         producing blocks). If not provided, coinbase rewards will be sent to \
         the producer of a block."
      (optional public_key_compressed)
  and genesis_dir =
    flag "genesis-ledger-dir"
      ~doc:
        "DIR Directory that contains the genesis ledger and the genesis \
         blockchain proof (default: <config-dir>)"
      (optional string)
  and run_snark_worker_flag =
    flag "run-snark-worker"
      ~doc:"PUBLICKEY Run the SNARK worker with this public key"
      (optional public_key_compressed)
  and run_snark_coordinator_flag =
    flag "run-snark-coordinator"
      ~doc:
        "PUBLICKEY Run a SNARK coordinator with this public key (ignored if \
         the run-snark-worker is set)"
      (optional public_key_compressed)
  and snark_worker_parallelism_flag =
    flag "snark-worker-parallelism"
      ~doc:
        "NUM Run the SNARK worker using this many threads. Equivalent to \
         setting OMP_NUM_THREADS, but doesn't affect block production."
      (optional int)
  and work_selection_method_flag =
    flag "work-selection"
      ~doc:
        "seq|rand Choose work sequentially (seq) or randomly (rand) (default: \
         rand)"
      (optional work_selection_method)
  and libp2p_port = Flag.Port.Daemon.external_
  and client_port = Flag.Port.Daemon.client
  and rest_server_port = Flag.Port.Daemon.rest_server
  and archive_process_location = Flag.Host_and_port.Daemon.archive
  and metrics_server_port =
    flag "metrics-port"
      ~doc:
        "PORT metrics server for scraping via Prometheus (default no \
         metrics-server)"
      (optional int16)
  and libp2p_metrics_port =
    flag "libp2p-metrics-port"
      ~doc:
        "PORT libp2p metrics server for scraping via Prometheus (default no \
         libp2p-metrics-server)"
      (optional int16)
  and external_ip_opt =
    flag "external-ip"
      ~doc:
        "IP External IP address for other nodes to connect to. You only need \
         to set this if auto-discovery fails for some reason."
      (optional string)
  and bind_ip_opt =
    flag "bind-ip"
      ~doc:"IP IP of network interface to use for peer connections"
      (optional string)
  and working_dir =
    flag "working-dir"
      ~doc:
        "PATH path to chdir into before starting (useful for background mode, \
         defaults to cwd, or / if -background)"
      (optional string)
  and is_background =
    flag "background" no_arg ~doc:"Run process on the background"
  and is_archive_rocksdb =
    flag "archive-rocksdb" no_arg ~doc:"Stores all the blocks heard in RocksDB"
  and log_json = Flag.Log.json
  and log_level = Flag.Log.level
  and file_log_level = Flag.Log.file_log_level
  and snark_work_fee =
    flag "snark-worker-fee"
      ~doc:
        (sprintf
           "FEE Amount a worker wants to get compensated for generating a \
            snark proof (default: %d)"
           (Currency.Fee.to_int Coda_compile_config.default_snark_worker_fee))
      (optional txn_fee)
  and work_reassignment_wait =
    flag "work-reassignment-wait" (optional int)
      ~doc:
        (sprintf
           "WAIT-TIME in ms before a snark-work is reassigned (default: %dms)"
           Cli_lib.Default.work_reassignment_wait)
  and enable_tracing =
    flag "tracing" no_arg ~doc:"Trace into $config-directory/trace/$pid.trace"
  and insecure_rest_server =
    flag "insecure-rest-server" no_arg
      ~doc:
        "Have REST server listen on all addresses, not just localhost (this \
         is INSECURE, make sure your firewall is configured correctly!)"
  (* FIXME #4095
     and limit_connections =
       flag "limit-concurrent-connections"
         ~doc:
           "true|false Limit the number of concurrent connections per IP \
            address (default: true)"
         (optional bool)*)
  (*TODO: This is being added to log all the snark works received for the
     beta-testnet challenge. We might want to remove this later?*)
  and log_received_snark_pool_diff =
    flag "log-snark-work-gossip"
      ~doc:
        "true|false Log snark-pool diff received from peers (default: false)"
      (optional bool)
  and log_received_blocks =
    flag "log-received-blocks"
      ~doc:"true|false Log blocks received from peers (default: false)"
      (optional bool)
  and log_transaction_pool_diff =
    flag "log-txn-pool-gossip"
      ~doc:
        "true|false Log transaction-pool diff received from peers (default: \
         false)"
      (optional bool)
  and log_block_creation =
    flag "log-block-creation"
      ~doc:
        "true|false Log the steps involved in including transactions and \
         snark work in a block (default: true)"
      (optional bool)
  and libp2p_keypair =
    flag "discovery-keypair" (optional string)
      ~doc:
        "KEYFILE Keypair (generated from `coda advanced \
         generate-libp2p-keypair`) to use with libp2p discovery (default: \
         generate per-run temporary keypair)"
  and is_seed = flag "seed" ~doc:"Start the node as a seed node" no_arg
  and enable_flooding =
    flag "enable-flooding"
      ~doc:
        "true|false Publish our own blocks/transactions to every peer we can \
         find (default: false)"
      (optional bool)
  and peer_exchange =
    flag "enable-peer-exchange"
      ~doc:
        "true|false Help keep the mesh connected when closing connections \
         (default: false)"
      (optional bool)
  and direct_peers_raw =
    flag "direct-peer"
      ~doc:
        "/ip4/IPADDR/tcp/PORT/p2p/PEERID Peers to always send new messages \
         to/from. These peers should also have you configured as a direct \
         peer, the relationship is intended to be symmetric"
      (listed string)
  and isolate =
    flag "isolate-network"
      ~doc:
        "true|false Only allow connections to the peers passed on the command \
         line or configured through GraphQL. (default: false)"
      (optional bool)
  and libp2p_peers_raw =
    flag "peer"
      ~doc:
        "/ip4/IPADDR/tcp/PORT/p2p/PEERID initial \"bootstrap\" peers for \
         discovery"
      (listed string)
  and libp2p_peer_list_file =
    flag "peer-list-file"
      ~doc:
        "/ip4/IPADDR/tcp/PORT/p2p/PEERID initial \"bootstrap\" peers for \
         discovery inside a file delimited by new-lines (\\n)"
      (optional string)
  and curr_protocol_version =
    flag "current-protocol-version" (optional string)
      ~doc:
        "NN.NN.NN Current protocol version, only blocks with the same version \
         accepted"
  and proposed_protocol_version =
    flag "proposed-protocol-version" (optional string)
      ~doc:"NN.NN.NN Proposed protocol version to signal other nodes"
  and config_files =
    flag "config-file"
      ~doc:
        "PATH path to a configuration file (overrides CODA_CONFIG_FILE, \
         default: <config_dir>/daemon.json). Pass multiple times to override \
         fields from earlier config files"
      (listed string)
  and may_generate =
    flag "generate-genesis-proof"
      ~doc:
        "true|false Generate a new genesis proof for the current \
         configuration if none is found (default: false)"
      (optional bool)
  and disable_telemetry =
    flag "disable-telemetry" no_arg
      ~doc:"Disable reporting telemetry to other nodes"
  and proof_level =
    flag "proof-level"
      (optional (Arg_type.create Genesis_constants.Proof_level.of_string))
      ~doc:"full|check|none"
  and plugins = plugin_flag in
  fun () ->
    let open Deferred.Let_syntax in
    let conf_dir = Coda_lib.Conf_dir.compute_conf_dir conf_dir in
    let%bind () = File_system.create_dir conf_dir in
    let () =
      if is_background then (
        Core.printf "Starting background coda daemon. (Log Dir: %s)\n%!"
          conf_dir ;
        Daemon.daemonize ~redirect_stdout:`Dev_null ?cd:working_dir
          ~redirect_stderr:`Dev_null () )
      else ignore (Option.map working_dir ~f:Caml.Sys.chdir)
    in
    Stdout_log.setup log_json log_level ;
    (* 512MB logrotate max size = 1GB max filesystem usage *)
    let logrotate_max_size = 1024 * 1024 * 10 in
    let logrotate_num_rotate = 50 in
    Logger.Consumer_registry.register ~id:"default"
      ~processor:(Logger.Processor.raw ~log_level:file_log_level ())
      ~transport:
        (Logger.Transport.File_system.dumb_logrotate ~directory:conf_dir
           ~log_filename:"coda.log" ~max_size:logrotate_max_size
           ~num_rotate:logrotate_num_rotate) ;
    let best_tip_diff_log_size = 1024 * 1024 * 5 in
    Logger.Consumer_registry.register ~id:"best_tip_diff"
      ~processor:(Logger.Processor.raw ())
      ~transport:
        (Logger.Transport.File_system.dumb_logrotate ~directory:conf_dir
           ~log_filename:"mina-best-tip.log" ~max_size:best_tip_diff_log_size
           ~num_rotate:1) ;
    [%log info]
      "Coda daemon is booting up; built with commit $commit on branch $branch"
      ~metadata:
        [ ("commit", `String Coda_version.commit_id)
<<<<<<< HEAD
        ; ("branch", `String Coda_version.branch) ] ;
=======
        ; ("branch", `String Coda_version.branch)
        ; ("commit_date", `String Coda_version.commit_date)
        ; ("marlin_commit", `String Coda_version.marlin_commit_id)
        ; ("zexe_commit", `String Coda_version.zexe_commit_id) ] ;
>>>>>>> 34323869
    let%bind () = Coda_lib.Conf_dir.check_and_set_lockfile ~logger conf_dir in
    if not @@ String.equal daemon_expiry "never" then (
      [%log info] "Daemon will expire at $exp"
        ~metadata:[("exp", `String daemon_expiry)] ;
      let tm =
        (* same approach as in Genesis_constants.genesis_state_timestamp *)
        let default_timezone = Core.Time.Zone.of_utc_offset ~hours:(-8) in
        Core.Time.of_string_gen
          ~if_no_timezone:(`Use_this_one default_timezone) daemon_expiry
      in
      Clock.run_at tm
        (fun () ->
          [%log info] "Daemon has expired, shutting down" ;
          Core.exit 0 )
        () ) ;
    [%log info] "Booting may take several seconds, please wait" ;
    let wallets_disk_location = conf_dir ^/ "wallets" in
    let%bind wallets =
      (* Load wallets early, to give user errors before expensive
         initialization starts.
      *)
      Secrets.Wallets.load ~logger ~disk_location:wallets_disk_location
    in
    let%bind libp2p_keypair =
      let libp2p_keypair_old_format =
        Option.bind libp2p_keypair ~f:(fun s ->
            match Coda_net2.Keypair.of_string s with
            | Ok kp ->
                Some kp
            | Error _ ->
                if String.contains s ',' then
                  [%log warn]
                    "I think -discovery-keypair is in the old format, but I \
                     failed to parse it! Using it as a path..." ;
                None )
      in
      match libp2p_keypair_old_format with
      | Some kp ->
          return (Some kp)
      | None -> (
        match libp2p_keypair with
        | None ->
            return None
        | Some s ->
            Secrets.Libp2p_keypair.Terminal_stdin.read_from_env_exn
              ~which:"libp2p keypair" s
            |> Deferred.map ~f:Option.some )
    in
    let%bind () =
      let make_version () =
        let%bind () =
          (*Delete any trace files if version changes. TODO: Implement rotate logic similar to log files*)
          File_system.remove_dir (conf_dir ^/ "trace")
        in
        let%bind wr = Writer.open_file (conf_dir ^/ "coda.version") in
        Writer.write_line wr Coda_version.commit_id ;
        Writer.close wr
      in
      match%bind
        Monitor.try_with_or_error (fun () ->
            let%bind r = Reader.open_file (conf_dir ^/ "coda.version") in
            match%map Pipe.to_list (Reader.lines r) with
            | [] ->
                ""
            | s ->
                List.hd_exn s )
      with
      | Ok c ->
          if String.equal c Coda_version.commit_id then return ()
          else (
            [%log warn]
              "Different version of Coda detected in config directory \
               $config_directory, removing existing configuration"
              ~metadata:[("config_directory", `String conf_dir)] ;
            make_version () )
      | Error e ->
          [%log trace]
            ~metadata:[("error", `String (Error.to_string_mach e))]
            "Error reading coda.version: $error" ;
          [%log debug]
            "Failed to read coda.version, cleaning up the config directory \
             $config_directory"
            ~metadata:[("config_directory", `String conf_dir)] ;
          make_version ()
    in
    Memory_stats.log_memory_stats logger ~process:"daemon" ;
    Parallel.init_master () ;
    let monitor = Async.Monitor.create ~name:"coda" () in
    let module Coda_initialization = struct
      type ('a, 'b, 'c) t =
        {coda: 'a; client_trustlist: 'b; rest_server_port: 'c}
    end in
    let time_controller =
      Block_time.Controller.create @@ Block_time.Controller.basic ~logger
    in
    let may_generate = Option.value ~default:false may_generate in
    (* FIXME adapt to new system, move into child_processes lib *)
    let pids = Child_processes.Termination.create_pid_table () in
    let rec terminated_child_loop () =
      match
        try Unix.wait_nohang `Any
        with
        | Unix.Unix_error (errno, _, _)
        when Int.equal (Unix.Error.compare errno Unix.ECHILD) 0
             (* no child processes exist *)
        ->
          None
      with
      | None ->
          (* no children have terminated, wait to check again *)
          let%bind () = Async.after (Time.Span.of_min 1.) in
          terminated_child_loop ()
      | Some (child_pid, exit_or_signal) ->
          let child_pid_metadata =
            [("child_pid", `Int (Pid.to_int child_pid))]
          in
          ( match exit_or_signal with
          | Ok () ->
              [%log info]
                "Daemon child process $child_pid terminated with exit code 0"
                ~metadata:child_pid_metadata
          | Error err -> (
            match err with
            | `Signal signal ->
                [%log info]
                  "Daemon child process $child_pid terminated after receiving \
                   signal $signal"
                  ~metadata:
                    ( ("signal", `String (Signal.to_string signal))
                    :: child_pid_metadata )
            | `Exit_non_zero exit_code ->
                [%log info]
                  "Daemon child process $child_pid terminated with nonzero \
                   exit code $exit_code"
                  ~metadata:
                    (("exit_code", `Int exit_code) :: child_pid_metadata) ) ) ;
          (* terminate daemon if children registered *)
          Child_processes.Termination.check_terminated_child pids child_pid
            logger ;
          (* check for other terminated children, without waiting *)
          terminated_child_loop ()
    in
    let coda_initialization_deferred () =
      let config_file_installed =
        (* Search for config files installed as part of a deb/brew package.
           These files are commit-dependent, to ensure that we don't clobber
           configuration for dev builds or use incompatible configs.
        *)
        let config_file_installed =
          let json = "config_" ^ Coda_version.commit_id_short ^ ".json" in
          List.fold_until ~init:None
            (Cache_dir.possible_paths json)
            ~f:(fun _acc f ->
              match Core.Sys.file_exists f with
              | `Yes ->
                  Stop (Some f)
              | _ ->
                  Continue None )
            ~finish:Fn.id
        in
        match config_file_installed with
        | Some config_file ->
            Some (config_file, `Must_exist)
        | None ->
            None
      in
      let config_file_configdir =
        (conf_dir ^/ "daemon.json", `May_be_missing)
      in
      let config_file_envvar =
        match Sys.getenv "CODA_CONFIG_FILE" with
        | Some config_file ->
            Some (config_file, `Must_exist)
        | None ->
            None
      in
      let config_files =
        Option.to_list config_file_installed
        @ (config_file_configdir :: Option.to_list config_file_envvar)
        @ List.map config_files ~f:(fun config_file ->
              (config_file, `Must_exist) )
      in
      let%bind config_jsons =
        let config_files_paths =
          List.map config_files ~f:(fun (config_file, _) -> `String config_file)
        in
        [%log info] "Reading configuration files $config_files"
          ~metadata:[("config_files", `List config_files_paths)] ;
        Deferred.List.filter_map config_files
          ~f:(fun (config_file, handle_missing) ->
            match%bind Genesis_ledger_helper.load_config_json config_file with
            | Ok config_json ->
                let%map config_json =
                  Genesis_ledger_helper.upgrade_old_config ~logger config_file
                    config_json
                in
                Some (config_file, config_json)
            | Error err -> (
              match handle_missing with
              | `Must_exist ->
                  Mina_user_error.raisef ~where:"reading configuration file"
                    "The configuration file %s could not be read:\n%s"
                    config_file (Error.to_string_hum err)
              | `May_be_missing ->
                  [%log warn]
                    "Could not read configuration from $config_file: $error"
                    ~metadata:
                      [ ("config_file", `String config_file)
                      ; ("error", Error_json.error_to_yojson err) ] ;
                  return None ) )
      in
      let config =
        List.fold ~init:Runtime_config.default config_jsons
          ~f:(fun config (config_file, config_json) ->
            match Runtime_config.of_yojson config_json with
            | Ok loaded_config ->
                Runtime_config.combine config loaded_config
            | Error err ->
                [%log fatal]
                  "Could not parse configuration from $config_file: $error"
                  ~metadata:
                    [ ("config_file", `String config_file)
                    ; ("config_json", config_json)
                    ; ("error", `String err) ] ;
                failwithf "Could not parse configuration file: %s" err () )
      in
      let genesis_dir =
        Option.value ~default:(conf_dir ^/ "genesis") genesis_dir
      in
      let%bind precomputed_values =
        match%map
          Genesis_ledger_helper.init_from_config_file ~genesis_dir ~logger
            ~may_generate ~proof_level config
        with
        | Ok (precomputed_values, _) ->
            precomputed_values
        | Error err ->
            [%log fatal]
              "Failed initializing with configuration $config: $error"
              ~metadata:
                [ ("config", Runtime_config.to_yojson config)
                ; ("error", Error_json.error_to_yojson err) ] ;
            Error.raise err
      in
      let rev_daemon_configs =
        List.rev_filter_map config_jsons ~f:(fun (config_file, config_json) ->
            Option.map
              YJ.Util.(to_option Fn.id (YJ.Util.member "daemon" config_json))
              ~f:(fun daemon_config -> (config_file, daemon_config)) )
      in
      let maybe_from_config (type a) (f : YJ.t -> a option) (keyname : string)
          (actual_value : a option) : a option =
        let open Option.Let_syntax in
        let open YJ.Util in
        match actual_value with
        | Some v ->
            Some v
        | None ->
            (* Load value from the latest config file that both
               * has the key we are looking for, and
               * has the key in a format that [f] can parse.
            *)
            let%map config_file, data =
              List.find_map rev_daemon_configs
                ~f:(fun (config_file, daemon_config) ->
                  let%bind json_val =
                    to_option Fn.id (member keyname daemon_config)
                  in
                  let%map data = f json_val in
                  (config_file, data) )
            in
            [%log debug] "Key $key being used from config file $config_file"
              ~metadata:
                [("key", `String keyname); ("config_file", `String config_file)] ;
            data
      in
      let or_from_config map keyname actual_value ~default =
        match maybe_from_config map keyname actual_value with
        | Some x ->
            x
        | None ->
            [%log trace]
              "Key '$key' not found in the config file, using default"
              ~metadata:[("key", `String keyname)] ;
            default
      in
      let get_port {Flag.Types.value; default; name} =
        or_from_config YJ.Util.to_int_option name ~default value
      in
      let libp2p_port = get_port libp2p_port in
      let rest_server_port = get_port rest_server_port in
      let client_port = get_port client_port in
      let snark_work_fee_flag =
        let json_to_currency_fee_option json =
          YJ.Util.to_int_option json |> Option.map ~f:Currency.Fee.of_int
        in
        or_from_config json_to_currency_fee_option "snark-worker-fee"
          ~default:Coda_compile_config.default_snark_worker_fee snark_work_fee
      in
      (* FIXME #4095: pass this through to Gossip_net.Libp2p *)
      let _max_concurrent_connections =
        (*if
             or_from_config YJ.Util.to_bool_option "max-concurrent-connections"
               ~default:true limit_connections
           then Some 40
           else *)
        None
      in
      let work_selection_method =
        or_from_config
          (Fn.compose Option.return
             (Fn.compose work_selection_method_val YJ.Util.to_string))
          "work-selection"
          ~default:Cli_lib.Arg_type.Work_selection_method.Random
          work_selection_method_flag
      in
      let work_reassignment_wait =
        or_from_config YJ.Util.to_int_option "work-reassignment-wait"
          ~default:Cli_lib.Default.work_reassignment_wait
          work_reassignment_wait
      in
      let log_received_snark_pool_diff =
        or_from_config YJ.Util.to_bool_option "log-snark-work-gossip"
          ~default:false log_received_snark_pool_diff
      in
      let log_received_blocks =
        or_from_config YJ.Util.to_bool_option "log-received-blocks"
          ~default:false log_received_blocks
      in
      let log_transaction_pool_diff =
        or_from_config YJ.Util.to_bool_option "log-txn-pool-gossip"
          ~default:false log_transaction_pool_diff
      in
      let log_block_creation =
        or_from_config YJ.Util.to_bool_option "log-block-creation"
          ~default:true log_block_creation
      in
      let log_gossip_heard =
        { Coda_networking.Config.snark_pool_diff= log_received_snark_pool_diff
        ; transaction_pool_diff= log_transaction_pool_diff
        ; new_state= log_received_blocks }
      in
      let json_to_publickey_compressed_option which json =
        YJ.Util.to_string_option json
        |> Option.bind ~f:(fun pk_str ->
               match Public_key.Compressed.of_base58_check pk_str with
               | Ok key ->
                   Some key
               | Error _e ->
                   Mina_user_error.raisef ~where:"decoding a public key"
                     "The %s public key %s could not be decoded." which pk_str
           )
      in
      let run_snark_worker_flag =
        maybe_from_config
          (json_to_publickey_compressed_option "snark worker")
          "run-snark-worker" run_snark_worker_flag
      in
      let run_snark_coordinator_flag =
        maybe_from_config
          (json_to_publickey_compressed_option "snark coordinator")
          "run-snark-coordinator" run_snark_coordinator_flag
      in
      let snark_worker_parallelism_flag =
        maybe_from_config YJ.Util.to_int_option "snark-worker-parallelism"
          snark_worker_parallelism_flag
      in
      let coinbase_receiver_flag =
        maybe_from_config
          (json_to_publickey_compressed_option "coinbase receiver")
          "coinbase-receiver" coinbase_receiver_flag
      in
      let%bind external_ip =
        match external_ip_opt with
        | None ->
            Find_ip.find ~logger
        | Some ip ->
            return @@ Unix.Inet_addr.of_string ip
      in
      let bind_ip =
        Option.value bind_ip_opt ~default:"0.0.0.0" |> Unix.Inet_addr.of_string
      in
      let addrs_and_ports : Node_addrs_and_ports.t =
        {external_ip; bind_ip; peer= None; client_port; libp2p_port}
      in
      let block_production_key =
        maybe_from_config YJ.Util.to_string_option "block-producer-key"
          block_production_key
      in
      let block_production_pubkey =
        maybe_from_config
          (json_to_publickey_compressed_option "block producer")
          "block-producer-pubkey" block_production_pubkey
      in
      let block_production_password =
        maybe_from_config YJ.Util.to_string_option "block-producer-password"
          block_production_password
      in
      Option.iter
        ~f:(fun password ->
          match Sys.getenv Secrets.Keypair.env with
          | Some env_pass when env_pass <> password ->
              [%log warn]
                "$envkey environment variable doesn't match value provided on \
                 command-line or daemon.json. Using value from $envkey"
                ~metadata:[("envkey", `String Secrets.Keypair.env)]
          | _ ->
              Unix.putenv ~key:Secrets.Keypair.env ~data:password )
        block_production_password ;
      let%bind block_production_keypair =
        match (block_production_key, block_production_pubkey) with
        | Some _, Some _ ->
            Mina_user_error.raise
              "You cannot provide both `block-producer-key` and \
               `block_production_pubkey`"
        | None, None ->
            Deferred.return None
        | Some sk_file, _ ->
            let%map kp =
              Secrets.Keypair.Terminal_stdin.read_from_env_exn
                ~which:"block producer keypair" sk_file
            in
            Some kp
        | _, Some tracked_pubkey ->
            let%bind wallets =
              Secrets.Wallets.load ~logger
                ~disk_location:(conf_dir ^/ "wallets")
            in
            let sk_file = Secrets.Wallets.get_path wallets tracked_pubkey in
            let%map kp =
              Secrets.Keypair.Terminal_stdin.read_from_env_exn
                ~which:"block producer keypair" sk_file
            in
            Some kp
      in
      let%bind client_trustlist =
        Reader.load_sexp
          (conf_dir ^/ "client_trustlist")
          [%of_sexp: Unix.Cidr.t list]
        >>| Or_error.ok
      in
      let client_trustlist =
        match Unix.getenv "CODA_CLIENT_TRUSTLIST" with
        | Some envstr ->
            let cidrs =
              String.split ~on:',' envstr
              |> List.filter_map ~f:(fun str ->
                     try Some (Unix.Cidr.of_string str)
                     with _ ->
                       [%log warn]
                         "Could not parse address $address in \
                          CODA_CLIENT_TRUSTLIST"
                         ~metadata:[("address", `String str)] ;
                       None )
            in
            Some
              (List.append cidrs (Option.value ~default:[] client_trustlist))
        | None ->
            client_trustlist
      in
      Stream.iter
        (Async.Scheduler.long_cycles
           ~at_least:(sec 0.5 |> Time_ns.Span.of_span_float_round_nearest))
        ~f:(fun span ->
          let secs = Time_ns.Span.to_sec span in
          [%log debug]
            ~metadata:[("long_async_cycle", `Float secs)]
            "Long async cycle, $long_async_cycle seconds" ;
          Coda_metrics.(
            Runtime.Long_async_histogram.observe Runtime.long_async_cycle secs)
          ) ;
      Stream.iter
        Async_kernel.Async_kernel_scheduler.(long_jobs_with_context @@ t ())
        ~f:(fun (context, span) ->
          let secs = Time_ns.Span.to_sec span in
          [%log debug]
            ~metadata:
              [ ("long_async_job", `Float secs)
              ; ( "most_recent_2_backtrace"
                , `String
                    (String.concat ~sep:"␤"
                       (List.map ~f:Backtrace.to_string
                          (List.take
                             (Execution_context.backtrace_history context)
                             2))) ) ]
            "Long async job, $long_async_job seconds" ;
          Coda_metrics.(
            Runtime.Long_job_histogram.observe Runtime.long_async_job secs) ) ;
      let trace_database_initialization typ location =
        (* can't use %log ppx here, because we're using the passed-in location *)
        Logger.trace logger ~module_:__MODULE__ "Creating %s at %s" ~location
          typ
      in
      let trust_dir = conf_dir ^/ "trust" in
      let%bind () = Async.Unix.mkdir ~p:() trust_dir in
      let trust_system = Trust_system.create trust_dir in
      trace_database_initialization "trust_system" __LOC__ trust_dir ;
      let genesis_state_hash =
        Precomputed_values.genesis_state_hash precomputed_values
      in
      let genesis_ledger_hash =
        Precomputed_values.genesis_ledger precomputed_values
        |> Lazy.force |> Ledger.merkle_root
      in
      let initial_block_production_keypairs =
        block_production_keypair |> Option.to_list |> Keypair.Set.of_list
      in
      let epoch_ledger_location = conf_dir ^/ "epoch_ledger" in
      let consensus_local_state =
        Consensus.Data.Local_state.create
          ~genesis_ledger:
            (Precomputed_values.genesis_ledger precomputed_values)
          ~genesis_epoch_data:precomputed_values.genesis_epoch_data
          ~epoch_ledger_location
          ( Option.map block_production_keypair ~f:(fun keypair ->
                let open Keypair in
                Public_key.compress keypair.public_key )
          |> Option.to_list |> Public_key.Compressed.Set.of_list )
          ~ledger_depth:precomputed_values.constraint_constants.ledger_depth
          ~genesis_state_hash:
            (With_hash.hash precomputed_values.protocol_state_with_hash)
      in
      trace_database_initialization "consensus local state" __LOC__ trust_dir ;
      let%bind peer_list_file_contents_or_empty =
        match libp2p_peer_list_file with
        | None ->
            return []
        | Some file -> (
            match%bind
              Monitor.try_with_or_error (fun () -> Reader.file_contents file)
            with
            | Ok contents ->
                String.split ~on:'\n' contents
                |> List.filter ~f:(fun s -> not (String.is_empty s))
                |> List.map ~f:Coda_net2.Multiaddr.of_string
                |> return
            | Error _ ->
                Mina_user_error.raisef
                  ~where:"reading libp2p peer address file"
                  "The file %s could not be read.\n\n\
                   It must be a newline-separated list of libp2p multiaddrs \
                   (ex: /ip4/IPADDR/tcp/PORT/p2p/PEERID)"
                  file )
      in
      let initial_peers =
        List.concat
          [ List.map ~f:Coda_net2.Multiaddr.of_string libp2p_peers_raw
          ; peer_list_file_contents_or_empty
          ; List.map ~f:Coda_net2.Multiaddr.of_string
            @@ or_from_config
                 (Fn.compose Option.some
                    (YJ.Util.convert_each YJ.Util.to_string))
                 "peers" None ~default:[] ]
      in
      let direct_peers =
        List.map ~f:Coda_net2.Multiaddr.of_string direct_peers_raw
      in
      if enable_tracing then Coda_tracing.start conf_dir |> don't_wait_for ;
      if is_seed then [%log info] "Starting node as a seed node"
      else if List.is_empty initial_peers then
        Mina_user_error.raise
          {|No peers were given.

Pass one of -peer, -peer-list-file, -seed.|} ;
      let chain_id =
        chain_id ~genesis_state_hash
          ~genesis_constants:precomputed_values.genesis_constants
      in
      let gossip_net_params =
        Gossip_net.Libp2p.Config.
          { timeout= Time.Span.of_sec 3.
          ; logger
          ; conf_dir
          ; chain_id
          ; unsafe_no_trust_ip= false
          ; initial_peers
          ; addrs_and_ports
          ; metrics_port= Option.map libp2p_metrics_port ~f:Int.to_string
          ; trust_system
          ; flooding= Option.value ~default:false enable_flooding
          ; direct_peers
          ; peer_exchange= Option.value ~default:false peer_exchange
          ; isolate= Option.value ~default:false isolate
          ; keypair= libp2p_keypair }
      in
      let net_config =
        { Coda_networking.Config.logger
        ; trust_system
        ; time_controller
        ; consensus_local_state
        ; genesis_ledger_hash
        ; constraint_constants= precomputed_values.constraint_constants
        ; log_gossip_heard
        ; is_seed
        ; creatable_gossip_net=
            Coda_networking.Gossip_net.(
              Any.Creatable ((module Libp2p), Libp2p.create gossip_net_params))
        }
      in
      (* log terminated child processes *)
      O1trace.trace_task "terminated child loop" terminated_child_loop ;
      let coinbase_receiver =
        Option.value_map coinbase_receiver_flag ~default:`Producer
          ~f:(fun pk -> `Other pk)
      in
      let current_protocol_version =
        Coda_run.get_current_protocol_version
          ~compile_time_current_protocol_version ~conf_dir ~logger
          curr_protocol_version
      in
      let proposed_protocol_version_opt =
        Coda_run.get_proposed_protocol_version_opt ~conf_dir ~logger
          proposed_protocol_version
      in
      let%map coda =
        Coda_lib.create ~wallets
          (Coda_lib.Config.make ~logger ~pids ~trust_system ~conf_dir ~chain_id
             ~is_seed ~disable_telemetry ~demo_mode ~coinbase_receiver
             ~net_config ~gossip_net_params
             ~initial_protocol_version:current_protocol_version
             ~proposed_protocol_version_opt
             ~work_selection_method:
               (Cli_lib.Arg_type.work_selection_method_to_module
                  work_selection_method)
             ~snark_worker_config:
               { Coda_lib.Config.Snark_worker_config.initial_snark_worker_key=
                   run_snark_worker_flag
               ; shutdown_on_disconnect= true
               ; num_threads= snark_worker_parallelism_flag }
             ~snark_coordinator_key:run_snark_coordinator_flag
             ~snark_pool_disk_location:(conf_dir ^/ "snark_pool")
             ~wallets_disk_location:(conf_dir ^/ "wallets")
             ~persistent_root_location:(conf_dir ^/ "root")
             ~persistent_frontier_location:(conf_dir ^/ "frontier")
             ~epoch_ledger_location ~snark_work_fee:snark_work_fee_flag
             ~time_controller ~initial_block_production_keypairs ~monitor
             ~consensus_local_state ~is_archive_rocksdb ~work_reassignment_wait
             ~archive_process_location ~log_block_creation ~precomputed_values
             ())
      in
      {Coda_initialization.coda; client_trustlist; rest_server_port}
    in
    (* Breaks a dependency cycle with monitor initilization and coda *)
    let coda_ref : Coda_lib.t option ref = ref None in
    Coda_run.handle_shutdown ~monitor ~time_controller ~conf_dir
      ~child_pids:pids ~top_logger:logger coda_ref ;
    Async.Scheduler.within' ~monitor
    @@ fun () ->
    let%bind {Coda_initialization.coda; client_trustlist; rest_server_port} =
      coda_initialization_deferred ()
    in
    coda_ref := Some coda ;
    (*This pipe is consumed only by integration tests*)
    don't_wait_for
      (Pipe_lib.Strict_pipe.Reader.iter_without_pushback
         (Coda_lib.validated_transitions coda)
         ~f:ignore) ;
    Coda_run.setup_local_server ?client_trustlist ~rest_server_port
      ~insecure_rest_server coda ;
    let%bind () =
      Option.map metrics_server_port ~f:(fun port ->
          Coda_metrics.server ~port ~logger >>| ignore )
      |> Option.value ~default:Deferred.unit
    in
    let () = Coda_plugins.init_plugins ~logger coda plugins in
    return coda

let daemon logger =
  Command.async ~summary:"Coda daemon"
    (Command.Param.map (setup_daemon logger) ~f:(fun setup_daemon () ->
         (* Immediately disable updating the time offset. *)
         Block_time.Controller.disable_setting_offset () ;
         let%bind coda = setup_daemon () in
         let%bind () = Coda_lib.start coda in
         [%log info] "Daemon ready. Clients can now connect" ;
         Async.never () ))

let replay_blocks logger =
  let replay_flag =
    let open Command.Param in
    flag "-blocks-filename" (required string)
      ~doc:"PATH The file to read the precomputed blocks from"
  in
  Command.async ~summary:"Start coda daemon with blocks replayed from a file"
    (Command.Param.map2 replay_flag (setup_daemon logger)
       ~f:(fun blocks_filename setup_daemon () ->
         (* Enable updating the time offset. *)
         Block_time.Controller.enable_setting_offset () ;
         let blocks =
           Sequence.unfold ~init:(In_channel.create blocks_filename)
             ~f:(fun blocks_file ->
               match In_channel.input_line blocks_file with
               | Some line ->
                   Some
                     ( Sexp.of_string_conv_exn line
                         Block_producer.Precomputed_block.t_of_sexp
                     , blocks_file )
               | None ->
                   In_channel.close blocks_file ;
                   None )
         in
         let%bind coda = setup_daemon () in
         let%bind () = Coda_lib.start_with_precomputed_blocks coda blocks in
         [%log info]
           "Daemon ready, replayed precomputed blocks. Clients can now connect" ;
         Async.never () ))

[%%if
force_updates]

let rec ensure_testnet_id_still_good logger =
  let open Cohttp_async in
  let recheck_soon = 0.1 in
  let recheck_later = 1.0 in
  let try_later hrs =
    Async.Clock.run_after (Time.Span.of_hr hrs)
      (fun () -> don't_wait_for @@ ensure_testnet_id_still_good logger)
      ()
  in
  let soon_minutes = Int.of_float (60.0 *. recheck_soon) in
  match%bind
    Monitor.try_with_or_error (fun () ->
        Client.get (Uri.of_string "http://updates.o1test.net/testnet_id") )
  with
  | Error e ->
      [%log error]
        "Exception while trying to fetch testnet_id: $error. Trying again in \
         $retry_minutes minutes"
        ~metadata:
          [ ("error", Error_json.error_to_yojson e)
          ; ("retry_minutes", `Int soon_minutes) ] ;
      try_later recheck_soon ;
      Deferred.unit
  | Ok (resp, body) -> (
      if resp.status <> `OK then (
        [%log error]
          "HTTP response status $HTTP_status while getting testnet id, \
           checking again in $retry_minutes minutes."
          ~metadata:
            [ ( "HTTP_status"
              , `String (Cohttp.Code.string_of_status resp.status) )
            ; ("retry_minutes", `Int soon_minutes) ] ;
        try_later recheck_soon ;
        Deferred.unit )
      else
        let%bind body_string = Body.to_string body in
        let valid_ids =
          String.split ~on:'\n' body_string
          |> List.map ~f:(Fn.compose Git_sha.of_string String.strip)
        in
        (* Maybe the Git_sha.of_string is a bit gratuitous *)
        let finish local_id remote_ids =
          let str x = Git_sha.sexp_of_t x |> Sexp.to_string in
          eprintf
            "The version for the testnet has changed, and this client \
             (version %s) is no longer compatible. Please download the latest \
             Coda software!\n\
             Valid versions:\n\
             %s\n"
            ( local_id |> Option.map ~f:str
            |> Option.value ~default:"[COMMIT_SHA1 not set]" )
            remote_ids ;
          exit 13
        in
        match commit_id with
        | None ->
            finish None body_string
        | Some sha ->
            if
              List.exists valid_ids ~f:(fun remote_id ->
                  Git_sha.equal sha remote_id )
            then ( try_later recheck_later ; Deferred.unit )
            else finish commit_id body_string )

[%%else]

let ensure_testnet_id_still_good _ = Deferred.unit

[%%endif]

let snark_hashes =
  let module Hashes = struct
    type t = string list [@@deriving to_yojson]
  end in
  let open Command.Let_syntax in
  Command.basic ~summary:"List hashes of proving and verification keys"
    [%map_open
      let json = Cli_lib.Flag.json in
      let print = Core.printf "%s\n%!" in
      fun () ->
        if json then
          print
            (Yojson.Safe.to_string
               (Hashes.to_yojson Precomputed_values.key_hashes))
        else List.iter Precomputed_values.key_hashes ~f:print]

let internal_commands logger =
  [ (Snark_worker.Intf.command_name, Snark_worker.command)
  ; ("snark-hashes", snark_hashes)
  ; ( "run-prover"
    , Command.async
        ~summary:"Run prover on a sexp provided on a single line of stdin"
        (Command.Param.return (fun () ->
             let logger = Logger.create () in
             Parallel.init_master () ;
             match%bind Reader.read_sexp (Lazy.force Reader.stdin) with
             | `Ok sexp ->
                 let%bind conf_dir = Unix.mkdtemp "/tmp/coda-prover" in
                 [%log info] "Prover state being logged to %s" conf_dir ;
                 let%bind prover =
                   Prover.create ~logger
                     ~proof_level:Genesis_constants.Proof_level.compiled
                     ~constraint_constants:
                       Genesis_constants.Constraint_constants.compiled
                     ~pids:(Pid.Table.create ()) ~conf_dir
                 in
                 Prover.prove_from_input_sexp prover sexp >>| ignore
             | `Eof ->
                 failwith "early EOF while reading sexp" )) )
  ; ( "run-verifier"
    , Command.async
        ~summary:"Run verifier on a proof provided on a single line of stdin"
        (let open Command.Let_syntax in
        let%map_open mode =
          flag "-mode" (required string)
            ~doc:"transaction/blockchain the snark to verify. Defaults to json"
        and format =
          flag "-format" (optional string)
            ~doc:"sexp/json the format to parse input in"
        in
        fun () ->
          let open Async in
          let logger = Logger.create () in
          Parallel.init_master () ;
          let%bind conf_dir = Unix.mkdtemp "/tmp/coda-verifier" in
          let mode =
            match mode with
            | "transaction" ->
                `Transaction
            | "blockchain" ->
                `Blockchain
            | mode ->
                failwithf
                  "Expected mode flag to be one of transaction, blockchain, \
                   got '%s'"
                  mode ()
          in
          let format =
            match format with
            | Some "sexp" ->
                `Sexp
            | Some "json" | None ->
                `Json
            | Some format ->
                failwithf
                  "Expected format flag to be one of sexp, json, got '%s'"
                  format ()
          in
          let%bind input =
            match format with
            | `Sexp -> (
                let%map input_sexp =
                  match%map Reader.read_sexp (Lazy.force Reader.stdin) with
                  | `Ok input_sexp ->
                      input_sexp
                  | `Eof ->
                      failwith "early EOF while reading sexp"
                in
                match mode with
                | `Transaction ->
                    `Transaction
                      (List.t_of_sexp
                         (Tuple2.t_of_sexp Ledger_proof.t_of_sexp
                            Sok_message.t_of_sexp)
                         input_sexp)
                | `Blockchain ->
                    `Blockchain
                      (List.t_of_sexp Blockchain_snark.Blockchain.t_of_sexp
                         input_sexp) )
            | `Json -> (
                let%map input_line =
                  match%map Reader.read_line (Lazy.force Reader.stdin) with
                  | `Ok input_line ->
                      input_line
                  | `Eof ->
                      failwith "early EOF while reading json"
                in
                match mode with
                | `Transaction -> (
                  match
                    [%derive.of_yojson: (Ledger_proof.t * Sok_message.t) list]
                      (Yojson.Safe.from_string input_line)
                  with
                  | Ok input ->
                      `Transaction input
                  | Error err ->
                      failwithf "Could not parse JSON: %s" err () )
                | `Blockchain -> (
                  match
                    [%derive.of_yojson: Blockchain_snark.Blockchain.t list]
                      (Yojson.Safe.from_string input_line)
                  with
                  | Ok input ->
                      `Blockchain input
                  | Error err ->
                      failwithf "Could not parse JSON: %s" err () ) )
          in
          let%bind verifier =
            Verifier.create ~logger
              ~proof_level:Genesis_constants.Proof_level.compiled
              ~pids:(Pid.Table.create ()) ~conf_dir:(Some conf_dir)
          in
          let%bind result =
            match input with
            | `Transaction input ->
                Verifier.verify_transaction_snarks verifier input
            | `Blockchain input ->
                Verifier.verify_blockchain_snarks verifier input
          in
          match result with
          | Ok true ->
              printf "Proofs verified successfully" ;
              exit 0
          | Ok false ->
              printf "Proofs failed to verify" ;
              exit 1
          | Error err ->
              printf "Failed while verifying proofs:\n%s"
                (Error.to_string_hum err) ;
              exit 2) )
  ; ( "dump-structured-events"
    , Command.async ~summary:"Dump the registered structured events"
        (let open Command.Let_syntax in
        let%map outfile =
          Core_kernel.Command.Param.flag "-out-file"
            (Core_kernel.Command.Flag.optional Core_kernel.Command.Param.string)
            ~doc:"FILENAME File to output to. Defaults to stdout"
        and pretty =
          Core_kernel.Command.Param.flag "-pretty"
            Core_kernel.Command.Param.no_arg
            ~doc:"  Set to output 'pretty' JSON"
        in
        fun () ->
          let out_channel =
            match outfile with
            | Some outfile ->
                Core_kernel.Out_channel.create outfile
            | None ->
                Core_kernel.Out_channel.stdout
          in
          let json =
            Structured_log_events.dump_registered_events ()
            |> [%derive.to_yojson:
                 (string * Structured_log_events.id * string list) list]
          in
          if pretty then Yojson.Safe.pretty_to_channel out_channel json
          else Yojson.Safe.to_channel out_channel json ;
          ( match outfile with
          | Some _ ->
              Core_kernel.Out_channel.close out_channel
          | None ->
              () ) ;
          Deferred.return ()) )
  ; ("replay-blocks", replay_blocks logger) ]

let coda_commands logger =
  [ ("accounts", Client.accounts)
  ; ("daemon", daemon logger)
  ; ("client", Client.client)
  ; ("advanced", Client.advanced)
  ; ( "internal"
    , Command.group ~summary:"Internal commands" (internal_commands logger) )
  ; (Parallel.worker_command_name, Parallel.worker_command)
  ; ("transaction-snark-profiler", Transaction_snark_profiler.command) ]

[%%if
integration_tests]

module type Integration_test = sig
  val name : string

  val command : Async.Command.t
end

let coda_commands logger =
  let open Tests in
  let group =
    List.map
      ~f:(fun (module T) -> (T.name, T.command))
      ( [ (module Coda_peers_test)
        ; (module Coda_block_production_test)
        ; (module Coda_shared_state_test)
        ; (module Coda_transitive_peers_test)
        ; (module Coda_shared_prefix_test)
        ; (module Coda_shared_prefix_multiproducer_test)
        ; (module Coda_five_nodes_test)
        ; (module Coda_restart_node_test)
        ; (module Coda_restarts_and_txns_holy_grail)
        ; (module Coda_bootstrap_test)
        ; (module Coda_long_fork)
        ; (module Coda_txns_and_restart_non_producers)
        ; (module Coda_delegation_test)
        ; (module Coda_change_snark_worker_test)
        ; (module Full_test)
        ; (module Transaction_snark_profiler)
        ; (module Coda_archive_processor_test) ]
        : (module Integration_test) list )
  in
  coda_commands logger
  @ [("integration-tests", Command.group ~summary:"Integration tests" group)]

[%%endif]

let print_version_help coda_exe version =
  (* mimic Jane Street command help *)
  let lines =
    [ "print version information"
    ; ""
    ; sprintf "  %s %s" (Filename.basename coda_exe) version
    ; ""
    ; "=== flags ==="
    ; ""
    ; "  [-help]  print this help text and exit"
    ; "           (alias: -?)" ]
  in
  List.iter lines ~f:(Core.printf "%s\n%!")

let print_version_info () =
  Core.printf "Commit %s on branch %s\n"
    (String.sub Coda_version.commit_id ~pos:0 ~len:7)
    Coda_version.branch

let () =
  Random.self_init () ;
  let logger = Logger.create () in
  don't_wait_for (ensure_testnet_id_still_good logger) ;
  (* Turn on snark debugging in prod for now *)
  Snarky_backendless.Snark.set_eval_constraints true ;
  (* intercept command-line processing for "version", because we don't
     use the Jane Street scripts that generate their version information
   *)
  (let make_list_mem ss s = List.mem ss s ~equal:String.equal in
   let is_version_cmd = make_list_mem ["version"; "-version"] in
   let is_help_flag = make_list_mem ["-help"; "-?"] in
   match Sys.argv with
   | [|_coda_exe; version|] when is_version_cmd version ->
       print_version_info ()
   | [|coda_exe; version; help|]
     when is_version_cmd version && is_help_flag help ->
       print_version_help coda_exe version
   | _ ->
       Command.run
         (Command.group ~summary:"Coda" ~preserve_subcommand_order:()
            (coda_commands logger))) ;
  Core.exit 0<|MERGE_RESOLUTION|>--- conflicted
+++ resolved
@@ -313,14 +313,10 @@
       "Coda daemon is booting up; built with commit $commit on branch $branch"
       ~metadata:
         [ ("commit", `String Coda_version.commit_id)
-<<<<<<< HEAD
-        ; ("branch", `String Coda_version.branch) ] ;
-=======
         ; ("branch", `String Coda_version.branch)
         ; ("commit_date", `String Coda_version.commit_date)
         ; ("marlin_commit", `String Coda_version.marlin_commit_id)
         ; ("zexe_commit", `String Coda_version.zexe_commit_id) ] ;
->>>>>>> 34323869
     let%bind () = Coda_lib.Conf_dir.check_and_set_lockfile ~logger conf_dir in
     if not @@ String.equal daemon_expiry "never" then (
       [%log info] "Daemon will expire at $exp"
