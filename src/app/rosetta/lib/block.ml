--- conflicted
+++ resolved
@@ -634,14 +634,8 @@
       in
       let coinbase_receiver =
         List.find block_info.internal_info ~f:(fun info ->
-<<<<<<< HEAD
-            match info.Internal_command_info.kind with
-            | `Coinbase -> true
-            | `Fee_transfer_via_coinbase|`Fee_transfer -> false)
-=======
             Internal_command_info.Kind.equal info.Internal_command_info.kind
               `Coinbase )
->>>>>>> 7ed00a76
         |> Option.map ~f:(fun cmd -> cmd.Internal_command_info.receiver)
       in
       let%map internal_transactions =
