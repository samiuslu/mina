# Rosetta

Implementation of the [Rosetta API](https://www.rosetta-api.org/) for Mina.

## Changelog

2022/02/03:

- Removed the current test-agent, in part because it relies
   on the ability to enable and disable staking via GrapQL.
   That feature of the daemon had been deprecated, and has been
   removed. A new test-agent may appear in the future.

2022/01/18:

- /network/list uses `MINA_ROSETTA_NETWORK`
- Include unsigned transaction in `hex_bytes` instead
- Under-the-hood improvements to the signature representation to prevent
  future regressions at the type-system level
- Release of rosetta-v16 with above changes

2022/01/13:

- Construction APIs use a new encoding scheme
- /network/list and /network/options also work offline
- Release of rosetta-v15 with above changes

2022/01/05:

- Deterministic responses to block and account balance queries so that
   they see same block at tip
- Optional `MINA_ROSETTA_MAX_HEIGHT_DELTA` environment variable to adjust
   the visible height of the tip
- Release of rosetta-v14 with above changes

2021/12/22:

- Attempts to fix missing pubkey SQL error
- Release of rosetta-v13 with all of the above (and below)

2021/12/15:

- Mainnet check:data succeeds with 99% reconciliation
- Ubuntu 20.04 support
- Release of rosetta-v12 with all of the above (and below)

2021/12/08:

- Uses the migrated archive node and changes around some queries
- Release of rosetta-v11 with all of the above (and below)

2021/11/19:

- Uses the archive node as a backup for checking for duplicates
- Release of rosetta-v10 with all of the above (and below)

2021/11/06:

- Properly throws duplicate transaction errors instead of bad nonce errors when
  duplicate transactions occur.
- Release of rosetta-v9 with all of the above (and below)

2021/11/06:

- Rebase off of a combination of stable daemon changes that are pending for next
  public release while removing unstable recent Rosetta changes that are still
  in testing.
- Release of rosetta-v8 with all of the above (and below)

2021/11/02:

- Adds explicit transaction submit errors for all known invalid transaction
  cases. Note: Fallback errors go through via GraphQL errors as before.

2021/10/27:

- Adds memo to construction in the same way as `valid_until`. To use a memo, add the `memo` field to the metadata next to `valid_until` and give it a string, like `"memo": "hello"`. The string must be small -- it is limited to less than 32 bytes.
- Adds valid_until and memo to the metadata of the `/construction/parse` response
- Release of rosetta-v6 with all of the above
- Make all lists in requests omittable
- Release of rosetta-v7 with all of the above

2021/10/26:

- Fix /account/balance returns an Account-not-found error instead of a Chain-info-missing error when an account is missing.
- Fix max_fee is now properly optional in the /construction/preprocess request.
- Release of rosetta-v5 with all of the above

2021/10/21:

- New Construction API features
  - Populate account_creation_fee in /construction/metadata response iff the receiver account does not exist in the ledger at the time this endpoint is called. Account_creation_fee is omitted from the JSON if the account does exist. If the account does not exist, then it is present and set to the account_creation_fee value (which is currently hardcoded to 1.0 MINA)
  - Suggested_fee in the metadata response now dynamically adjusts based on recent activity. The algorithm for predicting fee is: Take all the user-generated transactions from the most recent five blocks and then find the median and interquartile range for the fee amounts. The suggested fee is `median + (interquartile-range/2)`
  - Transactions can be set to expire using the newly exposed `valid_until` field. This is set during the /construction/preprocess step. Valid_until is a unsigned-32bit integer represented as a string in JSON. Example: `{ valid_until : "200000" }`. The unit for valid_until is a "global slot". To set a transaction's expiry date to 3 hours from the current time, you would take the current time, add 3 hours, subtract the genesis timestamp, and then divide the result by 3 to get the slot.
    Example:
      I want to expire a transaction in a few hours at UTC time x=1634767563.
      Genesis time is: 2021-03-17 00:00:00.000000Z or g=1615939200

      We can do 'x-g / 180' to get the slot number to give to valid_until.
      In this case, "104602" -- so we send `{ valid_until : "104602" }`
- New daemon stability fixes from 1.2.1 release (and new --stop-time flag to the daemon to configure the auto-shutdown behavior)
- Add rosetta-999.conf for testing 99.9% reconciliation on mainnet
- Update rosetta-dev.conf to use 99.9% reconciliation end condition
- Release of rosetta-v4 with all of the above

2021/10/15:

- Use a more liberal postgres configuration
- Set default transaction isolation to Repeatable Read
- Include new archive node changes for account creation fee edge case
- Allow for configuring the DUMP_TIME to import archive dumps not made automatically at midnight

2021/10/12:

- Adjust API to remove empty array responses
- Rename send/recieve operations to fee_payment
- Fix archive node bug for account creation fees
- Release rosetta-v3

2021/09/12:

- Construction API ready to ship on rosetta-v2

2021/09/02:

- Build off of the rosetta-v2 branch so that compatible does not break in parrallel to this document
- All docker build instructions and docker image references have been updated accordingly

2021/08/31:

- Add init-db.sh and download-missing-blocks.sh to the normal daemon startup procedure to restore historical block data from O(1) Labs backups (See the Database Bootstrap section for more information about the implementation)
- Include rosetta-cli, mina-missing-blocks-auditor, and other rosetta/archive tooling in every container
- Include rosetta.conf and rosetta-dev.conf for the two major networks (mainnet and devnet respectively)
- Default to storing postgresql data and .mina-config in /data/, and the tools now wait to initialize those until runtime instead of during docker build
- Convert docker-devnet-start.sh into a special case / configuration of docker-start.sh based on the environment variables `MINA_NETWORK=devnet2` and `MINA_SUFFIX=-dev`

2021/08/24:

- Update docker image links and outdated coda references
- Support mainnet configuration with docker-start.sh and move devnet setup to docker-devnet-start.sh
- Include mainnet mina binaries AND devnet mina binaries (as mina-dev and rosetta-dev)
- Include the mina-rosetta-test-agent for running our internal test suite

2021/08/13:

- Updated Rosetta spec to v1.4.9
- Preliminary testing on the `devnet2` network
- Updated dockerfile split into stages
- New documentation for the start scripts
- Fixes:
  - When internal commands create new accounts, use a new operation `Account_creation_fee_via_fee_receiver`,
     so that the computed balance matches the live balance
  - Handle duplicate transaction hashes for internal commands where the command types differ,
     by prepending the type and `:` to the actual hash
  - Valid balance queries for blocks containing user commands, where the fee payer, source, or
     receiver balance id is NULL

2020/11/30:

- Upgrades from Rosetta spec 1.4.4 to 1.4.7

2020/9/14:

- Upgrades from Rosetta spec v1.4.2 to v1.4.4
- Handles case where there are multiple blocks at the same height
- "Failed transactions" decode into operations and reconcile properly

## How to build your own docker image

Checkout the "rosetta-v16" branch of the mina repository, ensure your Docker configuration has a large amount of RAM (at least 12GB, recommended 16GB) and then run the following:

`cat dockerfiles/stages/1-build-deps-ubuntu dockerfiles/stages/2-opam-deps dockerfiles/stages/3-builder dockerfiles/stages/4-prod-ubuntu | docker build -t mina-rosetta:v16 --build-arg "MINA_BRANCH=rosetta-v16" -`

This creates an image (mina-rosetta:vX) based on the most up-to-date changes that support rosetta.

## How to Run

The container includes 4 scripts in /rosetta which run a different set of services connected to a particular network
- `docker-standalone-start.sh` is the most straightforward, it starts only the mina-rosetta API endpoint and any flags passed into the script go to mina-rosetta. Use this for the "offline" part of the Construction API.
- `docker-demo-start.sh` launches a mina node with a very simple 1-address genesis ledger as a sandbox for developing and playing around in. This script starts the full suite of tools (a mina node, mina-archive, a postgresql DB, and mina-rosetta), but for a demo network with all operations occuring inside this container and no external network activity.
<<<<<<< HEAD
=======
<<<<<<< HEAD
=======
- `docker-test-start.sh` launches the same demo network as in demo-start.sh but also launches the mina-rosetta-test-agent to run a suite of tests against the rosetta API.
>>>>>>> origin/merge-back-to-develop-2022-02-03
>>>>>>> eb755a2c
- The default, `docker-start.sh`, which connects the mina node to our [Mainnet](https://docs.minaprotocol.com/en/using-mina/connecting) network and initializes the archive database from publicly-availible nightly O(1) Labs backups. As with `docker-demo-start.sh`, this script runs a mina node, mina-archive, a postgresql DB, and mina-rosetta. The script also periodically checks for blocks that may be missing between the nightly backup and the tip of the chain and will fill in those gaps by walking back the linked list of blocks in the canonical chain and importing them one at a time. Take a look at the [source](https://github.com/MinaProtocol/mina/blob/rosetta-v16/src/app/rosetta/docker-start.sh) for more information about what you can configure and how.
- Finally, the previous default, `docker-devnet-start.sh`, which connects the mina node to our [Devnet](https://docs.minaprotocol.com/en/advanced/connecting-devnet) network with the archive database initalized in a similar way to docker-start.sh. As with `docker-demo-start.sh`, this script runs a mina node, mina-archive, a postgresql DB, and mina-rosetta. `docker-devnet-start.sh` is now just a special case of `docker-start.sh` so inspect the source there for more detailed configuration.

For example, to run the `docker-devnet-start.sh` and connect to the live devnet:

```
docker run -it --rm --name rosetta --entrypoint=./docker-devnet-start.sh -p 10101:10101 -p 3085:3085 -p 3086:3086 -p 3087:3087 minaprotocol/mina-rosetta:v16
```

Note: It will take 20min-1hr for your node to sync

* Port 10101 is the default P2P port and must be exposed to the open internet
* The GraphQL API runs on port 3085 (accessible via `localhost:3085/graphql`)
* PostgreSQL runs on port 3086
* Rosetta runs on port 3087

Examples queries via Rosetta:

* `curl --data '{ metadata: {} }' 'localhost:3087/network/list'`
* `curl --data '{ network_identifier: { blockchain: "mina", network: "devnet" }, metadata: {} }' 'localhost:3087/network/status'`

Any queries that rely on historical data will fail until the archive database is populated. This happens automatically with the relevant entrypoints.

## Design Choices

### Database Bootstrap Scripts

#### init-db.sh

As Mina does not store or broadcast historical blocks beyond the "transition frontier" (approximately 290 blocks), Rosetta requires logic to fetch historical data from a trusted archive node database. `docker-start.sh` and the `init-db.sh` script that it calls set up a fresh database when the node is first launched (located in /data/postgresql by default) and then restores the latest O(1) Labs nightly backup into that new database. If this data is persisted across reboots/deployments then the `init-db.sh` script will short-circuit and refuse to restore from the database backup.

#### download-missing-blocks.sh

In all cases, `download-missing-blocks.sh` will check the database every 5 minutes for any gaps / missing blocks until the first missing block is encountered. Once this happens, `mina-missing-blocks-auditor` will return the state hash and block height for whichever blocks are missing, and the script will download them one at a time from O(1) Labs json block backups until the missing blocks auditor reaches the genesis block.

If the data in postgresql is really stale (>24 hours), it would likely be better/quicker to delete the /data/ directory and force `init-db.sh` to restore from a complete database backup instead of relying on the individual block restore mechanism to download hundreds of blocks.

### Network names

Networks supported are `rosetta-demo`, `devnet`, and `mainnet`. Currently, the rosetta implementation does not distinguish between these networks, but this will change in the future. The default entrypoint script, `docker-start.sh` runs a mina daemon connected to the Mina [Mainnet](https://docs.minaprotocol.com/en/using-mina/connecting) network with an empty archive node and the rosetta api. To connect to our [Devnet](https://docs.minaprotocol.com/en/advanced/connecting-devnet) network, the `docker-devnet-start.sh` entrypoint is provided and it functions identically to `docker-start.sh` except for Devnet. Additionally, there is a built-in entrypoint script for `rosetta-demo` called `docker-demo-start.sh` which runs a sandboxed node with a simple genesis ledger with one keypair, attaches it to an archive-node and postgres database, and launches the rosetta-api so you can make queries against it.

### Operation Statuses

Operations are always `Pending` if retrieved from the mempool. `Success` if they are in a block and fully applied. A transaction status of `Failed` occurs for transactions within a block whenever certain invariants are not met such as not sending enough to cover the account creation fee. Other reaons include misconfiguring new tokens or snapps. See [this section of the code](https://github.com/MinaProtocol/mina/blob/4ae482b656c743fc4ea824419cebe2f2ff77ef96/src/lib/coda_base/user_command_status.ml#L8) for an exhaustive list.

### Operations Types

See [this section of the code](https://github.com/MinaProtocol/mina/blob/4ae482b656c743fc4ea824419cebe2f2ff77ef96/src/lib/rosetta_lib/operation_types.ml#L4) for an exhaustive list of operation types. Notable balance changing events are fee increases and decreases ("fee_payer_dec", "fee_receiver_inc"), payment increases and decreases ("payment_source_dec", "payment_receiver_inc"), and account creation fee ("account_creation_fee_via_payment", "account_creation_fee_via_fee_payer"), and the block reward or coinbase ("coinbase_inc").

### Account metadata

Accounts in Mina are not uniquely identified by an address alone, you must also couple it with a `token_id`. A `token_id` of 1 denotes the default MINA token. Note that the `token_id` is passed via the metadata field of `account_identifier`.

### Operations for Supported Transactions via Construction

The following supported transactions on devnet and mainnet for the Construction API are `payment` and `delegation`. The other transaction types are disabled on the live networks.

## Future Work and Known Issues

- On a live network, in order to work with historical data, you must _sync your archive node_ if you join the network after the genesis block. Some Rosetta endpoints depend on this functionality. Instructions to be provided.
- On devnet and mainnet there are still a handful of edge cases preventing full reconcilliation that are being worked through
- There are several references to "coda" instead of the new name "mina"
- Not fully robust to crashes on adversarial input

---

# Details you probably don't need to dig into

## Validation

This rosetta implementation has a few different test suites at different layers of the stack.

### Unit Tests

Some of the more interesting endpoints have unit tests asserting their behavior is expected. Additionally, interesting bits of logic have unit test coverage: For example, there are unit tests that validate that different transactions' `to_operations` and `of_operations` functions are self-inverse.

### Curl Tests

Most endpoints have an accompanying shell script in `src/app/rosetta/test-curl/` that can be run to manually hit and inspect those endpoints. To do so while developing locally run `./start.sh CURL`.

### Integration Test Agent

A separate agent binary is optionally run on top of the mina, archive-node, rosetta triplet. This agent manipulates the Mina node through GraphQL and Rosetta to ensure certain invariants.

To test the Data API, for every kind of transaction supported in the Mina protocol, we turn off block production send this transaction via the Mina GraphQL API and then verify that (a) it appears in the mempool with operations we expect, and (b) after turning on block production and producing the next block that the same transaction appears in the block with the operations we expect.

To test the Construction API, for every kind of transaction supported in the Mina protocol, we turn off block production and then run through the standard Construction API flow as documented on the rosetta-api website. Further:

1. We ensure that the unsigned transaction returned from the `/payloads` endpoint parses, and that the signed transaction returned from the `/combine` endpoint parses, and that the operations before payloads and after parsing are consistent.
2. The hash returned by `/hash` is consistent with the hash the mina daemon returns after submitting the transaction to the network.
3. The signature on the signed transactions verifies according to the signer.

Finally we then take the signed transaction submit it to the network and go through the same flow as the Data API checks for this transaction. Ensuring its behavior is the same as if it had gone through the submit path via GraphQL directly.

The signer library used by the test agent can be used as a reference for further signer implementations. An executable interface is also provided via the [`signer.exe` binary](https://github.com/MinaProtocol/mina/blob/3ee8e525662d5243e83ac9d8d89df207bfca9cf6/src/app/rosetta/ocaml-signer/signer.ml).

### Rosetta CLI Validation

The Data API is fully validated using the official `rosetta-cli` against private networks that issue every different type of transaction. There are no reconcilliation errors. We are in the middle of verifying reconcilliation errors against devnet.

The Construction API is _not_ validated using `rosetta-cli` as this would require an implementation of the signer in the rosetta-go-sdk.

### Reproduce agent and rosetta-cli validation

`minaprotocol/mina-rosetta:v16` and `rosetta-cli @ v0.5.12`
using this [`rosetta.conf`](https://github.com/MinaProtocol/mina/blob/2b43c8cccfb9eb480122d207c5a3e6e58c4bbba3/src/app/rosetta/rosetta.conf) and the [`bootstrap_balances.json`](https://github.com/MinaProtocol/mina/blob/2b43c8cccfb9eb480122d207c5a3e6e58c4bbba3/src/app/rosetta/bootstrap_balances.json) next to it.

<<<<<<< HEAD
=======
<<<<<<< HEAD
=======
**Create one of each transaction type using the test-agent and exit**

```
$ docker run --rm --publish 3087:3087 --publish 3086:3086 --publish 3085:3085 --name mina-rosetta-test --entrypoint ./docker-test-start.sh -d minaprotocol/mina-rosetta:v16

$ docker logs --follow mina-rosetta-test
```

>>>>>>> origin/merge-back-to-develop-2022-02-03
>>>>>>> eb755a2c
**Run a fast sandbox network forever and test with rosetta-cli**

```
$ docker run --rm --publish 3087:3087 --publish 3086:3086 --publish 3085:3085 --name mina-rosetta-demo --entrypoint ./docker-demo-start.sh -d minaprotocol/mina-rosetta:v16

$ docker logs --follow mina-rosetta-demo

# Wait for a message that looks like:
#
# Rosetta process running on http://localhost:3087
#
# wait a few more seconds, and then

$ rosetta-cli --configuration-file rosetta.conf check:data
```

## Dev locally

(Tested on macOS)

1. Install postgres through homebrew
2. brew services start postgres
3. Run `./make-db.sh` (just once if you want to reuse the same table)
4. Run `./start.sh` to rebuild and rerun the genesis ledger, the archive node, mina daemon running in "demo mode" (producing blocks quickly), and finally the rosetta server.
5. Rerun `./start.sh` whenever you touch any code

Note: Mina is in the `dev` profile, so snarks are turned off and every runs very quickly.

- `./start.sh` runs through an integration test suite and exits 0 on success
- `./start.sh CURL` skips the integration test suite and just produces blocks
- `./start.sh FOREVER` runs the integration test suite and produces blocks forever afterwards

## Model Regeneration

To regenerate the models:

Install openapi-generator, instructions [here](https://openapi-generator.tech/docs/installation/),
then
```
git clone https://github.com/coinbase/rosetta-specifications.git
cd rosetta-specifications
openapi-generator generate -i api.json -g ocaml
cp -p src/models/* $MINA/src/lib/rosetta_models/
```
In the generated files, the type `deriving` clauses will need to have `eq` added manually.
Any record types with a field named `_type` will need annotate that field with `[@key "type"]`.
In `lib/network.ml`, update the two instances of the version number.
Check the diff after regeneration and be sure to add `[@default None]` and `[@default []]` to all relevant fields of the models<|MERGE_RESOLUTION|>--- conflicted
+++ resolved
@@ -178,13 +178,7 @@
 The container includes 4 scripts in /rosetta which run a different set of services connected to a particular network
 - `docker-standalone-start.sh` is the most straightforward, it starts only the mina-rosetta API endpoint and any flags passed into the script go to mina-rosetta. Use this for the "offline" part of the Construction API.
 - `docker-demo-start.sh` launches a mina node with a very simple 1-address genesis ledger as a sandbox for developing and playing around in. This script starts the full suite of tools (a mina node, mina-archive, a postgresql DB, and mina-rosetta), but for a demo network with all operations occuring inside this container and no external network activity.
-<<<<<<< HEAD
-=======
-<<<<<<< HEAD
-=======
 - `docker-test-start.sh` launches the same demo network as in demo-start.sh but also launches the mina-rosetta-test-agent to run a suite of tests against the rosetta API.
->>>>>>> origin/merge-back-to-develop-2022-02-03
->>>>>>> eb755a2c
 - The default, `docker-start.sh`, which connects the mina node to our [Mainnet](https://docs.minaprotocol.com/en/using-mina/connecting) network and initializes the archive database from publicly-availible nightly O(1) Labs backups. As with `docker-demo-start.sh`, this script runs a mina node, mina-archive, a postgresql DB, and mina-rosetta. The script also periodically checks for blocks that may be missing between the nightly backup and the tip of the chain and will fill in those gaps by walking back the linked list of blocks in the canonical chain and importing them one at a time. Take a look at the [source](https://github.com/MinaProtocol/mina/blob/rosetta-v16/src/app/rosetta/docker-start.sh) for more information about what you can configure and how.
 - Finally, the previous default, `docker-devnet-start.sh`, which connects the mina node to our [Devnet](https://docs.minaprotocol.com/en/advanced/connecting-devnet) network with the archive database initalized in a similar way to docker-start.sh. As with `docker-demo-start.sh`, this script runs a mina node, mina-archive, a postgresql DB, and mina-rosetta. `docker-devnet-start.sh` is now just a special case of `docker-start.sh` so inspect the source there for more detailed configuration.
 
@@ -292,10 +286,6 @@
 `minaprotocol/mina-rosetta:v16` and `rosetta-cli @ v0.5.12`
 using this [`rosetta.conf`](https://github.com/MinaProtocol/mina/blob/2b43c8cccfb9eb480122d207c5a3e6e58c4bbba3/src/app/rosetta/rosetta.conf) and the [`bootstrap_balances.json`](https://github.com/MinaProtocol/mina/blob/2b43c8cccfb9eb480122d207c5a3e6e58c4bbba3/src/app/rosetta/bootstrap_balances.json) next to it.
 
-<<<<<<< HEAD
-=======
-<<<<<<< HEAD
-=======
 **Create one of each transaction type using the test-agent and exit**
 
 ```
@@ -304,8 +294,6 @@
 $ docker logs --follow mina-rosetta-test
 ```
 
->>>>>>> origin/merge-back-to-develop-2022-02-03
->>>>>>> eb755a2c
 **Run a fast sandbox network forever and test with rosetta-cli**
 
 ```
