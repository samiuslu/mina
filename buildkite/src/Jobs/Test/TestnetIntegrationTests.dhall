--- conflicted
+++ resolved
@@ -30,11 +30,7 @@
     TestExecutive.execute "delegation" dependsOn,
     TestExecutive.execute "gossip-consis" dependsOn,
     TestExecutive.execute "archive-node" dependsOn,
-<<<<<<< HEAD
     TestExecutive.execute "opt-block-prod" dependsOn,
-    TestExecutive.execute "snapps" dependsOn
-=======
     TestExecutive.execute "zkapps" dependsOn
->>>>>>> 2986c154
   ]
 }