#################################################################################################
# The "build-deps" stage
# - Installs all compilers/interpreters, tools, and OS packages on the given debian or ubuntu image
#################################################################################################
# Supports debian:stretch-slim, debian:buster-slim, and ubuntu:focal
ARG image=ubuntu:focal
FROM ${image} AS build-deps

# Ocaml Version
ARG OCAML_VERSION=4.11
ARG OCAML_REVISION=.2
ARG OCAML_VARIANT=
ARG OCAML_PACKAGE=
ARG OPAM_VERSION=2.0.7

# Golang version number used to detemine tarball name
ARG GO_VERSION=1.16.5

# Go Capnp Version (for capnpc dependency)
ARG GO_CAPNP_VERSION=v3.0.0-alpha.1

# Rust Version passed into rustup-init, can also be "stable", "nightly" or similar
ARG RUST_VERSION=1.58.1

# Rocksdb commit tag/branch to clone
ARG ROCKSDB_VERSION=v5.18.4

# --- OS package dependencies
# Organized as two alphabetized lists, first libraries and then tools/other packages
ENV DEBIAN_FRONTEND=noninteractive
RUN apt-get update \
  && apt-get install --yes \
<<<<<<< HEAD
  build-essential \
  libboost-dev \
  libboost-program-options-dev \
  libffi-dev \
  libgmp-dev \
  libgmp3-dev \
  libjemalloc-dev \
  libpq-dev \
  libprocps-dev \
  libsodium-dev \
  libssl-dev \
  zlib1g-dev \
  libbz2-dev \
  libcap-dev \
  pkg-config \
  cmake \
  m4 \
  git \
  curl \
  sudo \
  rsync \
  unzip \
  file \
  capnproto
=======
    libboost-dev \
    libboost-program-options-dev \
    libbz2-dev \
    libcap-dev \
    libffi-dev \
    libgflags-dev \
    libgmp-dev \
    libgmp3-dev \
    libjemalloc-dev \
    libpq-dev \
    libprocps-dev \
    libsodium-dev \
    libssl-dev \
    build-essential \
    capnproto \
    cmake \
    curl \
    file \
    git \
    m4 \
    pkg-config \
    rsync \
    sudo \
    unzip \
    zlib1g-dev
>>>>>>> 2e2bddac

# --- Create opam user (for later) and give sudo to make opam happy
RUN adduser --uid 65533 --disabled-password --gecos '' opam \
  && passwd -l opam \
  && chown -R opam:opam /home/opam \
  && echo 'opam ALL=(ALL:ALL) NOPASSWD:ALL' > /etc/sudoers.d/opam \
  && chmod 440 /etc/sudoers.d/opam \
  && chown root:root /etc/sudoers.d/opam \
  && chmod 777 /tmp

# --- Opam install of a given OPAM_VERSION from github release
RUN curl -sL \
  "https://github.com/ocaml/opam/releases/download/${OPAM_VERSION}/opam-${OPAM_VERSION}-x86_64-linux" \
  -o /usr/bin/opam \
  && chmod +x /usr/bin/opam

# --- Golang install of a given GO_VERSION (add -v for spam output of each file from the go dist)
RUN curl -s "https://dl.google.com/go/go${GO_VERSION}.linux-amd64.tar.gz" | tar -xz -C /usr/lib/

# --- Rust install via rustup-init to a given RUST_VERSION
USER opam
RUN curl --proto '=https' --tlsv1.2 -sSf -o /tmp/rustup-init \
  https://static.rust-lang.org/rustup/dist/x86_64-unknown-linux-gnu/rustup-init \
  && chmod +x /tmp/rustup-init \
  && /tmp/rustup-init -y --default-toolchain "${RUST_VERSION}" --profile minimal \
  && rm /tmp/rustup-init
# For more about rustup-init see: https://github.com/rust-lang/rustup/blob/master/README.md
# As opposed to introducing another shell script here (that mostly just determines the platform)
# we just download the binary for the only platform we care about in this docker environment

# --- RocksDB Installation of a given ROCKSDB_VERSION
USER root
# These flags turn some errors into warnings for running with G++ 9 or higher
# The build command below checks for the g++ major version and removes CXXFLAGS if its less than 9
ENV CXXFLAGS '-Wno-error=deprecated-copy -Wno-error=pessimizing-move -Wno-error=class-memaccess'
# This builds and installs just the rocksdb static lib for us, and cleans up after itself
RUN git clone https://github.com/facebook/rocksdb \
  --depth 1 --shallow-submodules \
  -b "${ROCKSDB_VERSION}" /rocksdb \
  && test $(g++ -dumpversion | cut -c 1 -) -lt 9 \
    && CXXFLAGS='' make -C /rocksdb static_lib PORTABLE=1 -j$(nproc) \
    || make -C /rocksdb static_lib PORTABLE=1 -j$(nproc) \
  && cp /rocksdb/librocksdb.a /usr/local/lib/librocksdb_coda.a \
  && rm -rf /rocksdb \
  && strip -S /usr/local/lib/librocksdb_coda.a
# Clear CXXFLAGS afterwards to avoid affecting other code
ENV CXXFLAGS ""

###########################################################################################
# Initialize opam in a minimal fashion
###########################################################################################

# Set up environment for running as opam user
WORKDIR /home/opam
USER opam
ENV HOME /home/opam

# --- Create the following user directory configs as the Opam user:
## Add go + rust to the path, unlimit the opam user,
## unlimit stack for future shells that might use spacetime,
## disable ipv6
## disable sandboxing to allow unprivledged builds
RUN mkdir --mode=700 ~/.gnupg \
  && echo 'export PATH="$PATH:/usr/lib/go/bin:$HOME/.cargo/bin"' >> ~/.bashrc \
  && echo 'ulimit -s unlimited' >> ~/.bashrc \
  && echo "disable-ipv6" >> ~/.gnupg/dirmngr.conf

# --- Ocaml install of a given OCAML_VERSION via opam switch
# additionally initializes opam with sandboxing disabled, as we did not install bubblewrap above.
RUN git clone \
  https://github.com/ocaml/opam-repository.git \
  --depth 1 \
  /home/opam/opam-repository \
  && opam init --disable-sandboxing -k git -a ~/opam-repository --bare \
  && opam repository add --yes --all --set-default o1-labs https://github.com/o1-labs/opam-repository.git \
  && opam switch create "${OCAML_VERSION}${OCAML_REVISION}" "${OCAML_PACKAGE}${OCAML_VERSION}${OCAML_REVISION}${OCAML_VARIANT}" \
  && opam switch "${OCAML_VERSION}${OCAML_REVISION}"

# --- Build and install capnproto go compiler
# This package was particularly tricky to get to install correctly because of how the package's source code is structured.
# To work around this, we install it as a dependency for a local go module and build the binary from the GOPATH.
RUN mkdir go-tmp \
  && cd go-tmp \
  && /usr/lib/go/bin/go mod init local/build \
  && /usr/lib/go/bin/go get capnproto.org/go/capnp/v3@$GO_CAPNP_VERSION \
  && /usr/lib/go/bin/go build -o capnpc-go capnproto.org/go/capnp/v3/capnpc-go \
  && sudo mv capnpc-go /usr/local/bin \
  && cd - \
  && sudo rm -rf go-tmp<|MERGE_RESOLUTION|>--- conflicted
+++ resolved
@@ -30,32 +30,6 @@
 ENV DEBIAN_FRONTEND=noninteractive
 RUN apt-get update \
   && apt-get install --yes \
-<<<<<<< HEAD
-  build-essential \
-  libboost-dev \
-  libboost-program-options-dev \
-  libffi-dev \
-  libgmp-dev \
-  libgmp3-dev \
-  libjemalloc-dev \
-  libpq-dev \
-  libprocps-dev \
-  libsodium-dev \
-  libssl-dev \
-  zlib1g-dev \
-  libbz2-dev \
-  libcap-dev \
-  pkg-config \
-  cmake \
-  m4 \
-  git \
-  curl \
-  sudo \
-  rsync \
-  unzip \
-  file \
-  capnproto
-=======
     libboost-dev \
     libboost-program-options-dev \
     libbz2-dev \
@@ -81,7 +55,6 @@
     sudo \
     unzip \
     zlib1g-dev
->>>>>>> 2e2bddac
 
 # --- Create opam user (for later) and give sudo to make opam happy
 RUN adduser --uid 65533 --disabled-password --gecos '' opam \
