# WARNING: config.yml file is generated from config.yml.jinja
---
version: 3
jobs:
    tracetool:
        docker:
            - image: codaprotocol/coda:toolchain-rust-e855336d087a679f76f2dd2bbdc3fdfea9303be3
        steps:
            - checkout
            - run:
                  name: Update submodules
                  command: git submodule sync && git submodule update --init --recursive
            - run:
                  name: Build trace-tool
                  command: cd src/app/trace-tool && cargo build --frozen

    build-wallet:
        macos:
            xcode: "10.2.0"
        steps:
            - checkout
            - run:
                  name: Update submodules
                  command: git submodule sync && git submodule update --init --recursive
            - run: cd frontend/wallet && yarn
            - run:
                  name: Lint wallet
                  command: cd frontend/wallet && yarn run reformat && git diff --exit-code src
            - run:
                  name: Build wallet
                  command: cd frontend/wallet && yarn run build-ci
            - run:
                  name: Test wallet
                  command: cd frontend/wallet && yarn test
            - run:
                  name: Build dist wallet
                  command: cd frontend/wallet && yarn run dist
            - run:
                  name: Publish dist wallet
                  command: (env HOMEBREW_NO_AUTO_UPDATE=1 brew install awscli) && ./scripts/publish-wallet.sh
            - run:
                  name: Lint website
                  command: cd frontend/website && yarn install && yarn run reformat && git diff --exit-code src
            - run: cd frontend/bot && yarn
            - run:
                  name: Lint bot
                  command: cd frontend/bot && yarn run reformat && git diff --exit-code src
            - run:
                  name: Build bot
                  command: cd frontend/bot && yarn run build-ci

    build-archive:
        resource_class: xlarge
        docker:
            - image: codaprotocol/coda:toolchain-ccd2abf0c78d6b78024ec6add601aee6fc01044d
              environment:
                CODA_DOCKER: true
                HASURA_PORT: 8080
            - image: postgres:12
              environment:
                POSTGRES_PASSWORD: codarules
                POSTGRES_USER: admin
                POSTGRES_DB: archiver
            - image: hasura/graphql-engine:v1.0.0-beta.6
              entrypoint: ["sh", "-c"]
              command: ["sleep 10 && graphql-engine serve"]
              environment:
                HASURA_GRAPHQL_DATABASE_URL: postgres://admin:codarules@localhost:5432/archiver
                HASURA_GRAPHQL_ENABLE_CONSOLE: "true"
                HASURA_GRAPHQL_ENABLED_LOG_TYPES: startup, http-log, webhook-log, websocket-log, query-log
        steps:
            - checkout
            - run:
                  name: Update Submodules
                  command: git submodule sync && git submodule update --init --recursive
            - run:
                  name: Update OPAM
                  command: ./scripts/update-opam-in-docker.sh
            - run:
                  name: Build Archive Process
                  command:  bash -c 'eval `opam config env` && make build_archive'
                  environment:
                    DUNE_PROFILE: testnet_postake_medium_curves
            # NOTE: If we were using a machine executor we would be able to mount the sql file in
            # as a volume for the container to seed itself, this is the workaround.
            # Ideally this DB setup step would be handled by the archive process itself.
            - run:
                  name: Set Up Database
                  command: |
                    sudo apt-get install -y postgresql
                    PGPASSWORD=codarules psql -h localhost -p 5432 -U admin -d archiver -a -f src/app/archive/create_schema.sql
            - run:
                  name: Configure Hasura
                  command: ./scripts/archive/make_hasura_configurations.sh
            - setup_remote_docker
            - run:
                  name: Build and Release Archives
                  command: ./scripts/archive/build-release-archives.sh
    lint:
        docker:
            - image: codaprotocol/coda:toolchain-ccd2abf0c78d6b78024ec6add601aee6fc01044d
        steps:
            - checkout
            - run:
                  name: Update OPAM
                  command: ./scripts/update-opam-in-docker.sh
            - run:
                  name: Check circle CI configuration rendering
                  command: ./scripts/test.py render --check .circleci/config.yml.jinja .mergify.yml.jinja
            - run:
                  name: OCamlformat (make check-format)
                  command: eval `opam config env` && make check-format
            - run:
                  name: Snarky tracks master (make check-snarky-submodule)
                  command: make check-snarky-submodule
            - run:
                  name: Check ppx_optcomp preprocessor_deps
                  command: ./scripts/lint_preprocessor_deps.sh
            - run:
                  name: Check CODEOWNERS file format
                  command: ./scripts/lint_codeowners.sh
            - run:
                  name: Check RFC ids
                  command: ./scripts/lint_rfcs.sh
            - run:
                  name: Require ppx_coda preprocessing for linting
                  command: ./scripts/require-ppx-coda.py
    lint-opt:
        docker:
            - image: codaprotocol/coda:toolchain-ccd2abf0c78d6b78024ec6add601aee6fc01044d
        steps:
            - checkout
            - run:
                name: Show USER
                command: echo $USER
            - run:
                  name: Update Submodules
                  command: git submodule sync && git submodule update --init --recursive
            - run:
                  name: Update OPAM
                  command: ./scripts/update-opam-in-docker.sh
            - run:
                  name: Compare versioned types in PR
                  command: ./scripts/compare_pr_diff_types.sh
    compare-test-signatures:
        docker:
            - image: codaprotocol/coda:toolchain-cf3d5dc87c195afd8eec14a2c4eaf9980004ee26
        steps:
            - checkout
            - run:
                  name: Update Submodules
                  command: git submodule sync && git submodule update --init --recursive
            - run:
                  name: Update OPAM
                  command: ./scripts/update-opam-in-docker.sh
            - run:
                  name: Compare test signatures for consensus, nonconsensus code
                  command: ./scripts/skip_if_only_frontend_or_rfcs.sh bash -c 'eval `opam config env` && ./scripts/compare_test_signatures.sh'
    update-branch-protection:
        docker:
            - image: python:3
        steps:
            - run:
                name: Install dependencies
                command: pip install --user requests jinja2
            - checkout
            - run:
                  name: Update branch protection rule from test configuration
                  command: ./scripts/test.py required-status >required_status && cat required_status && ./scripts/update_branch_rule.py required_status

    build-macos:
        macos:
            xcode: "10.2.1"
        resource_class: large
        working_directory: /Users/distiller/coda
        environment:
            HOMEBREW_LOGS: /Users/distiller/homebrew.log
            OPAMYES: 1
        steps:
            - run:
                name: Delete xcode simulators (Free 10GB - unused)
                command: |
                    sudo rm -rf /Library/Developer/CoreSimulator/Profiles/Runtimes/
                    df -h
                background: true
            - checkout
            - run:
                  name: Update submodules
                  command: git submodule sync && git submodule update --init --recursive
            ### homebrew
            - run:
                name: Create homebrew cache signature file including a year/date stamp to ensure occasional rebuilds
                command: |
                    cat scripts/macos-setup-brew.sh > brew_ci_cache.sig
                    date +%Y-%m > brew_ci_cache.sig
            - restore_cache:
                name: Restore cache - homebrew
                keys:
                    - homebrew-v9-{{ checksum "brew_ci_cache.sig" }}
                    - homebrew-v8-{{ checksum "brew_ci_cache.sig" }}
            - run:
                name: Install macos dependencies - homebrew - macos-setup-brew.sh
                command: |
                    ./scripts/skip_if_only_frontend_or_rfcs.sh ./scripts/macos-setup-brew.sh
            - save_cache:
                name: Save cache - homebrew
                key: homebrew-v9-{{ checksum "brew_ci_cache.sig" }}
                paths:
                    - "/usr/local/Homebrew"
                    - "/Users/distiller/Library/Caches/Homebrew"
            ### opam
            - run:
                name: Create opam cache signature file including a year/date stamp to ensure occasional rebuilds
                command: |
                    cat scripts/macos-setup-opam.sh > opam_ci_cache.sig
                    cat src/opam.export >> opam_ci_cache.sig
                    date +%Y-%m >> opam_ci_cache.sig
            - restore_cache:
                name: Restore cache - opam
                keys:
                    - opam-v8-{{ checksum "opam_ci_cache.sig" }}
            - run:
                name: Install macos dependencies - opam -- make macos-setup-compile
                command: ./scripts/skip_if_only_frontend_or_rfcs.sh make macos-setup-compile
            - save_cache:
                name: Save cache - opam
                key: opam-v8-{{ checksum "opam_ci_cache.sig" }}
                paths:
                    - "/Users/distiller/.opam"
                no_output_timeout: 1h
            ### nix/cachix
            - run:
                name: Install nix and cachix
                command: |
                    curl https://nixos.org/nix/install | sh
                    . ~/.nix-profile/etc/profile.d/nix.sh
                    nix-env -iA cachix -f https://cachix.org/api/v1/install
            ### dune
            - run:
                name: Build ocaml
                environment:
                    DUNE_PROFILE: testnet_postake_medium_curves
                    EXTRA_NIX_ARGS: --option sandbox false
                command: ./scripts/skip_if_only_frontend_or_rfcs.sh bash -c 'eval `opam config env` && make build 2>&1 | tee /tmp/buildocaml.log'
                no_output_timeout: 20m
            - run:
                name: Build ocaml - generate keypair
                environment:
                    DUNE_PROFILE: testnet_postake_medium_curves
                command: ./scripts/skip_if_only_frontend_or_rfcs.sh bash -c 'eval `opam config env` && dune build src/app/generate_keypair/generate_keypair.exe'
                no_output_timeout: 20m
            - run:
                  name: Generate runtime ledger with 10k accounts
                  command: |
                    ./scripts/skip_if_only_frontend_or_rfcs.sh bash -c 'eval `opam config env` && ./_build/default/src/app/runtime_genesis_ledger/runtime_genesis_ledger.exe -n 10000 -account-file genesis_ledgers/phase_three/genesis_ledger.json'
                  no_output_timeout: 20m
            ### collection
            - run:
                name: Collect Keys and Binaries
                command: |
                    mkdir -p package/keys
                    echo 'keys and genesis'
                    cp /tmp/s3_cache_dir/* package/keys/.
                    cp $TMPDIR/coda_cache_dir/coda_genesis_*.tar.gz package/keys/.
                    echo 'coda'
                    cp _build/default/src/app/cli/src/coda.exe package/coda
                    echo 'libp2p_helper'
                    cp src/app/libp2p_helper/result/bin/libp2p_helper package/coda-libp2p_helper
                    chmod +w package/coda-libp2p_helper
                    ./scripts/librewrite-macos.sh package/coda-libp2p_helper
                    echo 'coda-logproc'
                    cp _build/default/src/app/logproc/logproc.exe package/coda-logproc
                    chmod +wx package/coda-logproc
            - run:
                name: Build homebrew coda package
                command: |
                    tar czvf homebrew-coda.tar.gz package
                    openssl dgst -sha256 homebrew-coda.tar.gz > homebrew-coda.tar.gz.sha256
                    cp homebrew-coda.tar.gz* package/.
            - run:
                name: Build homebrew generate-keypair-phase3 package
                command: |
                    mkdir -p coda-generate-keypair-phase3/package
                    cp _build/default/src/app/generate_keypair/generate_keypair.exe coda-generate-keypair-phase3/package/coda-generate-keypair-phase3
                    pushd coda-generate-keypair-phase3
                    tar czvf homebrew-coda-generate-keypair-phase3.tar.gz package
                    openssl dgst -sha256 homebrew-coda-generate-keypair-phase3.tar.gz > homebrew-coda-generate-keypair-phase3.tar.gz.sha256
                    cp homebrew-* ../package/.
                    popd
            - run:
                  name: Copy artifacts to cloud
                  command: ./scripts/skip_if_only_frontend_or_rfcs.sh scripts/artifacts.sh
            - store_artifacts:
                  path: package

    build-client-sdk:
        resource_class: large
        docker:
            - image: codaprotocol/coda:toolchain-cf3d5dc87c195afd8eec14a2c4eaf9980004ee26
        steps:
            - checkout
            - run:
                  name: Artifacts Path
                  command: |
                      mkdir -p /tmp/artifacts
            - run:
                  name: Update OPAM
                  command: ./scripts/update-opam-in-docker.sh
            - run:
                  name: Pin external packages
                  command: ./scripts/pin-external-packages.sh
            - run:
                  name: Build client SDK for Javascript
                  command: ./scripts/skip_if_only_frontend_or_rfcs.sh bash -c 'eval `opam config env` && make client_sdk 2>&1 | tee /tmp/artifacts/buildclientsdk.log'
                  environment:
                    DUNE_PROFILE: nonconsensus_medium_curves
                  no_output_timeout: 10m
    build-artifacts--testnet_postake_medium_curves:
        resource_class: xlarge
        docker:
            - image: codaprotocol/coda:toolchain-ccd2abf0c78d6b78024ec6add601aee6fc01044d
        steps:
            - checkout
            - run:
                  name: Artifacts Path
                  command: |
                      mkdir -p /tmp/artifacts
            - run:
                  name: Update OPAM
                  command: ./scripts/update-opam-in-docker.sh
            - run:
                  name: Pin external packages
                  command: ./scripts/pin-external-packages.sh
            - run:
                  name: Build OCaml
                  command: ./scripts/skip_if_only_frontend_or_rfcs.sh bash -c 'eval `opam config env` && make build 2>&1 | tee /tmp/artifacts/buildocaml.log'
                  environment:
                    DUNE_PROFILE: testnet_postake_medium_curves
                    EXTRA_NIX_ARGS: --option sandbox false
                  no_output_timeout: 20m
            - run:
                  name: Upload generated PV keys
                  command: ./scripts/skip_if_only_frontend_or_rfcs.sh scripts/publish-pvkeys.sh
            - run:
                  name: Rebuild for pvkey changes
                  command: |
                    ./scripts/skip_if_only_frontend_or_rfcs.sh bash -c 'eval `opam config env` && make build 2>&1 | tee /tmp/artifacts/buildocaml2.log'
                    ./scripts/skip_if_only_frontend_or_rfcs.sh bash -c 'eval `opam config env` && dune build src/app/generate_keypair/generate_keypair.exe'
                  environment:
                    DUNE_PROFILE: testnet_postake_medium_curves
                    EXTRA_NIX_ARGS: --option sandbox false

                  no_output_timeout: 20m
            - run:
                  name: Generate runtime ledger with 10k accounts
                  command: |
                    ./scripts/skip_if_only_frontend_or_rfcs.sh bash -c 'eval `opam config env` && ./_build/default/src/app/runtime_genesis_ledger/runtime_genesis_ledger.exe -n 10000 -account-file genesis_ledgers/phase_three/genesis_ledger.json'
                  no_output_timeout: 20m
            - run:
                  name: Build deb package with PV keys and PV key tar
                  command: ./scripts/skip_if_only_frontend_or_rfcs.sh make deb
                  environment:
                    DUNE_PROFILE: testnet_postake_medium_curves
                  no_output_timeout: 20m
            - run:
                  name: Store genesis public/private keypairs
                  command: ./scripts/skip_if_only_frontend_or_rfcs.sh make genesiskeys
            - run:
                  name: Upload deb to repo
                  command: ./scripts/skip_if_only_frontend_or_rfcs.sh make publish_deb
                  no_output_timeout: 20m
            - run:
                  name: Copy artifacts to cloud
                  command: ./scripts/skip_if_only_frontend_or_rfcs.sh scripts/artifacts.sh
            - setup_remote_docker
            - run:
                  name: Build and Upload Docker
                  command: |
                    # Check if we should deploy this build
                    FILE=/tmp/DOCKER_DEPLOY_ENV
                    if test -f "$FILE"; then
                        source $FILE
                        echo "Publishing Docker"
                        echo "Should Publish Docker: $CODA_WAS_PUBLISHED"
                        set -x
                        if [[ "$CODA_WAS_PUBLISHED" = true  ]]; then

                              echo "$DOCKER_PASSWORD" | docker login --username $DOCKER_USERNAME --password-stdin
                              ./scripts/skip_if_only_frontend_or_rfcs.sh scripts/release-docker.sh \
                              -s coda-daemon \
                              -v $CODA_GIT_TAG-$CODA_GIT_BRANCH-$CODA_GIT_HASH \
                              --extra-args "--build-arg coda_version=$CODA_DEB_VERSION --build-arg deb_repo=$CODA_DEB_REPO"

                              echo "$DOCKER_PASSWORD" | docker login --username $DOCKER_USERNAME --password-stdin
                              ./scripts/skip_if_only_frontend_or_rfcs.sh scripts/release-docker.sh \
                              -s coda-demo \
                              -v $CODA_GIT_TAG-$CODA_GIT_BRANCH-$CODA_GIT_HASH \
                              --extra-args "--build-arg coda_version=$CODA_DEB_VERSION --build-arg deb_repo=$CODA_DEB_REPO"
                        fi
                    fi
            - store_artifacts:
                  path: /tmp/artifacts
<<<<<<< HEAD
    test-unit--test_postake_snarkless_unittest:
        resource_class: xlarge
        docker:
            - image: codaprotocol/coda:toolchain-ccd2abf0c78d6b78024ec6add601aee6fc01044d
        steps:
            - checkout
            - run: ulimit -c unlimited
            - run:
                  name: Update OPAM
                  command: ./scripts/update-opam-in-docker.sh
            - run:
                name: Build libp2p_helper
                command: make libp2p_helper
                environment:
                  EXTRA_NIX_ARGS: --option sandbox false
            - run:
                  name: Run unit tests
                  command: ./scripts/skip_if_only_frontend.sh bash -c 'source ~/.profile && dune build --profile=test_postake_snarkless_unittest -j8 src/app/cli/src/coda.exe src/app/runtime_genesis_ledger/runtime_genesis_ledger.exe && (dune runtest src/lib --profile=test_postake_snarkless_unittest -j8 || (./scripts/link-coredumps.sh && false))'
                  no_output_timeout: 30m
            - store_artifacts:
                path: core_dumps
=======
>>>>>>> 0dfe6f99
    test-unit--dev:
        resource_class: xlarge
        docker:
            - image: codaprotocol/coda:toolchain-ccd2abf0c78d6b78024ec6add601aee6fc01044d
        steps:
            - checkout
            - run: ulimit -c unlimited
            - run:
                  name: Update OPAM
                  command: ./scripts/update-opam-in-docker.sh
            - run:
                name: Build libp2p_helper
                command: make libp2p_helper
                environment:
                  EXTRA_NIX_ARGS: --option sandbox false
            - run:
                  name: Run unit tests
                  command: ./scripts/skip_if_only_frontend_or_rfcs.sh bash -c 'source ~/.profile && dune build --profile=dev -j8 src/app/cli/src/coda.exe src/app/runtime_genesis_ledger/runtime_genesis_ledger.exe && (dune runtest src/lib --profile=dev -j8 || (./scripts/link-coredumps.sh && false))'
                  no_output_timeout: 30m
            - store_artifacts:
                path: core_dumps

    # like the other unit test builds, but only runs tests in src/lib/nonconsensus
    test-unit--nonconsensus_medium_curves:
        resource_class: xlarge
        docker:
            - image: codaprotocol/coda:toolchain-ccd2abf0c78d6b78024ec6add601aee6fc01044d
        steps:
            - checkout
            - run: ulimit -c unlimited
            - run:
                  name: Update OPAM
                  command: ./scripts/update-opam-in-docker.sh
            - run:
                name: Build libp2p_helper
                command: make libp2p_helper
            - run:
                  name: Run unit tests
                  command: ./scripts/skip_if_only_frontend_or_rfcs.sh bash -c 'source ~/.profile && (dune runtest src/nonconsensus --profile=nonconsensus_medium_curves -j8 || (./scripts/link-coredumps.sh && false))'
                  no_output_timeout: 30m
            - store_artifacts:
                path: core_dumps
    test-unit--dev_medium_curves:
        resource_class: xlarge
        docker:
            - image: codaprotocol/coda:toolchain-ccd2abf0c78d6b78024ec6add601aee6fc01044d
        steps:
            - checkout
            - run: ulimit -c unlimited
            - run:
                  name: Update OPAM
                  command: ./scripts/update-opam-in-docker.sh
            - run:
                name: Build libp2p_helper
                command: make libp2p_helper
                environment:
                  EXTRA_NIX_ARGS: --option sandbox false
            - run:
                  name: Run unit tests
                  command: ./scripts/skip_if_only_frontend_or_rfcs.sh bash -c 'source ~/.profile && dune build --profile=dev_medium_curves -j8 && (dune runtest src/lib --profile=dev_medium_curves -j8 || (./scripts/link-coredumps.sh && false))'
                  no_output_timeout: 1h
            - store_artifacts:
                path: core_dumps
    test--fake_hash:
        resource_class: large
        docker:
            - image: codaprotocol/coda:toolchain-ccd2abf0c78d6b78024ec6add601aee6fc01044d
        steps:
            - checkout
            - run:
                  name: Update OPAM
                  command: ./scripts/update-opam-in-docker.sh
            - run:
                name: Build libp2p_helper
                command: make libp2p_helper
                environment:
                  EXTRA_NIX_ARGS: --option sandbox false
            - run:
                  name: Running test -- fake_hash:full-test
                  command: ./scripts/skip_if_only_frontend_or_rfcs.sh bash -c 'source ~/.profile && ./scripts/test.py run "fake_hash:full-test"'
            - store_artifacts:
                  path: test_logs
    test--test_postake:
        resource_class: large
        docker:
            - image: codaprotocol/coda:toolchain-ccd2abf0c78d6b78024ec6add601aee6fc01044d
        steps:
            - checkout
            - run:
                  name: Update OPAM
                  command: ./scripts/update-opam-in-docker.sh
            - run:
                name: Build libp2p_helper
                command: make libp2p_helper
                environment:
                  EXTRA_NIX_ARGS: --option sandbox false
            - run:
                  name: Running test -- test_postake:full-test
                  command: ./scripts/skip_if_only_frontend_or_rfcs.sh bash -c 'source ~/.profile && ./scripts/test.py run "test_postake:full-test"'
            - run:
                  name: Running test -- test_postake:transaction-snark-profiler -k 2
                  command: ./scripts/skip_if_only_frontend_or_rfcs.sh bash -c 'source ~/.profile && ./scripts/test.py run "test_postake:transaction-snark-profiler -k 2"'
            - store_artifacts:
                  path: test_logs
    test--test_postake_bootstrap:
        resource_class: large
        docker:
            - image: codaprotocol/coda:toolchain-ccd2abf0c78d6b78024ec6add601aee6fc01044d
        steps:
            - checkout
            - run:
                  name: Update OPAM
                  command: ./scripts/update-opam-in-docker.sh
            - run:
                name: Build libp2p_helper
                command: make libp2p_helper
                environment:
                  EXTRA_NIX_ARGS: --option sandbox false
            - run:
                  name: Running test -- test_postake_bootstrap:coda-bootstrap-test
                  command: ./scripts/skip_if_only_frontend_or_rfcs.sh bash -c 'source ~/.profile && ./scripts/test.py run "test_postake_bootstrap:coda-bootstrap-test"'
            - run:
                  name: Running test -- test_postake_bootstrap:coda-long-fork -num-block-producers 2
                  command: ./scripts/skip_if_only_frontend_or_rfcs.sh bash -c 'source ~/.profile && ./scripts/test.py run "test_postake_bootstrap:coda-long-fork -num-block-producers 2"'
            - store_artifacts:
                  path: test_logs
    test--test_postake_catchup:
        resource_class: large
        docker:
            - image: codaprotocol/coda:toolchain-ccd2abf0c78d6b78024ec6add601aee6fc01044d
        steps:
            - checkout
            - run:
                  name: Update OPAM
                  command: ./scripts/update-opam-in-docker.sh
            - run:
                name: Build libp2p_helper
                command: make libp2p_helper
                environment:
                  EXTRA_NIX_ARGS: --option sandbox false
            - run:
                  name: Running test -- test_postake_catchup:coda-restart-node-test
                  command: ./scripts/skip_if_only_frontend_or_rfcs.sh bash -c 'source ~/.profile && ./scripts/test.py run "test_postake_catchup:coda-restart-node-test"'
            - store_artifacts:
                  path: test_logs
    test--test_postake_delegation:
        resource_class: large
        docker:
            - image: codaprotocol/coda:toolchain-ccd2abf0c78d6b78024ec6add601aee6fc01044d
        steps:
            - checkout
            - run:
                  name: Update OPAM
                  command: ./scripts/update-opam-in-docker.sh
            - run:
                name: Build libp2p_helper
                command: make libp2p_helper
                environment:
                  EXTRA_NIX_ARGS: --option sandbox false
            - run:
                  name: Running test -- test_postake_delegation:coda-delegation-test
<<<<<<< HEAD
                  command: ./scripts/skip_if_only_frontend.sh bash -c 'source ~/.profile && ./scripts/test.py run "test_postake_delegation:coda-delegation-test"'
            - store_artifacts:
                  path: test_logs
    test--test_postake_five_even_snarkless:
        resource_class: large
        docker:
            - image: codaprotocol/coda:toolchain-ccd2abf0c78d6b78024ec6add601aee6fc01044d
        steps:
            - checkout
            - run:
                  name: Update OPAM
                  command: ./scripts/update-opam-in-docker.sh
            - run:
                name: Build libp2p_helper
                command: make libp2p_helper
                environment:
                  EXTRA_NIX_ARGS: --option sandbox false
            - run:
                  name: Running test -- test_postake_five_even_snarkless:coda-shared-prefix-multiproducer-test -num-block-producers 5
                  command: ./scripts/skip_if_only_frontend.sh bash -c 'source ~/.profile && ./scripts/test.py run "test_postake_five_even_snarkless:coda-shared-prefix-multiproducer-test -num-block-producers 5"'
=======
                  command: ./scripts/skip_if_only_frontend_or_rfcs.sh bash -c 'source ~/.profile && ./scripts/test.py run "test_postake_delegation:coda-delegation-test"'
>>>>>>> 0dfe6f99
            - store_artifacts:
                  path: test_logs
    test--test_postake_five_even_txns:
        resource_class: large
        docker:
            - image: codaprotocol/coda:toolchain-ccd2abf0c78d6b78024ec6add601aee6fc01044d
        steps:
            - checkout
            - run:
                  name: Update OPAM
                  command: ./scripts/update-opam-in-docker.sh
            - run:
                name: Build libp2p_helper
                command: make libp2p_helper
                environment:
                  EXTRA_NIX_ARGS: --option sandbox false
            - run:
                  name: Running test -- test_postake_five_even_txns:coda-shared-prefix-multiproducer-test -num-block-producers 5 -payments
                  command: ./scripts/skip_if_only_frontend_or_rfcs.sh bash -c 'source ~/.profile && ./scripts/test.py run "test_postake_five_even_txns:coda-shared-prefix-multiproducer-test -num-block-producers 5 -payments"'
            - store_artifacts:
                  path: test_logs
    test--test_postake_snarkless:
        resource_class: large
        docker:
            - image: codaprotocol/coda:toolchain-ccd2abf0c78d6b78024ec6add601aee6fc01044d
        steps:
            - checkout
            - run:
                  name: Update OPAM
                  command: ./scripts/update-opam-in-docker.sh
            - run:
                name: Build libp2p_helper
                command: make libp2p_helper
                environment:
                  EXTRA_NIX_ARGS: --option sandbox false
            - run:
                  name: Running test -- test_postake_snarkless:full-test
                  command: ./scripts/skip_if_only_frontend_or_rfcs.sh bash -c 'source ~/.profile && ./scripts/test.py run "test_postake_snarkless:full-test"'
            - run:
                  name: Running test -- test_postake_snarkless:transaction-snark-profiler -k 2
                  command: ./scripts/skip_if_only_frontend_or_rfcs.sh bash -c 'source ~/.profile && ./scripts/test.py run "test_postake_snarkless:transaction-snark-profiler -k 2"'
            - store_artifacts:
                  path: test_logs
    test--test_postake_split:
        resource_class: large
        docker:
            - image: codaprotocol/coda:toolchain-ccd2abf0c78d6b78024ec6add601aee6fc01044d
        steps:
            - checkout
            - run:
                  name: Update OPAM
                  command: ./scripts/update-opam-in-docker.sh
            - run:
                name: Build libp2p_helper
                command: make libp2p_helper
                environment:
                  EXTRA_NIX_ARGS: --option sandbox false
            - run:
                  name: Running test -- test_postake_split:coda-shared-prefix-multiproducer-test -num-block-producers 2
                  command: ./scripts/skip_if_only_frontend_or_rfcs.sh bash -c 'source ~/.profile && ./scripts/test.py run "test_postake_split:coda-shared-prefix-multiproducer-test -num-block-producers 2"'
            - store_artifacts:
                  path: test_logs
    test--test_postake_split_snarkless:
        resource_class: large
        docker:
            - image: codaprotocol/coda:toolchain-ccd2abf0c78d6b78024ec6add601aee6fc01044d
        steps:
            - checkout
            - run:
                  name: Update OPAM
                  command: ./scripts/update-opam-in-docker.sh
            - run:
                name: Build libp2p_helper
                command: make libp2p_helper
                environment:
                  EXTRA_NIX_ARGS: --option sandbox false
            - run:
                  name: Running test -- test_postake_split_snarkless:coda-peers-test
                  command: ./scripts/skip_if_only_frontend_or_rfcs.sh bash -c 'source ~/.profile && ./scripts/test.py run "test_postake_split_snarkless:coda-peers-test"'
            - run:
                  name: Running test -- test_postake_split_snarkless:coda-transitive-peers-test
                  command: ./scripts/skip_if_only_frontend_or_rfcs.sh bash -c 'source ~/.profile && ./scripts/test.py run "test_postake_split_snarkless:coda-transitive-peers-test"'
            - run:
                  name: Running test -- test_postake_split_snarkless:coda-block-production-test
                  command: ./scripts/skip_if_only_frontend_or_rfcs.sh bash -c 'source ~/.profile && ./scripts/test.py run "test_postake_split_snarkless:coda-block-production-test"'
            - run:
                  name: Running test -- test_postake_split_snarkless:coda-shared-prefix-test -who-produces 0
                  command: ./scripts/skip_if_only_frontend_or_rfcs.sh bash -c 'source ~/.profile && ./scripts/test.py run "test_postake_split_snarkless:coda-shared-prefix-test -who-produces 0"'
            - run:
                  name: Running test -- test_postake_split_snarkless:coda-shared-prefix-test -who-produces 1
                  command: ./scripts/skip_if_only_frontend_or_rfcs.sh bash -c 'source ~/.profile && ./scripts/test.py run "test_postake_split_snarkless:coda-shared-prefix-test -who-produces 1"'
            - run:
                  name: Running test -- test_postake_split_snarkless:coda-change-snark-worker-test
                  command: ./scripts/skip_if_only_frontend_or_rfcs.sh bash -c 'source ~/.profile && ./scripts/test.py run "test_postake_split_snarkless:coda-change-snark-worker-test"'
            - run:
                  name: Running test -- test_postake_split_snarkless:coda-archive-node-test
                  command: ./scripts/skip_if_only_frontend_or_rfcs.sh bash -c 'source ~/.profile && ./scripts/test.py run "test_postake_split_snarkless:coda-archive-node-test"'
            - store_artifacts:
                  path: test_logs
    test--test_postake_three_producers:
        resource_class: large
        docker:
            - image: codaprotocol/coda:toolchain-ccd2abf0c78d6b78024ec6add601aee6fc01044d
        steps:
            - checkout
            - run:
                  name: Update OPAM
                  command: ./scripts/update-opam-in-docker.sh
            - run:
                name: Build libp2p_helper
                command: make libp2p_helper
                environment:
                  EXTRA_NIX_ARGS: --option sandbox false
            - run:
                  name: Running test -- test_postake_three_producers:coda-txns-and-restart-non-producers
                  command: ./scripts/skip_if_only_frontend_or_rfcs.sh bash -c 'source ~/.profile && ./scripts/test.py run "test_postake_three_producers:coda-txns-and-restart-non-producers"'
            - store_artifacts:
                  path: test_logs
    test--test_postake_txns:
        resource_class: large
        docker:
            - image: codaprotocol/coda:toolchain-ccd2abf0c78d6b78024ec6add601aee6fc01044d
        steps:
            - checkout
            - run:
                  name: Update OPAM
                  command: ./scripts/update-opam-in-docker.sh
            - run:
                name: Build libp2p_helper
                command: make libp2p_helper
                environment:
                  EXTRA_NIX_ARGS: --option sandbox false
            - run:
                  name: Running test -- test_postake_txns:coda-shared-state-test
                  command: ./scripts/skip_if_only_frontend_or_rfcs.sh bash -c 'source ~/.profile && ./scripts/test.py run "test_postake_txns:coda-shared-state-test"'
            - run:
                  name: Running test -- test_postake_txns:coda-batch-payment-test
                  command: ./scripts/skip_if_only_frontend_or_rfcs.sh bash -c 'source ~/.profile && ./scripts/test.py run "test_postake_txns:coda-batch-payment-test"'
            - store_artifacts:
                  path: test_logs
    test--test_postake_full_epoch:
        resource_class: xlarge
        docker:
            - image: codaprotocol/coda:toolchain-ccd2abf0c78d6b78024ec6add601aee6fc01044d
        steps:
            - checkout
            - run:
                  name: Update OPAM
                  command: ./scripts/update-opam-in-docker.sh
            - run:
                name: Build libp2p_helper
                command: make libp2p_helper
                environment:
                  EXTRA_NIX_ARGS: --option sandbox false
            - run:
                  name: Running test -- test_postake_full_epoch:full-test
                  command: ./scripts/skip_if_only_frontend_or_rfcs.sh bash -c 'source ~/.profile && ./scripts/test.py run "test_postake_full_epoch:full-test"'
            - store_artifacts:
                  path: test_logs
    test--test_postake_medium_curves:
        resource_class: xlarge
        docker:
            - image: codaprotocol/coda:toolchain-ccd2abf0c78d6b78024ec6add601aee6fc01044d
        steps:
            - checkout
            - run:
                  name: Update OPAM
                  command: ./scripts/update-opam-in-docker.sh
            - run:
                name: Build libp2p_helper
                command: make libp2p_helper
                environment:
                  EXTRA_NIX_ARGS: --option sandbox false
            - run:
                  name: Running test -- test_postake_medium_curves:full-test
                  command: ./scripts/skip_if_only_frontend_or_rfcs.sh bash -c 'source ~/.profile && ./scripts/test.py run "test_postake_medium_curves:full-test"'
                  no_output_timeout: 20m
            - run:
                  name: Running test -- test_postake_medium_curves:transaction-snark-profiler -k 2
                  command: ./scripts/skip_if_only_frontend_or_rfcs.sh bash -c 'source ~/.profile && ./scripts/test.py run "test_postake_medium_curves:transaction-snark-profiler -k 2"'
                  no_output_timeout: 20m
            - store_artifacts:
                  path: test_logs
    test--test_postake_snarkless_medium_curves:
        resource_class: xlarge
        docker:
            - image: codaprotocol/coda:toolchain-ccd2abf0c78d6b78024ec6add601aee6fc01044d
        steps:
            - checkout
            - run:
                  name: Update OPAM
                  command: ./scripts/update-opam-in-docker.sh
            - run:
                name: Build libp2p_helper
                command: make libp2p_helper
                environment:
                  EXTRA_NIX_ARGS: --option sandbox false
            - run:
                  name: Running test -- test_postake_snarkless_medium_curves:full-test
                  command: ./scripts/skip_if_only_frontend_or_rfcs.sh bash -c 'source ~/.profile && ./scripts/test.py run "test_postake_snarkless_medium_curves:full-test"'
            - run:
                  name: Running test -- test_postake_snarkless_medium_curves:transaction-snark-profiler -k 2
                  command: ./scripts/skip_if_only_frontend_or_rfcs.sh bash -c 'source ~/.profile && ./scripts/test.py run "test_postake_snarkless_medium_curves:transaction-snark-profiler -k 2"'
            - store_artifacts:
                  path: test_logs
    test--test_postake_split_medium_curves:
        resource_class: xlarge
        docker:
            - image: codaprotocol/coda:toolchain-ccd2abf0c78d6b78024ec6add601aee6fc01044d
        steps:
            - checkout
            - run:
                  name: Update OPAM
                  command: ./scripts/update-opam-in-docker.sh
            - run:
                name: Build libp2p_helper
                command: make libp2p_helper
                environment:
                  EXTRA_NIX_ARGS: --option sandbox false
            - run:
                  name: Running test -- test_postake_split_medium_curves:coda-shared-prefix-multiproducer-test -num-block-producers 2
                  command: ./scripts/skip_if_only_frontend_or_rfcs.sh bash -c 'source ~/.profile && ./scripts/test.py run "test_postake_split_medium_curves:coda-shared-prefix-multiproducer-test -num-block-producers 2"'
            - store_artifacts:
                  path: test_logs

workflows:
    version: 2
    coda_parallel:
        jobs:
            - lint
            - lint-opt
            - compare-test-signatures
            - update-branch-protection:
                filters:
                  branches:
                    only: develop
            - tracetool
            - build-wallet
            - build-archive
            - build-macos
            - build-client-sdk
            - build-artifacts--testnet_postake_medium_curves
            - test-unit--dev
            - test-unit--nonconsensus_medium_curves
            - test--fake_hash
            - test--test_postake
            - test--test_postake_bootstrap
            - test--test_postake_catchup
            - test--test_postake_delegation
            - test--test_postake_five_even_txns
            - test--test_postake_snarkless
            - test--test_postake_split
            - test--test_postake_split_snarkless
            - test--test_postake_three_producers
            - test--test_postake_txns

    daily:
        triggers:
          - schedule:
              cron: "0 12 * * *"
              filters:
                branches:
                  only:
                    - develop
                    - /release\/.*/
        jobs:
          - test-unit--dev_medium_curves
          - test--test_postake_full_epoch
          - test--test_postake_medium_curves
          - test--test_postake_snarkless_medium_curves
          - test--test_postake_split_medium_curves<|MERGE_RESOLUTION|>--- conflicted
+++ resolved
@@ -400,30 +400,6 @@
                     fi
             - store_artifacts:
                   path: /tmp/artifacts
-<<<<<<< HEAD
-    test-unit--test_postake_snarkless_unittest:
-        resource_class: xlarge
-        docker:
-            - image: codaprotocol/coda:toolchain-ccd2abf0c78d6b78024ec6add601aee6fc01044d
-        steps:
-            - checkout
-            - run: ulimit -c unlimited
-            - run:
-                  name: Update OPAM
-                  command: ./scripts/update-opam-in-docker.sh
-            - run:
-                name: Build libp2p_helper
-                command: make libp2p_helper
-                environment:
-                  EXTRA_NIX_ARGS: --option sandbox false
-            - run:
-                  name: Run unit tests
-                  command: ./scripts/skip_if_only_frontend.sh bash -c 'source ~/.profile && dune build --profile=test_postake_snarkless_unittest -j8 src/app/cli/src/coda.exe src/app/runtime_genesis_ledger/runtime_genesis_ledger.exe && (dune runtest src/lib --profile=test_postake_snarkless_unittest -j8 || (./scripts/link-coredumps.sh && false))'
-                  no_output_timeout: 30m
-            - store_artifacts:
-                path: core_dumps
-=======
->>>>>>> 0dfe6f99
     test-unit--dev:
         resource_class: xlarge
         docker:
@@ -585,30 +561,7 @@
                   EXTRA_NIX_ARGS: --option sandbox false
             - run:
                   name: Running test -- test_postake_delegation:coda-delegation-test
-<<<<<<< HEAD
-                  command: ./scripts/skip_if_only_frontend.sh bash -c 'source ~/.profile && ./scripts/test.py run "test_postake_delegation:coda-delegation-test"'
-            - store_artifacts:
-                  path: test_logs
-    test--test_postake_five_even_snarkless:
-        resource_class: large
-        docker:
-            - image: codaprotocol/coda:toolchain-ccd2abf0c78d6b78024ec6add601aee6fc01044d
-        steps:
-            - checkout
-            - run:
-                  name: Update OPAM
-                  command: ./scripts/update-opam-in-docker.sh
-            - run:
-                name: Build libp2p_helper
-                command: make libp2p_helper
-                environment:
-                  EXTRA_NIX_ARGS: --option sandbox false
-            - run:
-                  name: Running test -- test_postake_five_even_snarkless:coda-shared-prefix-multiproducer-test -num-block-producers 5
-                  command: ./scripts/skip_if_only_frontend.sh bash -c 'source ~/.profile && ./scripts/test.py run "test_postake_five_even_snarkless:coda-shared-prefix-multiproducer-test -num-block-producers 5"'
-=======
                   command: ./scripts/skip_if_only_frontend_or_rfcs.sh bash -c 'source ~/.profile && ./scripts/test.py run "test_postake_delegation:coda-delegation-test"'
->>>>>>> 0dfe6f99
             - store_artifacts:
                   path: test_logs
     test--test_postake_five_even_txns:
