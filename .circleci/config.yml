# WARNING: config.yml file is generated from config.yml.jinja
---
version: 3
jobs:
    tracetool:
        docker:
            - image: codaprotocol/coda:toolchain-rust-e855336d087a679f76f2dd2bbdc3fdfea9303be3
        steps:
            - checkout
            - run:
                  name: Update submodules
                  command: git submodule sync && git submodule update --init --recursive
            - run:
                  name: Build trace-tool
                  command: cd src/app/trace-tool && cargo build --frozen

    build-wallet:
        macos:
            xcode: "10.2.0"
        steps:
            - checkout
            - run:
                  name: Update submodules
                  command: git submodule sync && git submodule update --init --recursive
            - run: cd frontend/wallet && yarn
            - run:
                  name: Lint wallet
                  command: cd frontend/wallet && yarn run reformat && git diff --exit-code src
            - run:
                  name: Build wallet
                  command: cd frontend/wallet && yarn run build-ci
            - run:
                  name: Test wallet
                  command: cd frontend/wallet && yarn test
            - run:
                  name: Build dist wallet
                  command: cd frontend/wallet && yarn run dist
            - run:
                  name: Publish dist wallet
                  command: (env HOMEBREW_NO_AUTO_UPDATE=1 brew install awscli) && ./scripts/publish-wallet.sh
            - run: cd frontend/website && yarn install
            - run:
                  name: Decrypt PragmataPro font
                  command: cd frontend/website && yarn run decrypt-ci
            - run:
                  name: Lint website
                  command: cd frontend/website && yarn run reformat && git diff --exit-code src
            - run:
                  name: Build website
                  command: cd frontend/website && (env HOMEBREW_NO_AUTO_UPDATE=1 brew install pandoc) && pip install mkdocs && yarn run build
            - run:
                  name: Deploy staging
                  command: cd frontend/website && (if [ "$CIRCLE_BRANCH" == "develop" ]; then yarn run deploy-ci; fi)
            - run: cd frontend/bot && yarn
            - run:
                  name: Lint bot
                  command: cd frontend/bot && yarn run reformat && git diff --exit-code src
            - run:
                  name: Build bot
                  command: cd frontend/bot && yarn run build-ci

    build-archive:
        docker:
            - image: codaprotocol/coda:toolchain-6cc080c12524db09ab6d62f6dd85e9248377eb98
              environment: 
                CODA_DOCKER: true
                HASURA_PORT: 8080
            - image: postgres:12
              environment:
                POSTGRES_PASSWORD: codarules
                POSTGRES_USER: admin
                POSTGRES_DB: archiver
            - image: hasura/graphql-engine:v1.0.0-beta.6
              environment:
                HASURA_GRAPHQL_DATABASE_URL: postgres://admin:codarules@localhost:5432/archiver
                HASURA_GRAPHQL_ENABLE_CONSOLE: "true"
                HASURA_GRAPHQL_ENABLED_LOG_TYPES: startup, http-log, webhook-log, websocket-log, query-log
        steps:
            - checkout
            - run:
                  name: Update Submodules
                  command: git submodule sync && git submodule update --init --recursive
            - run:
                  name: Update OPAM
                  command: ./scripts/update-opam-in-docker.sh
            - run:
                  name: Build Archive Process
                  command:  bash -c 'eval `opam config env` && make build_archive'
            - run:
                  name: Configure Hasura
                  command: ls && ./scripts/archive/make_hasura_configurations.sh
    lint:
        docker:
            - image: codaprotocol/coda:toolchain-6cc080c12524db09ab6d62f6dd85e9248377eb98
        steps:
            - checkout
            - run:
                  name: Update OPAM
                  command: ./scripts/update-opam-in-docker.sh
            - run:
                  name: Check circle CI configuration rendering
                  command: ./scripts/test.py render --check .circleci/config.yml.jinja .mergify.yml.jinja
            - run:
                  name: OCamlformat (make check-format)
                  command: eval `opam config env` && make check-format
            - run:
                  name: Snarky tracks master (make check-snarky-submodule)
                  command: make check-snarky-submodule
            - run:
                  name: Check CODEOWNERS file format
                  command: ./scripts/lint_codeowners.sh
            - run:
                  name: Require ppx_coda preprocessing for linting
                  command: ./scripts/require-ppx-coda.py
    lint-opt:
        docker:
            - image: codaprotocol/coda:toolchain-03e9ed5771ebca91003ce50fb246640f3d5ff061
        steps:
            - checkout
            - run:
                  name: Compare versioned types in PR
                  command: ./scripts/compare_pr_diff_types.sh
    update-branch-protection:
        docker:
            - image: python:3
        steps:
            - run:
                name: Install dependencies
                command: pip install --user requests jinja2
            - checkout
            - run:
                  name: Update branch protection rule from test configuration
                  command: ./scripts/test.py required-status >required_status && cat required_status && ./scripts/update_branch_rule.py required_status

    build-auxiliary:
        docker:
            - image: nixos/nix
        steps:
            - checkout
            - run:
                name: Install cachix
                command: nix-env -iA cachix -f https://cachix.org/api/v1/install
            - run:
                name: Build libp2p_helper using cachix
                command: |
                    cachix use codaprotocol
                    cd src/app/libp2p_helper
                    nix-build default.nix

    build-macos:
      # only run when there's a 'release' tag
      # filters:
      #   tags:
      #      only: /^release.*/
        macos:
            xcode: "10.2.1"
        resource_class: large
        working_directory: /Users/distiller/coda
        environment:
            HOMEBREW_LOGS: /Users/distiller/homebrew.log
            OPAMYES: 1
        steps:
            - run:
                name: Delete xcode simulators (Free 10GB - unused)
                command: |
                    sudo rm -rf /Library/Developer/CoreSimulator/Profiles/Runtimes/
                    df -h
            # Attach workspace from prior linux build
            - attach_workspace:
                at: /tmp/workspace
            - run:
                name: Unpack Workspace PV Keys
                command: |
                    sudo mkdir -p /var/lib/coda
                    sudo tar xvf /tmp/workspace/coda*.bz2 -C /var/lib/coda/
                    sudo rm /tmp/workspace/coda*.bz2
            - checkout
            - run:
                  name: Update submodules
                  command: git submodule sync && git submodule update --init --recursive
            - restore_cache:
                name: Restore cache - homebrew
                keys:
                    - homebrew-v6-{{ checksum "scripts/macos-setup-brew.sh" }}
                    - homebrew-v5-
            - run:
                name: Install macos dependencies - homebrew - make macos-setup-download
                command: |
                    ./scripts/skip_if_only_frontend.sh make macos-setup-download
            - save_cache:
                name: Save cache - homebrew
                key: homebrew-v6-{{ checksum "scripts/macos-setup-brew.sh" }}
                paths:
                    - "/usr/local/Homebrew"
                    - "/Users/distiller/Library/Caches/Homebrew"

            - run:
                name: Create opam cache signature file
                command: |
                    cat scripts/macos-setup-opam.sh > opam_ci_cache.sig
                    cat src/opam.export >> opam_ci_cache.sig
            - restore_cache:
                name: Restore cache - opam
                keys:
                    - opam-v6-{{ checksum "opam_ci_cache.sig" }}
                    - opam-v5-{{ checksum "src/opam.export" }}
                    - opam-v4-{{ checksum "src/opam.export" }}
                    - opam-v3-{{ checksum "src/opam.export" }}
            - run:
                name: Ensure/Fix opam permisssions
                command: |
                    set +e
                    sudo mkdir -p /Users/distiller/.opam
                    sudo chown -R distiller /Users/distiller/.opam | true
                    sudo chmod -R u+w /Users/distiller/.opam | true
            - run:
                name: Install macos dependencies - opam -- make macos-setup-compile
                command: ./scripts/skip_if_only_frontend.sh make macos-setup-compile
            - save_cache:
                name: Save cache - opam
                key: opam-v6-{{ checksum "opam_ci_cache.sig" }}
                paths:
                    - "/Users/distiller/.opam"
                no_output_timeout: 1h
            - run:
                name: Install nix and cachix
                command: |
                    curl https://nixos.org/nix/install | sh
                    . ~/.nix-profile/etc/profile.d/nix.sh
                    nix-env -iA cachix -f https://cachix.org/api/v1/install
            - run:
                name: Build kademlia using cachix
                command: |
                    . ~/.nix-profile/etc/profile.d/nix.sh
                    cachix use codaprotocol
                    cd src/app/kademlia-haskell
                    nix-build release2.nix
            - run:
                name: Build libp2p_helper using cachix
                command: |
                    . ~/.nix-profile/etc/profile.d/nix.sh
                    cachix use codaprotocol
                    cd src/app/libp2p_helper
                    nix-build default.nix
            - run:
                name: Build ocaml
                environment:
                    DUNE_PROFILE: testnet_postake_medium_curves
                command: |
                    bash -c 'eval `opam config env` && make build 2>&1 | tee /tmp/buildocaml.log'
                no_output_timeout: 1h
            - run:
                name: Collect PV Keys
                command: |
                    mkdir -p package/keys
                    cp /var/lib/coda/* package/keys/.
            - run:
                name: Collect and rewrite aux binaries (kademlia + libp2p_helper + logproc)
                command: |
                    cp src/app/kademlia-haskell/result/bin/kademlia package/kademlia
                    chmod +w package/kademlia
                    ./scripts/librewrite-macos.sh package/kademlia
                    cp src/app/libp2p_helper/result/bin/libp2p_helper package/coda-libp2p_helper
                    chmod +w package/coda-libp2p_helper
                    ./scripts/librewrite-macos.sh package/coda-libp2p_helper
                    cp src/_build/default/app/logproc/logproc.exe package/coda-logproc
                    chmod +wx package/coda-logproc
            - run:
                name: Collect coda binary
                command: |
                    cp src/_build/default/app/cli/src/coda.exe package/coda
            - run:
                name: Build homebrew package
                command: |
                    tar czvf homebrew-coda.tar.gz package
                    openssl dgst -sha256 homebrew-coda.tar.gz > homebrew-coda.tar.gz.sha256
                    cp homebrew-coda.tar.gz* package/.
            - run:
                  name: Copy artifacts to cloud
                  bsckground: true
                  command: ./scripts/skip_if_only_frontend.sh scripts/artifacts.sh
            - store_artifacts:
                  path: package
            - run:
                name: Publish to Artifactory
                command: ./scripts/skip_if_only_frontend.sh ./scripts/publish-macos.sh
                when: on_success
    build-artifacts--testnet_postake_medium_curves:
        resource_class: xlarge
        docker:
            - image: codaprotocol/coda:toolchain-6cc080c12524db09ab6d62f6dd85e9248377eb98
        steps:
            - checkout
            - run:
                  name: Artifacts
                  command: |
                      mkdir -p /tmp/artifacts
                      touch /tmp/artifacts/coda_pvkeys_dummy
            - run:
                  name: Update OPAM
                  command: ./scripts/update-opam-in-docker.sh
            - run:
                  name: Pin external packages
                  command: ./scripts/pin-external-packages.sh
            - run:
                  name: Download candidate stable PV keys
                  environment:
                    DUNE_PROFILE: testnet_postake_medium_curves
                  command: ./scripts/skip_if_only_frontend.sh scripts/pvkeys-download.sh
            - run:
                  name: Build OCaml
                  command: ./scripts/skip_if_only_frontend.sh bash -c 'eval `opam config env` && make build 2>&1 | tee /tmp/artifacts/buildocaml.log'
                  environment:
                    DUNE_PROFILE: testnet_postake_medium_curves
                  no_output_timeout: 20m
            - run:
                  name: Build deb package with PV keys and PV key tar
                  command: ./scripts/skip_if_only_frontend.sh make deb
                  environment:
                    DUNE_PROFILE: testnet_postake_medium_curves
                  no_output_timeout: 20m
            - run:
                  name: Store genesis public/private keypairs
                  command: ./scripts/skip_if_only_frontend.sh make genesiskeys
            - run:
                  name: Upload deb to repo
                  command: ./scripts/skip_if_only_frontend.sh make publish_deb
                  no_output_timeout: 20m
            - run:
                  name: Copy artifacts to cloud
                  command: ./scripts/skip_if_only_frontend.sh scripts/artifacts.sh
            - persist_to_workspace:
                root: /tmp/artifacts
                paths: coda_pvkeys*
            - store_artifacts:
                  path: /tmp/artifacts
    test-unit--test_postake_snarkless_unittest:
        resource_class: xlarge
        docker:
            - image: codaprotocol/coda:toolchain-6cc080c12524db09ab6d62f6dd85e9248377eb98
        steps:
            - checkout
            - run: ulimit -c unlimited
            - run:
                  name: Update OPAM
                  command: ./scripts/update-opam-in-docker.sh
          # Uncomment if you want to try debugging why this install breaks
          # some unit tests:
          # 1. The command_line_tests
          # 2. Kademlia tests
          #
             #I'm sorry for the mess, but somehow this actually works
             #Derived from: https://github.com/NixOS/nix/issues/971
            #- run:
                #name: Install nix and cachix
                #command: |
                     #Make a nix user
                    #sudo addgroup --system nixbld && sudo adduser --home /home/nix --disabled-password --gecos "" --shell /bin/bash nix && sudo adduser nix nixbld && sudo mkdir -m 0755 /nix && sudo chown nix /nix && sudo mkdir -p /etc/nix && sudo bash -c 'echo "sandbox = false" > /etc/nix/nix.conf'
                     #Install nix and cachix with that user
                    #sudo -H -u nix bash -c 'cd /home/nix && touch ~/.bash_profile && (curl https://nixos.org/nix/install | sh) && cd /home/nix && . ~/.nix-profile/etc/profile.d/nix.sh && nix-env -iA cachix -f https://cachix.org/api/v1/install'

            #- run:
                #name: Build libp2p_helper using cachix
                #command: |
                     #Make sure our nix user can write to libp2p_helper dir
                    #chmod -R 777 src/app/libp2p_helper
                     #Do the build
                    #sudo -H -u nix bash -c '. ~/.nix-profile/etc/profile.d/nix.sh && cachix use codaprotocol && cd src/app/libp2p_helper && nix-build default.nix'
            - run:
                  name: Run unit tests
<<<<<<< HEAD
                  command: ./scripts/skip_if_only_frontend.sh bash -c 'source ~/.profile && ./scripts/run_unit_tests_ci.sh test_postake_snarkless_unittest || (./scripts/link-coredumps.sh && false)'
=======
                  command: ./scripts/skip_if_only_frontend.sh bash -c 'source ~/.profile && dune build --profile=test_postake_snarkless_unittest -j8 && (dune runtest src/lib --profile=test_postake_snarkless_unittest -j8 || (./scripts/link-coredumps.sh && false))'
>>>>>>> f14bef0b
                  no_output_timeout: 30m
            - store_artifacts:
                path: core_dumps
    test-unit--dev:
        resource_class: xlarge
        docker:
            - image: codaprotocol/coda:toolchain-6cc080c12524db09ab6d62f6dd85e9248377eb98
        steps:
            - checkout
            - run: ulimit -c unlimited
            - run:
                  name: Update OPAM
                  command: ./scripts/update-opam-in-docker.sh
          # Uncomment if you want to try debugging why this install breaks
          # some unit tests:
          # 1. The command_line_tests
          # 2. Kademlia tests
          #
             #I'm sorry for the mess, but somehow this actually works
             #Derived from: https://github.com/NixOS/nix/issues/971
            #- run:
                #name: Install nix and cachix
                #command: |
                     #Make a nix user
                    #sudo addgroup --system nixbld && sudo adduser --home /home/nix --disabled-password --gecos "" --shell /bin/bash nix && sudo adduser nix nixbld && sudo mkdir -m 0755 /nix && sudo chown nix /nix && sudo mkdir -p /etc/nix && sudo bash -c 'echo "sandbox = false" > /etc/nix/nix.conf'
                     #Install nix and cachix with that user
                    #sudo -H -u nix bash -c 'cd /home/nix && touch ~/.bash_profile && (curl https://nixos.org/nix/install | sh) && cd /home/nix && . ~/.nix-profile/etc/profile.d/nix.sh && nix-env -iA cachix -f https://cachix.org/api/v1/install'

            #- run:
                #name: Build libp2p_helper using cachix
                #command: |
                     #Make sure our nix user can write to libp2p_helper dir
                    #chmod -R 777 src/app/libp2p_helper
                     #Do the build
                    #sudo -H -u nix bash -c '. ~/.nix-profile/etc/profile.d/nix.sh && cachix use codaprotocol && cd src/app/libp2p_helper && nix-build default.nix'
            - run:
                  name: Run unit tests
<<<<<<< HEAD
                  command: ./scripts/skip_if_only_frontend.sh bash -c 'source ~/.profile && ./scripts/run_unit_tests_ci.sh dev || (./scripts/link-coredumps.sh && false)'
=======
                  command: ./scripts/skip_if_only_frontend.sh bash -c 'source ~/.profile && dune build --profile=dev -j8 && (dune runtest src/lib --profile=dev -j8 || (./scripts/link-coredumps.sh && false))'
>>>>>>> f14bef0b
                  no_output_timeout: 30m
            - store_artifacts:
                path: core_dumps
    test-unit--dev_medium_curves:
        resource_class: xlarge
        docker:
            - image: codaprotocol/coda:toolchain-6cc080c12524db09ab6d62f6dd85e9248377eb98
        steps:
            - checkout
            - run: ulimit -c unlimited
            - run:
                  name: Update OPAM
                  command: ./scripts/update-opam-in-docker.sh
            - run:
                  name: Run unit tests
<<<<<<< HEAD
                  command: ./scripts/skip_if_only_frontend.sh bash -c 'source ~/.profile && ./scripts/run_unit_tests_ci.sh dev_medium_curves || (./scripts/link-coredumps.sh && false)'
=======
                  command: ./scripts/skip_if_only_frontend.sh bash -c 'source ~/.profile && dune build --profile=dev_medium_curves -j8 && (dune runtest src/lib --profile=dev_medium_curves -j8 || (./scripts/link-coredumps.sh && false))'
>>>>>>> f14bef0b
                  no_output_timeout: 1h
            - store_artifacts:
                path: core_dumps
    test--fake_hash:
        resource_class: large
        docker:
            - image: codaprotocol/coda:toolchain-6cc080c12524db09ab6d62f6dd85e9248377eb98
        steps:
            - checkout
            - run:
                  name: Update OPAM
                  command: ./scripts/update-opam-in-docker.sh
            - run:
                  name: Running test -- fake_hash:full-test
                  command: ./scripts/skip_if_only_frontend.sh bash -c 'source ~/.profile && ./scripts/test.py run "fake_hash:full-test"'
            - store_artifacts:
                  path: test_logs
    test--test_postake:
        resource_class: large
        docker:
            - image: codaprotocol/coda:toolchain-6cc080c12524db09ab6d62f6dd85e9248377eb98
        steps:
            - checkout
            - run:
                  name: Update OPAM
                  command: ./scripts/update-opam-in-docker.sh
            - run:
                  name: Running test -- test_postake:full-test
                  command: ./scripts/skip_if_only_frontend.sh bash -c 'source ~/.profile && ./scripts/test.py run "test_postake:full-test"'
            - run:
                  name: Running test -- test_postake:transaction-snark-profiler -k 2
                  command: ./scripts/skip_if_only_frontend.sh bash -c 'source ~/.profile && ./scripts/test.py run "test_postake:transaction-snark-profiler -k 2"'
            - store_artifacts:
                  path: test_logs
    test--test_postake_bootstrap:
        resource_class: large
        docker:
            - image: codaprotocol/coda:toolchain-6cc080c12524db09ab6d62f6dd85e9248377eb98
        steps:
            - checkout
            - run:
                  name: Update OPAM
                  command: ./scripts/update-opam-in-docker.sh
            - run:
                  name: Running test -- test_postake_bootstrap:coda-bootstrap-test
                  command: ./scripts/skip_if_only_frontend.sh bash -c 'source ~/.profile && ./scripts/test.py run "test_postake_bootstrap:coda-bootstrap-test"'
            - run:
                  name: Running test -- test_postake_bootstrap:coda-long-fork -num-proposers 2
                  command: ./scripts/skip_if_only_frontend.sh bash -c 'source ~/.profile && ./scripts/test.py run "test_postake_bootstrap:coda-long-fork -num-proposers 2"'
            - store_artifacts:
                  path: test_logs
    test--test_postake_catchup:
        resource_class: large
        docker:
            - image: codaprotocol/coda:toolchain-6cc080c12524db09ab6d62f6dd85e9248377eb98
        steps:
            - checkout
            - run:
                  name: Update OPAM
                  command: ./scripts/update-opam-in-docker.sh
            - run:
                  name: Running test -- test_postake_catchup:coda-restart-node-test
                  command: ./scripts/skip_if_only_frontend.sh bash -c 'source ~/.profile && ./scripts/test.py run "test_postake_catchup:coda-restart-node-test"'
            - store_artifacts:
                  path: test_logs
    test--test_postake_delegation:
        resource_class: large
        docker:
            - image: codaprotocol/coda:toolchain-6cc080c12524db09ab6d62f6dd85e9248377eb98
        steps:
            - checkout
            - run:
                  name: Update OPAM
                  command: ./scripts/update-opam-in-docker.sh
            - run:
                  name: Running test -- test_postake_delegation:coda-delegation-test
                  command: ./scripts/skip_if_only_frontend.sh bash -c 'source ~/.profile && ./scripts/test.py run "test_postake_delegation:coda-delegation-test"'
            - store_artifacts:
                  path: test_logs
    test--test_postake_five_even_snarkless:
        resource_class: large
        docker:
            - image: codaprotocol/coda:toolchain-6cc080c12524db09ab6d62f6dd85e9248377eb98
        steps:
            - checkout
            - run:
                  name: Update OPAM
                  command: ./scripts/update-opam-in-docker.sh
            - run:
                  name: Running test -- test_postake_five_even_snarkless:coda-shared-prefix-multiproposer-test -num-proposers 5
                  command: ./scripts/skip_if_only_frontend.sh bash -c 'source ~/.profile && ./scripts/test.py run "test_postake_five_even_snarkless:coda-shared-prefix-multiproposer-test -num-proposers 5"'
            - store_artifacts:
                  path: test_logs
    test--test_postake_five_even_txns:
        resource_class: large
        docker:
            - image: codaprotocol/coda:toolchain-6cc080c12524db09ab6d62f6dd85e9248377eb98
        steps:
            - checkout
            - run:
                  name: Update OPAM
                  command: ./scripts/update-opam-in-docker.sh
            - run:
                  name: Running test -- test_postake_five_even_txns:coda-shared-prefix-multiproposer-test -num-proposers 5 -payments
                  command: ./scripts/skip_if_only_frontend.sh bash -c 'source ~/.profile && ./scripts/test.py run "test_postake_five_even_txns:coda-shared-prefix-multiproposer-test -num-proposers 5 -payments"'
            - store_artifacts:
                  path: test_logs
    test--test_postake_holy_grail:
        resource_class: large
        docker:
            - image: codaprotocol/coda:toolchain-6cc080c12524db09ab6d62f6dd85e9248377eb98
        steps:
            - checkout
            - run:
                  name: Update OPAM
                  command: ./scripts/update-opam-in-docker.sh
            - run:
                  name: Running test -- test_postake_holy_grail:coda-restarts-and-txns-holy-grail -num-proposers 5
                  command: ./scripts/skip_if_only_frontend.sh bash -c 'source ~/.profile && ./scripts/test.py run "test_postake_holy_grail:coda-restarts-and-txns-holy-grail -num-proposers 5"'
            - run:
                  name: Running test -- test_postake_holy_grail:coda-long-fork -num-proposers 5
                  command: ./scripts/skip_if_only_frontend.sh bash -c 'source ~/.profile && ./scripts/test.py run "test_postake_holy_grail:coda-long-fork -num-proposers 5"'
            - store_artifacts:
                  path: test_logs
    test--test_postake_snarkless:
        resource_class: large
        docker:
            - image: codaprotocol/coda:toolchain-6cc080c12524db09ab6d62f6dd85e9248377eb98
        steps:
            - checkout
            - run:
                  name: Update OPAM
                  command: ./scripts/update-opam-in-docker.sh
            - run:
                  name: Running test -- test_postake_snarkless:full-test
                  command: ./scripts/skip_if_only_frontend.sh bash -c 'source ~/.profile && ./scripts/test.py run "test_postake_snarkless:full-test"'
            - run:
                  name: Running test -- test_postake_snarkless:transaction-snark-profiler -k 2
                  command: ./scripts/skip_if_only_frontend.sh bash -c 'source ~/.profile && ./scripts/test.py run "test_postake_snarkless:transaction-snark-profiler -k 2"'
            - store_artifacts:
                  path: test_logs
    test--test_postake_split:
        resource_class: large
        docker:
            - image: codaprotocol/coda:toolchain-6cc080c12524db09ab6d62f6dd85e9248377eb98
        steps:
            - checkout
            - run:
                  name: Update OPAM
                  command: ./scripts/update-opam-in-docker.sh
            - run:
                  name: Running test -- test_postake_split:coda-shared-prefix-multiproposer-test -num-proposers 2
                  command: ./scripts/skip_if_only_frontend.sh bash -c 'source ~/.profile && ./scripts/test.py run "test_postake_split:coda-shared-prefix-multiproposer-test -num-proposers 2"'
            - store_artifacts:
                  path: test_logs
    test--test_postake_split_snarkless:
        resource_class: large
        docker:
            - image: codaprotocol/coda:toolchain-6cc080c12524db09ab6d62f6dd85e9248377eb98
        steps:
            - checkout
            - run:
                  name: Update OPAM
                  command: ./scripts/update-opam-in-docker.sh
            - run:
                  name: Running test -- test_postake_split_snarkless:coda-peers-test
                  command: ./scripts/skip_if_only_frontend.sh bash -c 'source ~/.profile && ./scripts/test.py run "test_postake_split_snarkless:coda-peers-test"'
            - run:
                  name: Running test -- test_postake_split_snarkless:coda-transitive-peers-test
                  command: ./scripts/skip_if_only_frontend.sh bash -c 'source ~/.profile && ./scripts/test.py run "test_postake_split_snarkless:coda-transitive-peers-test"'
            - run:
                  name: Running test -- test_postake_split_snarkless:coda-block-production-test
                  command: ./scripts/skip_if_only_frontend.sh bash -c 'source ~/.profile && ./scripts/test.py run "test_postake_split_snarkless:coda-block-production-test"'
            - run:
                  name: Running test -- test_postake_split_snarkless:coda-shared-prefix-test -who-proposes 0
                  command: ./scripts/skip_if_only_frontend.sh bash -c 'source ~/.profile && ./scripts/test.py run "test_postake_split_snarkless:coda-shared-prefix-test -who-proposes 0"'
            - run:
                  name: Running test -- test_postake_split_snarkless:coda-shared-prefix-test -who-proposes 1
                  command: ./scripts/skip_if_only_frontend.sh bash -c 'source ~/.profile && ./scripts/test.py run "test_postake_split_snarkless:coda-shared-prefix-test -who-proposes 1"'
            - run:
                  name: Running test -- test_postake_split_snarkless:coda-restart-node-test
                  command: ./scripts/skip_if_only_frontend.sh bash -c 'source ~/.profile && ./scripts/test.py run "test_postake_split_snarkless:coda-restart-node-test"'
            - run:
                  name: Running test -- test_postake_split_snarkless:coda-change-snark-worker-test
                  command: ./scripts/skip_if_only_frontend.sh bash -c 'source ~/.profile && ./scripts/test.py run "test_postake_split_snarkless:coda-change-snark-worker-test"'
            - run:
                  name: Running test -- test_postake_split_snarkless:coda-archive-node-test
                  command: ./scripts/skip_if_only_frontend.sh bash -c 'source ~/.profile && ./scripts/test.py run "test_postake_split_snarkless:coda-archive-node-test"'
            - store_artifacts:
                  path: test_logs
    test--test_postake_three_proposers:
        resource_class: large
        docker:
            - image: codaprotocol/coda:toolchain-6cc080c12524db09ab6d62f6dd85e9248377eb98
        steps:
            - checkout
            - run:
                  name: Update OPAM
                  command: ./scripts/update-opam-in-docker.sh
            - run:
                  name: Running test -- test_postake_three_proposers:coda-txns-and-restart-non-proposers
                  command: ./scripts/skip_if_only_frontend.sh bash -c 'source ~/.profile && ./scripts/test.py run "test_postake_three_proposers:coda-txns-and-restart-non-proposers"'
            - store_artifacts:
                  path: test_logs
    test--test_postake_txns:
        resource_class: large
        docker:
            - image: codaprotocol/coda:toolchain-6cc080c12524db09ab6d62f6dd85e9248377eb98
        steps:
            - checkout
            - run:
                  name: Update OPAM
                  command: ./scripts/update-opam-in-docker.sh
            - run:
                  name: Running test -- test_postake_txns:coda-shared-state-test
                  command: ./scripts/skip_if_only_frontend.sh bash -c 'source ~/.profile && ./scripts/test.py run "test_postake_txns:coda-shared-state-test"'
            - run:
                  name: Running test -- test_postake_txns:coda-batch-payment-test
                  command: ./scripts/skip_if_only_frontend.sh bash -c 'source ~/.profile && ./scripts/test.py run "test_postake_txns:coda-batch-payment-test"'
            - store_artifacts:
                  path: test_logs
    test--test_postake_medium_curves:
        resource_class: xlarge
        docker:
            - image: codaprotocol/coda:toolchain-6cc080c12524db09ab6d62f6dd85e9248377eb98
        steps:
            - checkout
            - run:
                  name: Update OPAM
                  command: ./scripts/update-opam-in-docker.sh
            - run:
                  name: Running test -- test_postake_medium_curves:full-test
                  command: ./scripts/skip_if_only_frontend.sh bash -c 'source ~/.profile && ./scripts/test.py run "test_postake_medium_curves:full-test"'
                  no_output_timeout: 20m
            - run:
                  name: Running test -- test_postake_medium_curves:transaction-snark-profiler -k 2
                  command: ./scripts/skip_if_only_frontend.sh bash -c 'source ~/.profile && ./scripts/test.py run "test_postake_medium_curves:transaction-snark-profiler -k 2"'
                  no_output_timeout: 20m
            - store_artifacts:
                  path: test_logs
    test--test_postake_snarkless_medium_curves:
        resource_class: xlarge
        docker:
            - image: codaprotocol/coda:toolchain-6cc080c12524db09ab6d62f6dd85e9248377eb98
        steps:
            - checkout
            - run:
                  name: Update OPAM
                  command: ./scripts/update-opam-in-docker.sh
            - run:
                  name: Running test -- test_postake_snarkless_medium_curves:full-test
                  command: ./scripts/skip_if_only_frontend.sh bash -c 'source ~/.profile && ./scripts/test.py run "test_postake_snarkless_medium_curves:full-test"'
            - run:
                  name: Running test -- test_postake_snarkless_medium_curves:transaction-snark-profiler -k 2
                  command: ./scripts/skip_if_only_frontend.sh bash -c 'source ~/.profile && ./scripts/test.py run "test_postake_snarkless_medium_curves:transaction-snark-profiler -k 2"'
            - store_artifacts:
                  path: test_logs
    test--test_postake_split_medium_curves:
        resource_class: xlarge
        docker:
            - image: codaprotocol/coda:toolchain-6cc080c12524db09ab6d62f6dd85e9248377eb98
        steps:
            - checkout
            - run:
                  name: Update OPAM
                  command: ./scripts/update-opam-in-docker.sh
            - run:
                  name: Running test -- test_postake_split_medium_curves:coda-shared-prefix-multiproposer-test -num-proposers 2
                  command: ./scripts/skip_if_only_frontend.sh bash -c 'source ~/.profile && ./scripts/test.py run "test_postake_split_medium_curves:coda-shared-prefix-multiproposer-test -num-proposers 2"'
            - store_artifacts:
                  path: test_logs

workflows:
    version: 2
    coda_parallel:
        jobs:
            - lint
            - lint-opt
            - build-auxiliary
            - update-branch-protection:
                filters:
                  branches:
                    only: develop
            - tracetool
            - build-wallet
            - build-archive
            - build-macos:
                # only run AFTER linux build
                requires:
                    - build-artifacts--testnet_postake_medium_curves
            - build-artifacts--testnet_postake_medium_curves
            - test-unit--test_postake_snarkless_unittest
            - test-unit--dev
            - test--fake_hash
            - test--test_postake
            - test--test_postake_bootstrap
            - test--test_postake_catchup
            - test--test_postake_delegation
            - test--test_postake_five_even_snarkless
            - test--test_postake_five_even_txns
            - test--test_postake_holy_grail
            - test--test_postake_snarkless
            - test--test_postake_split
            - test--test_postake_split_snarkless
            - test--test_postake_three_proposers
            - test--test_postake_txns

    daily:
        triggers:
          - schedule:
              cron: "0 12 * * *"
              filters:
                branches:
                  only:
                    - develop
                    - /release\/.*/
        jobs:
          - test-unit--dev_medium_curves
          - test--test_postake_medium_curves
          - test--test_postake_snarkless_medium_curves
          - test--test_postake_split_medium_curves<|MERGE_RESOLUTION|>--- conflicted
+++ resolved
@@ -368,11 +368,7 @@
                     #sudo -H -u nix bash -c '. ~/.nix-profile/etc/profile.d/nix.sh && cachix use codaprotocol && cd src/app/libp2p_helper && nix-build default.nix'
             - run:
                   name: Run unit tests
-<<<<<<< HEAD
                   command: ./scripts/skip_if_only_frontend.sh bash -c 'source ~/.profile && ./scripts/run_unit_tests_ci.sh test_postake_snarkless_unittest || (./scripts/link-coredumps.sh && false)'
-=======
-                  command: ./scripts/skip_if_only_frontend.sh bash -c 'source ~/.profile && dune build --profile=test_postake_snarkless_unittest -j8 && (dune runtest src/lib --profile=test_postake_snarkless_unittest -j8 || (./scripts/link-coredumps.sh && false))'
->>>>>>> f14bef0b
                   no_output_timeout: 30m
             - store_artifacts:
                 path: core_dumps
@@ -410,11 +406,7 @@
                     #sudo -H -u nix bash -c '. ~/.nix-profile/etc/profile.d/nix.sh && cachix use codaprotocol && cd src/app/libp2p_helper && nix-build default.nix'
             - run:
                   name: Run unit tests
-<<<<<<< HEAD
                   command: ./scripts/skip_if_only_frontend.sh bash -c 'source ~/.profile && ./scripts/run_unit_tests_ci.sh dev || (./scripts/link-coredumps.sh && false)'
-=======
-                  command: ./scripts/skip_if_only_frontend.sh bash -c 'source ~/.profile && dune build --profile=dev -j8 && (dune runtest src/lib --profile=dev -j8 || (./scripts/link-coredumps.sh && false))'
->>>>>>> f14bef0b
                   no_output_timeout: 30m
             - store_artifacts:
                 path: core_dumps
@@ -430,11 +422,7 @@
                   command: ./scripts/update-opam-in-docker.sh
             - run:
                   name: Run unit tests
-<<<<<<< HEAD
                   command: ./scripts/skip_if_only_frontend.sh bash -c 'source ~/.profile && ./scripts/run_unit_tests_ci.sh dev_medium_curves || (./scripts/link-coredumps.sh && false)'
-=======
-                  command: ./scripts/skip_if_only_frontend.sh bash -c 'source ~/.profile && dune build --profile=dev_medium_curves -j8 && (dune runtest src/lib --profile=dev_medium_curves -j8 || (./scripts/link-coredumps.sh && false))'
->>>>>>> f14bef0b
                   no_output_timeout: 1h
             - store_artifacts:
                 path: core_dumps
