open Core
open Import

type t = private
  {proposer: Public_key.Compressed.t; fee_transfer: Fee_transfer.single option}
[@@deriving sexp, bin_io, compare, eq]

val create :
     proposer:Public_key.Compressed.t
  -> fee_transfer:Fee_transfer.single option
  -> t Or_error.t

val supply_increase : t -> Currency.Amount.t Or_error.t

<<<<<<< HEAD
val fee_excess : t -> Currency.Fee.t Or_error.t
=======
val fee_excess : t -> Currency.Fee.Signed.t Or_error.t
>>>>>>> 3cef8fc7
<|MERGE_RESOLUTION|>--- conflicted
+++ resolved
@@ -12,8 +12,4 @@
 
 val supply_increase : t -> Currency.Amount.t Or_error.t
 
-<<<<<<< HEAD
-val fee_excess : t -> Currency.Fee.t Or_error.t
-=======
-val fee_excess : t -> Currency.Fee.Signed.t Or_error.t
->>>>>>> 3cef8fc7
+val fee_excess : t -> Currency.Fee.Signed.t Or_error.t