--- conflicted
+++ resolved
@@ -8,9 +8,9 @@
 - add capability to enable/disable daemon genesis proof generation
 
 0.4.7:
-<<<<<<< HEAD
-- coda -> mina
-=======
 ------
 - add peers list URL chart value
->>>>>>> 90d6fc9b
+
+0.4.8:
+------
+- coda -> mina