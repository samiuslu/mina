module Styles = {
  open Css;
  let genesisSection =
    style([
      backgroundImage(`url("/static/img/GenesisMiddleBackground.png")),
      backgroundSize(`cover),
    ]);
  let background =
    style([
      backgroundImage(
        `url("/static/img/BecomeAGenesisMemberBackground.png"),
      ),
      backgroundSize(`cover),
    ]);
};

module HowItWorksGrid = {
  module Styles = {
    open Css;
    let container =
      style([
        display(`flex),
        flexDirection(`column),
        media(
          Theme.MediaQuery.desktop,
          [flexDirection(`row), justifyContent(`spaceBetween)],
        ),
      ]);
    let grid =
      style([
        display(`grid),
        gridTemplateColumns([`rem(21.)]),
        gridAutoRows(`rem(15.43)),
        gridRowGap(`rem(1.)),
        marginTop(`rem(2.)),
        marginBottom(`rem(4.)),
        media(
          Theme.MediaQuery.tablet,
          [
            gridTemplateColumns([`rem(21.), `rem(21.)]),
            gridColumnGap(`rem(1.)),
          ],
        ),
        media(Theme.MediaQuery.desktop, [marginTop(`zero)]),
      ]);
    let h2 = merge([Theme.Type.h2, style([color(white)])]);
    let h4 = merge([Theme.Type.h4, style([fontWeight(`normal)])]);
    let gridItem = style([backgroundColor(white), padding(`rem(1.5))]);
    let link = merge([Theme.Type.link, style([textDecoration(`none)])]);
  };

  module GridItem = {
    [@react.component]
    let make = (~label="", ~children=?) => {
      <div className=Styles.gridItem>
        <h4 className=Styles.h4> {React.string(label)} </h4>
        <Spacer height=1. />
        {switch (children) {
         | Some(children) => children
         | None => <> </>
         }}
      </div>;
    };
  };

  [@react.component]
  let make = () => {
    <Wrapped>
      <div className=Styles.container>
        <h2 className=Styles.h2> {React.string("How It Works")} </h2>
        <div className=Styles.grid>
          <GridItem label="What Members Do: Pre-Mainnet">
            <p className=Theme.Type.paragraph>
              {React.string(
                 "Get hands-on experience developing applications with zero knowledge proofs, plus an overview of different types of constructions.",
               )}
            </p>
          </GridItem>
          <GridItem label="What Members Do: Post-Mainnet">
            <p className=Theme.Type.paragraph>
              {React.string(
                 "Participate as block producers by continuously staking or delegating their Mina tokens — plus everything they were doing pre-mainnet. ",
               )}
            </p>
          </GridItem>
          <GridItem label="Who is Selected">
            <p className=Theme.Type.paragraph>
              {React.string(
                 "Highly engaged node operators and community leaders, with new Genesis Members being announced on a rolling basis until we reach a thousand.",
               )}
            </p>
          </GridItem>
          <GridItem label="What They Get">
            <p className=Theme.Type.paragraph>
              {React.string(
                 "To ensure decentralization, Mina has allocated 6.6% of the protocol (or 66,000 Mina tokens) to Genesis Founding Members.",
               )}
            </p>
            // TODO: Add link here to terms and conditions
            <Next.Link href="/">
              <a className=Styles.link>
                {React.string("Read Terms and Conditions.")}
              </a>
            </Next.Link>
          </GridItem>
        </div>
      </div>
    </Wrapped>;
  };
};

module FoundingMembersSection = {
  module Styles = {
    open Css;
    let container =
      style([
        padding2(~v=`rem(4.), ~h=`rem(0.)),
        backgroundImage(`url("/static/img/GenesisMiddleBackground.png")),
        backgroundSize(`cover),
      ]);
    let h2 = merge([Theme.Type.h2, style([color(white)])]);
    let sectionSubhead =
      merge([
        Theme.Type.paragraphMono,
        style([
          color(white),
          letterSpacing(`pxFloat(-0.4)),
          marginTop(`rem(1.)),
          fontSize(`rem(1.18)),
          media(Theme.MediaQuery.tablet, [width(`rem(41.))]),
        ]),
      ]);
  };
  [@react.component]
  let make = () => {
    <div className=Styles.container>
      <Wrapped>
        <h2 className=Styles.h2>
          {React.string("Genesis Founding Members")}
        </h2>
        <p className=Styles.sectionSubhead>
          {React.string(
             "Get to know some of the founding members working to strengthen the protocol and build our community.",
           )}
        </p>
      </Wrapped>
    </div>;
  };
};

module CultureFooter = {
  module Styles = {
    open Css;
    let grid =
      style([
        display(`flex),
        height(`rem(17.)),
        backgroundImage(
          `url("/static/img/backgrounds/MinaCultureFooterDesktop.png"),
        ),
        backgroundSize(`cover),
        flexDirection(`column),
        padding2(~v=`rem(3.), ~h=`rem(2.75)),
        justifyContent(`spaceBetween),
        media(
          Theme.MediaQuery.tablet,
          [
            gridTemplateColumns([`rem(6.56), `rem(30.8)]),
            gridColumnGap(`rem(3.31)),
            gridTemplateRows([`rem(4.875), `rem(1.)]),
            padding2(~v=`rem(1.8), ~h=`rem(2.68)),
            height(`rem(11.)),
          ],
        ),
        media(
          Theme.MediaQuery.desktop,
          [
            display(`grid),
            gridTemplateColumns([`rem(12.93), `rem(47.)]),
            gridColumnGap(`rem(2.56)),
            gridTemplateRows([`rem(4.), `rem(1.)]),
            padding2(~v=`rem(2.5), ~h=`rem(2.5)),
            height(`rem(11.)),
          ],
        ),
      ]);
    let culture =
      style([
        Theme.Typeface.monumentGrotesk,
        color(white),
        fontSize(`rem(2.)),
      ]);
    let body = merge([Theme.Type.paragraphSmall, style([color(white)])]);
    let link =
      style([
        media(
          Theme.MediaQuery.tablet,
          [unsafe("grid-area", "2 / 2 / 3 /3 "), height(`rem(1.))],
        ),
        marginTop(`zero),
      ]);
  };
  [@react.component]
  let make = () => {
    <Wrapped>
      <div className=Styles.grid>
        <h2 className=Styles.culture> {React.string("Our Culture")} </h2>
        <p className=Styles.body>
          {React.string(
             "It's hard to quantify, but it's not hard to see: in any community, culture is everything.  Ours is rooted in respect and openness, curiosity and excellence.",
           )}
        </p>
        <div className=Styles.link>
          <Link
            text="Read our Code of Conduct"
            href="https://github.com/CodaProtocol/coda/blob/develop/CODE_OF_CONDUCT.md"
          />
        </div>
      </div>
      <Spacer height=1. />
    </Wrapped>;
  };
};

[@react.component]
let make = () => {
  <Page title="Genesis Page">
<<<<<<< HEAD
    <Wrapped>
      <Hero
        title="Community"
        header="Genesis Program"
        background={Theme.desktop: "", Theme.tablet: "", Theme.mobile: ""}
        copy=Some("We're looking for community members to join the Genesis Token Grant Program and form the backbone of Mina's robust decentralized network.")>
        <Spacer height=2. />
        <Button bgColor=Theme.Colors.black>
          {React.string("Apply Now")}
          <Icon kind=Icon.ArrowRightMedium />
        </Button>
      </Hero>
    </Wrapped>
=======
    <Hero
      title="Community"
      header="Genesis Program"
      copy="We're looking for community members to join the Genesis Token Grant Program and form the backbone of Mina's robust decentralized network."
      backgroundSmall="/static/img/GenesisSmall.jpg"
      backgroundMedium="/static/img/GenesisMedium.jpg"
      backgroundLarge="/static/img/GenesisLarge.jpg">
      <Spacer height=2. />
      <Button bgColor=Theme.Colors.black>
        {React.string("Apply Now")}
        <Icon kind=Icon.ArrowRightMedium />
      </Button>
    </Hero>
    <div className=Styles.background>
      <FeaturedSingleRow
        row={
          FeaturedSingleRow.Row.rowType: ImageLeftCopyRight,
          title: "Become a Genesis Member",
          description: "Up to 1,000 community participants will be selected to help us harden Mina's protocol, strengthen the network and receive a distribution of 66,000 tokens.",
          textColor: Theme.Colors.white,
          image: "/static/img/GenesisCopy.jpg",
          background: Image("/static/img/BecomeAGenesisMemberBackground.png"),
          contentBackground: Image("/static/img/BecomeAGenesisMember.jpg"),
          button: {
            FeaturedSingleRow.Row.buttonText: "Apply Now",
            buttonColor: Theme.Colors.orange,
            buttonTextColor: Theme.Colors.white,
            dark: false,
            href: "/",
          },
        }
      />
      <Spacer height=4. />
      <Rule color=Theme.Colors.white />
      <Spacer height=4. />
      <HowItWorksGrid />
      <Rule color=Theme.Colors.white />
      <Spacer height=7. />
    </div>
    <div className=Styles.genesisSection>
      <FoundingMembersSection />
      <WorldMapSection />
      <Spacer height=4. />
      <CultureFooter />
    </div>
>>>>>>> 3dfba1cb
  </Page>;
};<|MERGE_RESOLUTION|>--- conflicted
+++ resolved
@@ -225,28 +225,11 @@
 [@react.component]
 let make = () => {
   <Page title="Genesis Page">
-<<<<<<< HEAD
-    <Wrapped>
-      <Hero
-        title="Community"
-        header="Genesis Program"
-        background={Theme.desktop: "", Theme.tablet: "", Theme.mobile: ""}
-        copy=Some("We're looking for community members to join the Genesis Token Grant Program and form the backbone of Mina's robust decentralized network.")>
-        <Spacer height=2. />
-        <Button bgColor=Theme.Colors.black>
-          {React.string("Apply Now")}
-          <Icon kind=Icon.ArrowRightMedium />
-        </Button>
-      </Hero>
-    </Wrapped>
-=======
     <Hero
       title="Community"
       header="Genesis Program"
-      copy="We're looking for community members to join the Genesis Token Grant Program and form the backbone of Mina's robust decentralized network."
-      backgroundSmall="/static/img/GenesisSmall.jpg"
-      backgroundMedium="/static/img/GenesisMedium.jpg"
-      backgroundLarge="/static/img/GenesisLarge.jpg">
+      copy=Some("We're looking for community members to join the Genesis Token Grant Program and form the backbone of Mina's robust decentralized network.")
+      background=Theme.{mobile: "/static/img/GenesisSmall.jpg", tablet: "/static/img/GenesisMedium.jpg", desktop: "/static/img/GenesisLarge.jpg"} >
       <Spacer height=2. />
       <Button bgColor=Theme.Colors.black>
         {React.string("Apply Now")}
@@ -258,6 +241,7 @@
         row={
           FeaturedSingleRow.Row.rowType: ImageLeftCopyRight,
           title: "Become a Genesis Member",
+          copySize: `Small,
           description: "Up to 1,000 community participants will be selected to help us harden Mina's protocol, strengthen the network and receive a distribution of 66,000 tokens.",
           textColor: Theme.Colors.white,
           image: "/static/img/GenesisCopy.jpg",
@@ -285,6 +269,5 @@
       <Spacer height=4. />
       <CultureFooter />
     </div>
->>>>>>> 3dfba1cb
   </Page>;
 };