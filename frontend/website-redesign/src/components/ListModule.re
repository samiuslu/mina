--- conflicted
+++ resolved
@@ -141,15 +141,11 @@
   <Wrapped>
     <div className=Styles.container>
       {switch (Belt.Array.get(items, 0)) {
-<<<<<<< HEAD
        | Some(item) => (
          <div className=Styles.mainListingContainer >
-           <MainListing item mainImg />
+           <MainListing item mainImg itemKind />
          </div>
        )
-=======
-       | Some(item) => <MainListing item itemKind mainImg />
->>>>>>> 8111e872
        | None =>
          <div className=Theme.Type.label> {React.string("Loading...")} </div>
        }}
