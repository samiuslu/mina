module Styles = {
  open Css;
  let backgroundImage =
    style([
      backgroundSize(`cover),
      backgroundImage(url("/static/img/InvestorsBackgroundMobile.jpg")),
      media(
        Theme.MediaQuery.tablet,
        [backgroundImage(url("/static/img/InvestorsBackgroundTablet.jpg"))],
      ),
      media(
        Theme.MediaQuery.desktop,
        [
          height(`rem(100.)),
          backgroundImage(url("/static/img/InvestorsBackgroundDesktop.jpg")),
        ],
      ),
    ]);
  let investorGrid =
    style([
      display(`grid),
      gridTemplateColumns([`rem(10.), `rem(10.)]),
      gridAutoRows(`rem(5.5)),
      gridGap(`rem(1.)),
      selector("div, img", [height(`rem(5.5)), width(`rem(10.))]),
      media(
        Theme.MediaQuery.tablet,
        [gridTemplateColumns([`repeat((`num(4), `rem(10.)))])],
      ),
      media(
        Theme.MediaQuery.desktop,
        [gridTemplateColumns([`repeat((`num(6), `rem(10.)))])],
      ),
    ]);

  let header = merge([Theme.Type.h2, style([marginBottom(`rem(0.5))])]);
  let subhead =
    merge([Theme.Type.sectionSubhead, style([marginBottom(`rem(4.))])]);
  let investorGridItem =
    style([
      Theme.Typeface.monumentGroteskMono,
      fontSize(`rem(1.125)),
      textAlign(`center),
      background(white),
      display(`flex),
      alignItems(`center),
      justifyContent(`center),
      padding2(~v=`rem(1.5), ~h=`rem(1.)),
    ]);
  let investorGridItemLarge =
    style([
      Theme.Typeface.monumentGroteskMono,
      fontSize(`rem(1.125)),
      textAlign(`center),
      background(white),
      display(`flex),
      alignItems(`center),
      justifyContent(`center),
      padding2(~v=`rem(1.5), ~h=`rem(1.)),
    ]);
  let rule = style([marginTop(`rem(3.))]);
  let advisorGrid =
    style([
      display(`grid),
      gridTemplateColumns([`repeat((`num(2), `rem(11.)))]),
      gridAutoRows(`rem(17.3)),
      gridColumnGap(`rem(1.)),
      media(
        Theme.MediaQuery.tablet,
        [gridTemplateColumns([`repeat((`num(4), `rem(11.)))])],
      ),
      media(
        Theme.MediaQuery.desktop,
        [
          gridTemplateColumns([`repeat((`num(6), `rem(11.)))]),
          marginBottom(`rem(7.)),
        ],
      ),
    ]);
  let advisors =
    merge([
      Theme.Type.h2,
      style([marginTop(`rem(2.)), marginBottom(`rem(0.5))]),
    ]);
  let advisorsSubhead =
    merge([Theme.Type.sectionSubhead, style([marginBottom(`rem(2.))])]);
};

[@react.component]
let make = () => {
<<<<<<< HEAD
  <div className=Styles.backgroundImage>
    <div className=Styles.innerContainer>
      <h2 className=Styles.header> {React.string("Investors")} </h2>
      <p className=Styles.advisorsSubhead>
        {React.string("Supporting O(1) Labs")}
      </p>
      <div className=Styles.investorGrid>
        <img src="/static/img/logos/LogoAccomplice.png" />
        <img src="/static/img/logos/Alternity 1.png" />
        <div className=Styles.investorGridItemLarge>
          {React.string("Andrew Keys")}
        </div>
        <img src="/static/img/logos/Bixin Ventures 1.png" />
        <img src="/static/img/logos/LogoBlockchange.png" />
        <div className=Styles.investorGridItemLarge>
          {React.string("Charlie Noyes")}
        </div>
        <img src="/static/img/logos/LogoCoinbaseVentures.png" />
        <img src="/static/img/logos/LogoCollaborativeFund.png" />
        <img src="/static/img/logos/LogoCuriousEndeavors.png" />
        <img src="/static/img/logos/LogoDekryptCapital.png" />
        <img src="/static/img/logos/Digital Asset Capital Mgmt 1.png" />
        <img src="/static/img/logos/DragonFly 1.png" />
        <div className=Styles.investorGridItem>
          {React.string("Ed Roman")}
        </div>
        <div className=Styles.investorGridItem>
          {React.string("Elad Gil")}
        </div>
        <img src="/static/img/logos/LogoElectricCapital.png" />
        <img src="/static/img/logos/LogoEvolveVC.png" />
        <img src="/static/img/logos/Fenbushi Capital  1.png" />
        <div className=Styles.investorGridItem>
          {React.string("Fred Ehrsam")}
        </div>
        <img src="/static/img/logos/LogoGeneralCatalyst.png" />
        <img src="/static/img/logos/Hashkey Capital 1.png" />
        <img src="/static/img/logos/IOSG Ventures 1.png" />
        <div className=Styles.investorGridItemLarge>
          {React.string("Jack Herrick")}
        </div>
        <img src="/static/img/logos/LogoKilowattCapital.png" />
        <img src="/static/img/logos/LogoKindredVentures.png" />
        <img src="/static/img/logos/LogoLibertusCapital.png" />
        <div className=Styles.investorGridItem>
          {React.string("Linda Xie")}
        </div>
        <img src="/static/img/logos/LogoMetastable.png" />
        <img src="/static/img/logos/LogoMulticoinCapital.png" />
        <div className=Styles.investorGridItemLarge>
          {React.string("Naval Ravikant")}
        </div>
        <img src="/static/img/logos/NGC Ventures  1.png" />
        <img src="/static/img/logos/LogoNimaCapital.png" />
        <img src="/static/img/logos/LogoParadigm.png" />
        <img src="/static/img/logos/LogoPolychainCapital.png" />
        <img src="/static/img/logos/LogoScifiVC.png" />
        <img src="/static/img/logos/Signum Capital 1.png" />
        <img src="/static/img/logos/Skytale Capital 1.png" />
        <img src="/static/img/logos/Three Arrows Capital 1.png" />
        <img src="/static/img/logos/YBB Foundation 1.png" />
      </div>
      <div className=Styles.rule> <Rule color=Theme.Colors.black /> </div>
      <h2 className=Styles.advisors> {React.string("Advisors")} </h2>
      <p className=Styles.advisorsSubhead>
        {React.string("Supporting O(1) Labs")}
      </p>
      <div className=Styles.advisorGrid>
        // all images are placeholder for now
=======
  <>
    <div className=Styles.backgroundImage>
      <Wrapped>
        <Spacer height=7. />
        <h2 className=Styles.header> {React.string("Investors")} </h2>
        <p className=Styles.advisorsSubhead>
          {React.string("Supporting O(1) Labs")}
        </p>
        <div className=Styles.investorGrid>
          <img src="/static/img/logos/LogoAccomplice.png" />
          <div className=Styles.investorGridItemLarge>
            {React.string("Andrew Keys")}
          </div>
          <img src="/static/img/logos/LogoBlockchange.png" />
          <div className=Styles.investorGridItemLarge>
            {React.string("Charlie Noyes")}
          </div>
          <img src="/static/img/logos/LogoCoinbaseVentures.png" />
          <img src="/static/img/logos/LogoCollaborativeFund.png" />
          <img src="/static/img/logos/LogoCuriousEndeavors.png" />
          <img src="/static/img/logos/LogoDekryptCapital.png" />
          <img src="/static/img/logos/LogoDragonfly.png" />
          <div className=Styles.investorGridItem>
            {React.string("Ed Roman")}
          </div>
          <div className=Styles.investorGridItem>
            {React.string("Elad Gil")}
          </div>
          <img src="/static/img/logos/LogoElectricCapital.png" />
          <img src="/static/img/logos/LogoEvolveVC.png" />
          <div className=Styles.investorGridItem>
            {React.string("Fred Ehrsam")}
          </div>
          <img src="/static/img/logos/LogoGeneralCatalyst.png" />
          <div className=Styles.investorGridItemLarge>
            {React.string("Jack Herrick")}
          </div>
          <img src="/static/img/logos/LogoKilowattCapital.png" />
          <img src="/static/img/logos/LogoKindredVentures.png" />
          <img src="/static/img/logos/LogoLibertusCapital.png" />
          <div className=Styles.investorGridItem>
            {React.string("Linda Xie")}
          </div>
          <img src="/static/img/logos/LogoMetastable.png" />
          <img src="/static/img/logos/LogoMulticoinCapital.png" />
          <div className=Styles.investorGridItemLarge>
            {React.string("Naval Ravikant")}
          </div>
          <img src="/static/img/logos/LogoNimaCapital.png" />
          <img src="/static/img/logos/LogoParadigm.png" />
          <img src="/static/img/logos/LogoPolychainCapital.png" />
          <img src="/static/img/logos/LogoScifiVC.png" />
        </div>
        <div className=Styles.rule> <Rule color=Theme.Colors.black /> </div>
        <h2 className=Styles.advisors> {React.string("Advisors")} </h2>
        <p className=Styles.advisorsSubhead>
          {React.string("Supporting O(1) Labs")}
        </p>
        <div className=Styles.advisorGrid>
          // all images are placeholder for now
>>>>>>> b8894d54

            <TeamMember
              fullName="Jill Carlson"
              title="Co-founder, Open Money Initiative"
              src="/static/img/headshots/carlson.jpg"
            />
            <TeamMember
              fullName="Paul Davidson"
              title="Co-founder & CEO, Alpha Exploration Co."
              src="/static/img/headshots/davidson.jpg"
            />
            <TeamMember
              fullName="Joseph Bonneau"
              title="Advisor"
              src="/static/img/headshots/bonneau.jpg"
            />
            <TeamMember
              fullName="Akis Kattis"
              title="Advisor"
              src="/static/img/headshots/kattis.jpg"
            />
            <TeamMember
              fullName="Benedikt Bunz"
              title="Advisor"
              src="/static/img/headshots/bunz.jpg"
            />
            <TeamMember
              fullName="Amit Sahai"
              title="Director, Center for Encrypted Functionalities"
              src="/static/img/headshots/sahai.jpg"
            />
          </div>
        <Spacer height=7. />
      </Wrapped>
    </div>
  </>;
};<|MERGE_RESOLUTION|>--- conflicted
+++ resolved
@@ -88,9 +88,9 @@
 
 [@react.component]
 let make = () => {
-<<<<<<< HEAD
   <div className=Styles.backgroundImage>
-    <div className=Styles.innerContainer>
+    <Wrapped>
+        <Spacer height=7. />
       <h2 className=Styles.header> {React.string("Investors")} </h2>
       <p className=Styles.advisorsSubhead>
         {React.string("Supporting O(1) Labs")}
@@ -158,69 +158,6 @@
       </p>
       <div className=Styles.advisorGrid>
         // all images are placeholder for now
-=======
-  <>
-    <div className=Styles.backgroundImage>
-      <Wrapped>
-        <Spacer height=7. />
-        <h2 className=Styles.header> {React.string("Investors")} </h2>
-        <p className=Styles.advisorsSubhead>
-          {React.string("Supporting O(1) Labs")}
-        </p>
-        <div className=Styles.investorGrid>
-          <img src="/static/img/logos/LogoAccomplice.png" />
-          <div className=Styles.investorGridItemLarge>
-            {React.string("Andrew Keys")}
-          </div>
-          <img src="/static/img/logos/LogoBlockchange.png" />
-          <div className=Styles.investorGridItemLarge>
-            {React.string("Charlie Noyes")}
-          </div>
-          <img src="/static/img/logos/LogoCoinbaseVentures.png" />
-          <img src="/static/img/logos/LogoCollaborativeFund.png" />
-          <img src="/static/img/logos/LogoCuriousEndeavors.png" />
-          <img src="/static/img/logos/LogoDekryptCapital.png" />
-          <img src="/static/img/logos/LogoDragonfly.png" />
-          <div className=Styles.investorGridItem>
-            {React.string("Ed Roman")}
-          </div>
-          <div className=Styles.investorGridItem>
-            {React.string("Elad Gil")}
-          </div>
-          <img src="/static/img/logos/LogoElectricCapital.png" />
-          <img src="/static/img/logos/LogoEvolveVC.png" />
-          <div className=Styles.investorGridItem>
-            {React.string("Fred Ehrsam")}
-          </div>
-          <img src="/static/img/logos/LogoGeneralCatalyst.png" />
-          <div className=Styles.investorGridItemLarge>
-            {React.string("Jack Herrick")}
-          </div>
-          <img src="/static/img/logos/LogoKilowattCapital.png" />
-          <img src="/static/img/logos/LogoKindredVentures.png" />
-          <img src="/static/img/logos/LogoLibertusCapital.png" />
-          <div className=Styles.investorGridItem>
-            {React.string("Linda Xie")}
-          </div>
-          <img src="/static/img/logos/LogoMetastable.png" />
-          <img src="/static/img/logos/LogoMulticoinCapital.png" />
-          <div className=Styles.investorGridItemLarge>
-            {React.string("Naval Ravikant")}
-          </div>
-          <img src="/static/img/logos/LogoNimaCapital.png" />
-          <img src="/static/img/logos/LogoParadigm.png" />
-          <img src="/static/img/logos/LogoPolychainCapital.png" />
-          <img src="/static/img/logos/LogoScifiVC.png" />
-        </div>
-        <div className=Styles.rule> <Rule color=Theme.Colors.black /> </div>
-        <h2 className=Styles.advisors> {React.string("Advisors")} </h2>
-        <p className=Styles.advisorsSubhead>
-          {React.string("Supporting O(1) Labs")}
-        </p>
-        <div className=Styles.advisorGrid>
-          // all images are placeholder for now
->>>>>>> b8894d54
-
             <TeamMember
               fullName="Jill Carlson"
               title="Co-founder, Open Money Initiative"
@@ -252,8 +189,6 @@
               src="/static/img/headshots/sahai.jpg"
             />
           </div>
-        <Spacer height=7. />
       </Wrapped>
-    </div>
-  </>;
+    </div>;
 };